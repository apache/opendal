--- conflicted
+++ resolved
@@ -68,131 +68,10 @@
           cache: 'maven'
       - name: Build and test
         working-directory: bindings/java
-<<<<<<< HEAD
-        run: mvn clean verify
-
-  stage-releases:
-    runs-on: ${{ matrix.os }}
-    if: false # TODO(tison) ASF org-wise token are not allowed to directly push to release repository
-    # if: ${{ startsWith(github.ref, 'refs/tags/') }}
-    strategy:
-      matrix:
-        include:
-          - os: ubuntu-latest
-            classifier: linux-x86_64
-          # FIXME: Windows is not supported due to 1password action limitation.
-          # - os: windows-latest
-            # classifier: windows-x86_64
-          - os: macos-latest
-            classifier: osx-x86_64
-          - os: macos-latest
-            classifier: osx-aarch_64
-    steps:
-      - uses: actions/checkout@v3
-      - uses: actions/setup-python@v4
-        with:
-          python-version: '3.10'
-
-      - name: Load secret
-        id: op-load-secret
-        uses: 1password/load-secrets-action@v1
-        with:
-          export-env: true
-        env:
-          OP_SERVICE_ACCOUNT_TOKEN: ${{ secrets.OP_SERVICE_ACCOUNT_TOKEN }}
-          MAVEN_GPG_PRIVATE_KEY: op://services/maven/gpg_private_key
-          MAVEN_GPG_PASSPHRASE: op://services/maven/gpg_passphrase
-
-      - name: Set up JDK 8
-        uses: actions/setup-java@v3
-        with:
-          distribution: 'temurin'
-          java-version: '8'
-          cache: 'maven'
-          server-id: apache.releases.https
-          server-username: MAVEN_USERNAME
-          server-password: MAVEN_CENTRAL_TOKEN
-          gpg-private-key: ${{ env.MAVEN_GPG_PRIVATE_KEY }}
-          gpg-passphrase: MAVEN_GPG_PASSPHRASE
-
-      - name: Local staging
-        working-directory: bindings/java
-        run: mvn -Papache-release package verify org.sonatype.plugins:nexus-staging-maven-plugin:deploy -Djni.classifier=${{ matrix.classifier }} -DskipTests=true -DaltStagingDirectory=local-staging -DskipRemoteStaging=true -DserverId=apache.releases.https -DnexusUrl=https://repository.apache.org
-        env:
-          MAVEN_USERNAME: ${{ secrets.NEXUS_USER }}
-          MAVEN_CENTRAL_TOKEN: ${{ secrets.NEXUS_PW }}
-          MAVEN_GPG_PASSPHRASE: ${{ env.MAVEN_GPG_PASSPHRASE }}
-
-      - name: Upload local staging directory
-        uses: actions/upload-artifact@v3
-        with:
-          name: ${{ matrix.classifier }}-local-staging
-          path: bindings/java/local-staging
-          if-no-files-found: error
-
-  deploy-releases:
-    runs-on: ubuntu-latest
-    if: ${{ startsWith(github.ref, 'refs/tags/') }}
-    needs: [stage-releases]
-    steps:
-      - uses: actions/checkout@v3
-      - name: Load secret
-        id: op-load-secret
-        uses: 1password/load-secrets-action@v1
-        with:
-          export-env: true
-        env:
-          OP_SERVICE_ACCOUNT_TOKEN: ${{ secrets.OP_SERVICE_ACCOUNT_TOKEN }}
-          MAVEN_GPG_PRIVATE_KEY: op://services/maven/gpg_private_key
-          MAVEN_GPG_PASSPHRASE: op://services/maven/gpg_passphrase
-
-      - name: Set up JDK 8
-        uses: actions/setup-java@v3
-        with:
-          distribution: 'temurin'
-          java-version: '8'
-          cache: 'maven'
-          server-id: apache.releases.https
-          server-username: MAVEN_USERNAME
-          server-password: MAVEN_CENTRAL_TOKEN
-          gpg-private-key: ${{ env.MAVEN_GPG_PRIVATE_KEY }}
-          gpg-passphrase: MAVEN_GPG_PASSPHRASE
-
-      - name: Prepare enviroment variables
-        run: echo "LOCAL_STAGING_DIR=$HOME/local-staging" >> $GITHUB_ENV
-
-      # - name: Download windows staging directory
-      #   uses: actions/download-artifact@v3
-      #   with:
-      #     name: windows-x86_64-local-staging
-      #     path: ~/windows-x86_64-local-staging
-
-      - name: Download linux staging directory
-        uses: actions/download-artifact@v3
-        with:
-          name: linux-x86_64-local-staging
-          path: ~/linux-x86_64-local-staging
-      - name: Download darwin staging directory
-        uses: actions/download-artifact@v3
-        with:
-          name: osx-x86_64-local-staging
-          path: ~/osx-x86_64-local-staging
-      - name: Download darwin (aarch64) staging directory
-        uses: actions/download-artifact@v3
-        with:
-          name: osx-aarch_64-local-staging
-          path: ~/osx-aarch_64-local-staging
-
-      - name: Merge staging repositories
-        run: bash ./scripts/merge_local_staging.sh $LOCAL_STAGING_DIR/staging ~/linux-x86_64-local-staging/staging ~/osx-x86_64-local-staging/staging ~/osx-aarch_64-local-staging/staging # ~/windows-x86_64-local-staging/staging
-
-      - name: Deploy local staged artifacts
-=======
         # `install` is required to verify reproducible builds:
         # https://maven.apache.org/guides/mini/guide-reproducible-builds.html#how-to-test-my-maven-build-reproducibility
         run: ./mvnw clean install
       - name: Verify reproducibility
->>>>>>> cfd4da4d
         working-directory: bindings/java
         # `artifact:compare` is required to verify reproducible builds:
         # https://maven.apache.org/guides/mini/guide-reproducible-builds.html#how-to-test-my-maven-build-reproducibility
