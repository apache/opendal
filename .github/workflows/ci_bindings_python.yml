--- conflicted
+++ resolved
@@ -46,17 +46,14 @@
         with:
           working-directory: "bindings/python"
       - uses: taiki-e/install-action@just
-<<<<<<< HEAD
       - name: Generate stubs
         working-directory: "bindings/python"
         run: just stub-gen
       - name: Check diff
         run: git diff --exit-code
-=======
       - uses: taiki-e/install-action@v2
         with:
           tool: hawkeye,taplo-cli
->>>>>>> d685d29d
       - name: Run Lints
         working-directory: "bindings/python"
         run: just lint