# Licensed to the Apache Software Foundation (ASF) under one
# or more contributor license agreements.  See the NOTICE file
# distributed with this work for additional information
# regarding copyright ownership.  The ASF licenses this file
# to you under the Apache License, Version 2.0 (the
# "License"); you may not use this file except in compliance
# with the License.  You may obtain a copy of the License at
#
#   http://www.apache.org/licenses/LICENSE-2.0
#
# Unless required by applicable law or agreed to in writing,
# software distributed under the License is distributed on an
# "AS IS" BASIS, WITHOUT WARRANTIES OR CONDITIONS OF ANY
# KIND, either express or implied.  See the License for the
# specific language governing permissions and limitations
# under the License.

name: Core CI

on:
  push:
    branches:
      - main
  pull_request:
    branches:
      - main
    paths:
      - "core/**"
      - ".github/workflows/ci_core.yml"

concurrency:
  group: ${{ github.workflow }}-${{ github.ref }}-${{ github.event_name }}
  cancel-in-progress: true

jobs:
  check_docs:
    runs-on: ubuntu-latest
    steps:
      - uses: actions/checkout@v4

      - name: Setup Rust toolchain
        uses: ./.github/actions/setup
        with:
          need-rocksdb: true
          need-protoc: true
          github-token: ${{ secrets.GITHUB_TOKEN }}

      - name: Checkout java env
        uses: actions/setup-java@v4
        with:
          distribution: temurin
          java-version: "11"

      - name: Cargo doc
        working-directory: core
        run: cargo doc --lib --no-deps --all-features

  check_clippy:
    runs-on: ubuntu-latest
    steps:
      - uses: actions/checkout@v4

      - name: Setup Rust toolchain
        uses: ./.github/actions/setup
        with:
          need-rocksdb: true
          need-protoc: true
          github-token: ${{ secrets.GITHUB_TOKEN }}

      - name: Checkout java env
        uses: actions/setup-java@v4
        with:
          distribution: temurin
          java-version: "11"

      - name: Cargo clippy
        working-directory: core
        run: cargo clippy --all-targets --all-features -- -D warnings

  check_msrv:
    runs-on: ubuntu-latest
    env:
      # OpenDAL's MSRV is 1.80.
      OPENDAL_MSRV: "1.80"
    steps:
      - uses: actions/checkout@v4
      - name: Setup msrv of rust
        run: |
          rustup toolchain install ${OPENDAL_MSRV}
          rustup component add clippy --toolchain ${OPENDAL_MSRV}
      - name: Check
        working-directory: core
        run: |
          FEATURES=(
            services-fs
            services-s3
            services-azblob
            services-gcs
            services-http
            # TODO: add more services here
          )
          cargo update zerofrom --precise 0.1.5
          cargo update idna_adapter --precise 1.2.0
<<<<<<< HEAD
          cargo +${OPENDAL_MSRV} clippy --all-targets --features="${FEATURES[*]}" -- -D warnings
=======
          cargo update litemap --precise 0.7.4
          cargo +${OPENDAL_MSRV} clippy -- -D warnings
>>>>>>> 86f14821

  build_default_features:
    runs-on: ${{ matrix.os }}
    strategy:
      matrix:
        os:
          - ubuntu-latest
          - macos-latest
          - windows-latest
    steps:
      - uses: actions/checkout@v4
      - name: Setup Rust toolchain
        uses: ./.github/actions/setup
        with:
          github-token: ${{ secrets.GITHUB_TOKEN }}
      - name: Build
        working-directory: core
        run: cargo build --locked

  build_all_features:
    runs-on: ubuntu-latest
    steps:
      - uses: actions/checkout@v4
      - name: Checkout python env
        uses: actions/setup-python@v5
        with:
          python-version: "3.11"
      - name: Checkout java env
        uses: actions/setup-java@v4
        with:
          distribution: temurin
          java-version: "11"

      - name: Setup Rust toolchain
        uses: ./.github/actions/setup
        with:
          need-rocksdb: true
          need-protoc: true
          github-token: ${{ secrets.GITHUB_TOKEN }}

      - name: Build
        working-directory: core
        run: cargo build --all-features --locked

  build_all_platforms:
    runs-on: ${{ matrix.os }}
    strategy:
      matrix:
        os:
          - ubuntu-latest
          - macos-latest
          - windows-latest
    steps:
      - uses: actions/checkout@v4
      - name: Checkout python env
        uses: actions/setup-python@v5
        with:
          python-version: "3.11"
      - name: Checkout java env
        uses: actions/setup-java@v4
        with:
          distribution: temurin
          java-version: "11"

      - name: Setup Rust toolchain
        uses: ./.github/actions/setup
        with:
          need-rocksdb: true
          need-protoc: true
          github-token: ${{ secrets.GITHUB_TOKEN }}

      - name: Build
        shell: bash
        working-directory: core
        run: |
          FEATURES=(
            services-alluxio
            services-azblob
            services-azdls
            services-cacache
            services-cos
            services-dashmap
            services-dropbox
            services-etcd
            # FIXME this requires a preinstalled fdb library
            # services-foundationdb
            services-fs
            services-ftp
            services-gcs
            services-gdrive
            services-ghac
            # FIXME how to support HDFS services in other platforms?
            # services-hdfs
            services-http
            services-huggingface
            services-ipfs
            services-ipmfs
            services-memcached
            services-memory
            services-mini-moka
            services-moka
            services-obs
            services-onedrive
            services-oss
            services-persy
            services-postgresql
            services-redb
            services-redis
            # TODO: we need to find ways to using pre-install rocksdb library
            # services-rocksdb
            services-s3
            services-seafile
            # TODO: sftp is known to not work on windows, waiting for https://github.com/apache/opendal/issues/2963
            # services-sftp
            services-sled
            services-swift
            services-tikv
            services-vercel-artifacts
            services-webdav
            services-webhdfs
          )
          cargo build --features "${FEATURES[*]}" --locked

  # We only support some services(see `available_services` below) for now.
  build_under_wasm:
    runs-on: ubuntu-latest
    steps:
      - uses: actions/checkout@v4
      - name: Setup Rust toolchain
        uses: ./.github/actions/setup
        with:
          github-token: ${{ secrets.GITHUB_TOKEN }}
      - name: Build
        working-directory: core
        run: |
          FEATURES=(
            services-azblob
            services-gdrive
            services-s3
          )
          rustup target add wasm32-unknown-unknown
          cargo build --target wasm32-unknown-unknown --no-default-features --features="${FEATURES[*]}" --locked

  unit:
    runs-on: ubuntu-latest
    steps:
      - uses: actions/checkout@v4
      - name: Checkout python env
        uses: actions/setup-python@v5
        with:
          python-version: "3.11"
      - name: Checkout java env
        uses: actions/setup-java@v4
        with:
          distribution: temurin
          java-version: "11"

      - name: Setup Rust toolchain
        uses: ./.github/actions/setup
        with:
          need-protoc: true
          need-rocksdb: true
          need-foundationdb: true
          need-nextest: true
          github-token: ${{ secrets.GITHUB_TOKEN }}

      - name: Test
        working-directory: core
        run: |
          cargo nextest run --no-fail-fast --all-features
          cargo test --doc --all-features
        env:
          # Add rocksdb and java lib path to LD_LIBRARY_PATH
          LD_LIBRARY_PATH: /tmp/rocksdb/lib:${{ env.JAVA_HOME }}/lib/server:${{ env.LD_LIBRARY_PATH }}<|MERGE_RESOLUTION|>--- conflicted
+++ resolved
@@ -101,12 +101,8 @@
           )
           cargo update zerofrom --precise 0.1.5
           cargo update idna_adapter --precise 1.2.0
-<<<<<<< HEAD
+          cargo update litemap --precise 0.7.4
           cargo +${OPENDAL_MSRV} clippy --all-targets --features="${FEATURES[*]}" -- -D warnings
-=======
-          cargo update litemap --precise 0.7.4
-          cargo +${OPENDAL_MSRV} clippy -- -D warnings
->>>>>>> 86f14821
 
   build_default_features:
     runs-on: ${{ matrix.os }}
