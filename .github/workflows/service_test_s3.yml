--- conflicted
+++ resolved
@@ -69,100 +69,4 @@
           OPENDAL_S3_ROOT: CI/
           OPENDAL_S3_BUCKET: opendal-testing
           OPENDAL_S3_ROLE_ARN: arn:aws:iam::952853449216:role/opendal-testing
-<<<<<<< HEAD
-          OPENDAL_S3_REGION: ap-northeast-1
-
-  python:
-    runs-on: ubuntu-latest
-    steps:
-      - uses: actions/checkout@v4
-      - uses: actions/setup-python@v4
-        with:
-          python-version: "3.11"
-
-      - name: Setup MinIO Server
-        shell: bash
-        working-directory: fixtures/s3
-        run: docker-compose -f docker-compose-minio.yml up -d
-
-      - name: Setup test bucket
-        env:
-          AWS_ACCESS_KEY_ID: "minioadmin"
-          AWS_SECRET_ACCESS_KEY: "minioadmin"
-          AWS_EC2_METADATA_DISABLED: "true"
-        run: aws --endpoint-url http://127.0.0.1:9000/ s3 mb s3://test
-
-      - name: Setup Rust toolchain
-        uses: ./.github/actions/setup
-
-      - name: Build with maturin
-        working-directory: "bindings/python"
-        run: |
-          python -m pip install -e .[test]
-
-      - name: Test
-        shell: bash
-        working-directory: bindings/python
-        run: pytest -vk TestS3
-        env:
-          OPENDAL_S3_TEST: on
-          OPENDAL_S3_BUCKET: test
-          OPENDAL_S3_ENDPOINT: "http://127.0.0.1:9000"
-          OPENDAL_S3_ACCESS_KEY_ID: minioadmin
-          OPENDAL_S3_SECRET_ACCESS_KEY: minioadmin
-          OPENDAL_S3_REGION: us-east-1
-
-  nodejs:
-    runs-on: ubuntu-latest
-    defaults:
-      run:
-        working-directory: "bindings/nodejs"
-
-    steps:
-      - uses: actions/checkout@v4
-      - uses: actions/setup-node@v3
-        with:
-          node-version: '18'
-          cache: yarn
-          cache-dependency-path: "bindings/nodejs/yarn.lock"
-
-      - name: Setup MinIO Server
-        shell: bash
-        working-directory: fixtures/s3
-        run: docker-compose -f docker-compose-minio.yml up -d
-
-      - name: Setup test bucket
-        env:
-          AWS_ACCESS_KEY_ID: "minioadmin"
-          AWS_SECRET_ACCESS_KEY: "minioadmin"
-          AWS_EC2_METADATA_DISABLED: "true"
-        run: aws --endpoint-url http://127.0.0.1:9000/ s3 mb s3://test
-
-      - name: Setup Rust toolchain
-        uses: ./.github/actions/setup
-
-      - name: Corepack
-        run: corepack enable
-
-      - name: Install dependencies
-        run: yarn install --immutable
-
-      - name: Check format
-        run: yarn run prettier --check .
-
-      - name: Build
-        run: yarn build:debug
-
-      - name: Test
-        shell: bash
-        run: yarn test
-        env:
-          OPENDAL_S3_TEST: on
-          OPENDAL_S3_BUCKET: test
-          OPENDAL_S3_ENDPOINT: "http://127.0.0.1:9000"
-          OPENDAL_S3_ACCESS_KEY_ID: minioadmin
-          OPENDAL_S3_SECRET_ACCESS_KEY: minioadmin
-          OPENDAL_S3_REGION: us-east-1
-=======
-          OPENDAL_S3_REGION: ap-northeast-1
->>>>>>> 60815aa9
+          OPENDAL_S3_REGION: ap-northeast-1