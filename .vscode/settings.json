--- conflicted
+++ resolved
@@ -1,7 +1,11 @@
 {
   "rust-analyzer.cargo.allTargets": true,
   "rust-analyzer.cargo.features": "all",
-  "rust-analyzer.procMacro.ignored": { "napi-derive": ["napi"] },
+  "rust-analyzer.procMacro.ignored": {
+    "napi-derive": [
+      "napi"
+    ]
+  },
   "rust-analyzer.linkedProjects": [
     "${workspaceFolder}/core/Cargo.toml",
     "${workspaceFolder}/bindings/python/Cargo.toml",
@@ -12,18 +16,5 @@
     "${workspaceFolder}/bin/ofs/Cargo.toml"
   ],
   "java.compile.nullAnalysis.mode": "automatic",
-<<<<<<< HEAD
-  "rust-analyzer.checkOnSave": false,
-  "clangd.arguments": [
-      "--background-index=true",
-      "--pch-storage=memory",
-      "--header-insertion=never",
-      "--clang-tidy",
-      "--cross-file-rename=true",
-      "--compile-commands-dir=${workspaceFolder}/bindings/cpp/build/"
-
-  ],
-=======
   "cmake.ignoreCMakeListsMissing": true
->>>>>>> e7fb5296
 }