[package]
authors = ["Databend Authors <opensource@datafuselabs.com>"]
categories = ["filesystem"]
description = "Open Data Access Layer that connect the whole world together."
edition = "2021"
keywords = ["storage", "data", "s3", "fs"]
license = "Apache-2.0"
name = "opendal"
repository = "https://github.com/datafuselabs/opendal"
version = "0.2.4"

[workspace]
members = ["opendal_test"]

[lib]
bench = false

[[bench]]
harness = false
name = "ops"

[dependencies]
anyhow = "1"
async-compat = "0.2"
async-trait = "0.1"
bstr = "0.2"
bytes = "1"
futures = { version = "0.3", features = ["alloc"] }
http = "0.2"
hyper = { version = "0.14", features = ["full"] }
hyper-tls = "0.5.0"
log = "0.4"
metrics = "0.18"
once_cell = "1"
pin-project = "1"
<<<<<<< HEAD
reqsign = { git = "https://github.com/D2Lark/reqsign", branch = "main" }
=======
quick-xml = { version = "0.22.0", features = ["serialize"] }
reqsign = "0.0.1"
>>>>>>> 15f8aaaa
reqwest = { version = "0.11", features = ["stream"] }
roxmltree = "0.14"
serde = { version = "1.0.136", features = ["derive"] }
thiserror = "1"
time = "0.3.7"
tokio = { version = "1.17", features = ["full"] }
tower = "0.4"

[dev-dependencies]
anyhow = "1.0"
criterion = { version = "0.3", features = [
  "async",
  "async_tokio",
  "html_reports",
] }
dotenv = "0.15"
env_logger = "0.9"
num-traits = "0.2"
opendal_test = { path = "./opendal_test" }
rand = "0.8"
sha2 = "0.10"
size = "0.1"
uuid = { version = "0.8", features = ["serde", "v4"] }<|MERGE_RESOLUTION|>--- conflicted
+++ resolved
@@ -33,12 +33,8 @@
 metrics = "0.18"
 once_cell = "1"
 pin-project = "1"
-<<<<<<< HEAD
+quick-xml = { version = "0.22.0", features = ["serialize"] }
 reqsign = { git = "https://github.com/D2Lark/reqsign", branch = "main" }
-=======
-quick-xml = { version = "0.22.0", features = ["serialize"] }
-reqsign = "0.0.1"
->>>>>>> 15f8aaaa
 reqwest = { version = "0.11", features = ["stream"] }
 roxmltree = "0.14"
 serde = { version = "1.0.136", features = ["derive"] }
