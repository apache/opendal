# Apache OpenDAL™: *One Layer, All Storage.*

[![](https://img.shields.io/github/discussions/apache/opendal)](https://github.com/apache/opendal/discussions)
[![](https://img.shields.io/discord/1081052318650339399?logo=discord&label=discord)](https://opendal.apache.org/discord)

OpenDAL (`/ˈoʊ.pən.dæl/`, pronounced "OH-puhn-dal") is an Open Data Access Layer that enables seamless interaction with diverse storage services.

OpenDAL's development is guided by its vision of **One Layer, All Storage** and its core principles: **Open Community**, **Solid Foundation**, **Fast Access**, **Object Storage First**, and **Extensible Architecture**. Read the explained vision at [OpenDAL Vision](https://opendal.apache.org/vision).

<img src="https://opendal.apache.org/img/architectural.png" alt="OpenDAL Architectural" width="61.8%" />

## For *ANY* languages

<<<<<<< HEAD
| Name              | Release                                          | Docs                                                                              | Used By |
| ----------------- | ------------------------------------------------ | --------------------------------------------------------------------------------- | ----------------------------------- |
| [Rust Core]       | [![Rust Core Image]][Rust Core Link]             | [![Docs Release]][Rust Core Release Docs] [![Docs Dev]][Rust Core Dev Docs]       | [![Rust Core Users Image]][Rust Core Users]            |
| [C Binding]       | -                                                | [![Docs Dev]][C Binding Dev Docs]                                                 | [![C Binding Users Image]][C Binding Users]            |
| [Cpp Binding]     | -                                                | [![Docs Dev]][Cpp Binding Dev Docs]                                               | - |
| [D Binding]       | -                                                | -                                                                                 | - |
| [Dotnet Binding]  | -                                                | -                                                                                 | - |
| [Go Binding]      | [![Go Binding Image]][Go Binding Link]           | [![Docs Release]][Go Release Docs]                                                | - |
| [Haskell Binding] | -                                                | -                                                                                 | - |
| [Java Binding]    | [![Java Binding Image]][Java Binding Link]       | [![Docs Release]][Java Binding Release Docs] [![Docs Dev]][Java Binding Dev Docs] | [![Java Binding Users Image]][Java Binding Users]   |
| [Lua Binding]     | -                                                | -                                                                                 | - |
| [Node.js Binding] | [![Node.js Binding Image]][Node.js Binding Link] | [![Docs Dev]][Node.js Binding Dev Docs]                                           | - |
| [Ocaml Binding]   | -                                                | -                                                                                 | - |
| [PHP Binding]     | -                                                | -                                                                                 | - |
| [Python Binding]  | [![Python Binding Image]][Python Binding Link]   | [![Docs Dev]][Python Binding Dev Docs]                                            | [![Python Binding Users Image]][Python Binding Users] |
| [Ruby Binding]    | -                                                | -                                                                                 | - |
| [Swift Binding]   | -                                                | -                                                                                 | - |
| [Zig Binding]     | -                                                | -                                                                                 | - |
=======
| Name              | Release                                          | Docs                                                                              |
| ----------------- | ------------------------------------------------ | --------------------------------------------------------------------------------- |
| [Rust Core]       | [![Rust Core Image]][Rust Core Link]             | [![Docs Release]][Rust Core Release Docs] [![Docs Dev]][Rust Core Dev Docs]       |
| [C Binding]       | -                                                | [![Docs Dev]][C Binding Dev Docs]                                                 |
| [Cpp Binding]     | -                                                | [![Docs Dev]][Cpp Binding Dev Docs]                                               |
| [D Binding]   | -                                                | -                                                                                 |
| [Dart Binding]   | -                                                | -                                                                                 |
| [Dotnet Binding]  | -                                                | -                                                                                 |
| [Go Binding]      | [![Go Binding Image]][Go Binding Link]           | [![Docs Release]][Go Release Docs]                                         |
| [Haskell Binding] | -                                                | -                                                                                 |
| [Java Binding]    | [![Java Binding Image]][Java Binding Link]       | [![Docs Release]][Java Binding Release Docs] [![Docs Dev]][Java Binding Dev Docs] |
| [Lua Binding]     | -                                                | -                                                                                 |
| [Node.js Binding] | [![Node.js Binding Image]][Node.js Binding Link] | [![Docs Dev]][Node.js Binding Dev Docs]                                           |
| [Ocaml Binding]   | -                                                | -                                                                                 |
| [PHP Binding]     | -                                                | -                                                                                 |
| [Python Binding]  | [![Python Binding Image]][Python Binding Link]   | [![Docs Dev]][Python Binding Dev Docs]                                            |
| [Ruby Binding]    | -                                                | -                                                                                 |
| [Swift Binding]   | -                                                | -                                                                                 |
| [Zig Binding]     | -                                                | -                                                                                 |
>>>>>>> 48f1441f

[Docs Release]: https://img.shields.io/badge/docs-release-blue
[Docs Dev]: https://img.shields.io/badge/docs-dev-blue
[Rust Core]: core/README.md
[Rust Core Image]: https://img.shields.io/crates/v/opendal.svg
[Rust Core Link]: https://crates.io/crates/opendal
[Rust Core Release Docs]: https://docs.rs/opendal
[Rust Core Dev Docs]: https://opendal.apache.org/docs/rust/opendal/
[Rust Core Users Image]: https://github.com/user-attachments/assets/2726c336-8509-491d-92d8-1be2040d5136
[Rust Core Users]: core/users.md

[C Binding]: bindings/c/README.md
[C Binding Dev Docs]: https://opendal.apache.org/docs/c/
[C Binding Users Image]: https://github.com/user-attachments/assets/b1cf4d79-8478-4eac-ae04-0bbe0d6a993d
[C Binding Users]: bindings/c/users.md
[Cpp Binding]: bindings/cpp/README.md
[Cpp Binding Dev Docs]: https://opendal.apache.org/docs/cpp/
[D Binding]: bindings/d/README.md
[Dart Binding]: bindings/dart/README.md
[Dotnet Binding]: bindings/dotnet/README.md
[Go Binding]: bindings/go/README.md
[Go Binding Image]: https://badge.fury.io/go/github.com%2Fapache%2Fopendal%2Fbindings%2Fgo.svg
[Go Binding Link]: https://pkg.go.dev/github.com/apache/opendal/bindings/go
[Go Release Docs]: https://pkg.go.dev/github.com/apache/opendal/bindings/go
[Haskell Binding]: bindings/haskell/README.md
[Java Binding]: bindings/java/README.md
[Java Binding Image]: https://img.shields.io/maven-central/v/org.apache.opendal/opendal-java
[Java Binding Link]: https://central.sonatype.com/artifact/org.apache.opendal/opendal-java
[Java Binding Release Docs]: https://javadoc.io/doc/org.apache.opendal/opendal-java
[Java Binding Dev Docs]: https://opendal.apache.org/docs/java/
[Java Binding Users Image]: https://github.com/user-attachments/assets/1f8d6f87-b930-4fa5-9351-a6b780d184f3
[Java Binding Users]: bindings/java/users.md
[Lua Binding]: bindings/lua/README.md
[Node.js Binding]: bindings/nodejs/README.md
[Node.js Binding Image]: https://img.shields.io/npm/v/opendal
[Node.js Binding Link]: https://www.npmjs.com/package/opendal
[Node.js Binding Dev Docs]: https://opendal.apache.org/docs/nodejs/
[Ocaml Binding]: bindings/ocaml/README.md
[PHP Binding]: bindings/php/README.md
[Python Binding]: bindings/python/README.md
[Python Binding Image]: https://img.shields.io/pypi/v/opendal
[Python Binding Link]: https://pypi.org/project/opendal/
[Python Binding Dev Docs]: https://opendal.apache.org/docs/python/
[Python Binding Users Image]: https://github.com/user-attachments/assets/bafa7978-3d99-4bb8-98bf-e362b25e7cfc
[Python Binding Users]: bindings/python/users.md
[Ruby Binding]: bindings/ruby/README.md
[Swift Binding]: bindings/swift/README.md
[Zig Binding]: bindings/zig/README.md

## For *ANY* methods

| Name  | Description                                                        | Release                   |
| ----- | ------------------------------------------------------------------ | ------------------------- |
| [oay] | Access data via API Gateway                                        | [![oay image]][oay crate] |
| [oli] | Access data via Command Line (alternative to s3cmd, s3cli, azcopy) | [![oli image]][oli crate] |
| [ofs] | Access data via POSIX file system API (alternative to s3fs)        | [![ofs image]][ofs crate] |

[oay]: bin/oay/README.md
[oay image]: https://img.shields.io/crates/v/oay.svg
[oay crate]: https://crates.io/crates/oay
[oli]: bin/oli/README.md
[oli image]: https://img.shields.io/crates/v/oli.svg
[oli crate]: https://crates.io/crates/oli
[ofs]: bin/ofs/README.md
[ofs image]: https://img.shields.io/crates/v/ofs.svg
[ofs crate]: https://crates.io/crates/ofs

## For *ANY* integrations

| Name                   | Description                                                                   | Release                                     | Docs                                                                              |
| ---------------------- | ----------------------------------------------------------------------------- | ------------------------------------------- | --------------------------------------------------------------------------------- |
| [dav-server-opendalfs] | a [dav-server-rs] implementation using opendal.                               | [![dav-server image]][dav-server crate]     | [![Docs Release]][dav-server release docs] [![Docs Dev]][dav-server dev docs]     |
| [object_store_opendal] | an [object_store] implementation using opendal.                               | [![object_store image]][object_store crate] | [![Docs Release]][object_store release docs] [![Docs Dev]][object_store dev docs] |
| [fuse3_opendal]        | Access data via integrations to [fuse3]                                       | [![fuse3 image]][fuse3 crate]               | [![Docs Release]][fuse3 release docs] [![Docs Dev]][fuse3 dev docs]               |
| [virtiofs_opendal]     | Access data via integrations to [vhost-user-backend]                          | [![virtiofs image]][virtiofs crate]         | [![Docs Release]][virtiofs release docs] [![Docs Dev]][virtiofs dev docs]         |
| [unftp-sbe-opendal]    | an [unftp] storage backend implementation using opendal.                      | [![unftp-sbe image]][unftp-sbe crate]       | [![Docs Release]][unftp-sbe release docs] [![Docs Dev]][unftp-sbe dev docs]       |
| [parquet_opendal]      | Provides [`parquet`](https://crates.io/crates/parquet) efficient IO utilities | [![parquet image]][parquet crate]           | [![Docs Release]][parquet release docs] [![Docs Dev]][parquet dev docs]           |

[dav-server-opendalfs]: integrations/dav-server/README.md
[dav-server-rs]: https://github.com/messense/dav-server-rs
[dav-server image]: https://img.shields.io/crates/v/dav-server-opendalfs.svg
[dav-server crate]: https://crates.io/crates/dav-server-opendalfs
[dav-server release docs]: https://docs.rs/dav-server-opendalfs/
[dav-server dev docs]: https://opendal.apache.org/docs/dav-server-opendalfs/dav_server_opendalfs/

[object_store_opendal]: integrations/object_store/README.md
[object_store]: https://docs.rs/object_store
[object_store image]: https://img.shields.io/crates/v/object_store_opendal.svg
[object_store crate]: https://crates.io/crates/object_store_opendal
[object_store release docs]: https://docs.rs/object_store_opendal/
[object_store dev docs]: https://opendal.apache.org/docs/object-store-opendal/object_store_opendal/

[fuse3_opendal]: integrations/fuse3/README.md
[fuse3]: https://docs.rs/fuse3
[fuse3 image]: https://img.shields.io/crates/v/fuse3_opendal.svg
[fuse3 crate]: https://crates.io/crates/fuse3_opendal
[fuse3 release docs]: https://docs.rs/fuse3_opendal/
[fuse3 dev docs]: https://opendal.apache.org/docs/fuse3-opendal/fuse3_opendal/

[virtiofs_opendal]: integrations/virtiofs/README.md
[vhost-user-backend]: https://docs.rs/vhost-user-backend
[virtiofs image]: https://img.shields.io/crates/v/virtiofs_opendal.svg
[virtiofs crate]: https://crates.io/crates/virtiofs_opendal
[virtiofs release docs]: https://docs.rs/virtiofs_opendal/
[virtiofs dev docs]: https://opendal.apache.org/docs/virtiofs-opendal/virtiofs_opendal/

[unftp-sbe-opendal]: integrations/unftp-sbe/README.md
[unftp]: https://crates.io/crates/unftp
[unftp-sbe image]: https://img.shields.io/crates/v/unftp-sbe-opendal.svg
[unftp-sbe crate]: https://crates.io/crates/unftp-sbe-opendal
[unftp-sbe release docs]: https://docs.rs/unftp-sbe-opendal/
[unftp-sbe dev docs]: https://opendal.apache.org/docs/unftp-sbe-opendal/unftp_sbe_opendal/

[parquet_opendal]: integrations/parquet/README.md
[parquet image]: https://img.shields.io/crates/v/parquet-opendal.svg
[parquet crate]: https://crates.io/crates/parquet-opendal
[parquet release docs]: https://docs.rs/parquet-opendal/
[parquet dev docs]: https://opendal.apache.org/docs/parquet-opendal/parquet_opendal/

## For *ANY* services

| Type                           | Services                                                                                                                                 |
| ------------------------------ | ---------------------------------------------------------------------------------------------------------------------------------------- |
| Standard Storage Protocols     | ftp http [sftp] [webdav]                                                                                                                 |
| Object Storage Services        | [azblob] [cos] [gcs] [obs] [oss] [s3] <br> [b2] [openstack_swift] [upyun] [vercel_blob]                                                  |
| File Storage Services          | fs [alluxio] [azdls] [azfile] [chainsafe] [compfs] <br> [dbfs] [gridfs] [hdfs] [hdfs_native] [ipfs] [webhdfs]                            |
| Consumer Cloud Storage Service | [aliyun_drive] [gdrive] [onedrive] [dropbox] [icloud] [koofr] <br> [pcloud] [seafile] [yandex_disk]                                      |
| Key-Value Storage Services     | [cacache] [cloudflare_kv] [dashmap] memory [etcd] <br> [foundationdb] [persy] [redis] [rocksdb] [sled] <br> [redb] [tikv] [atomicserver] |
| Database Storage Services      | [d1] [mongodb] [mysql] [postgresql] [sqlite] [surrealdb]                                                                                 |
| Cache Storage Services         | [ghac] [memcached] [mini_moka] [moka] [vercel_artifacts]                                                                                 |
| Git Based Storage Services     | [huggingface]                                                                                                                            |

[sftp]: https://datatracker.ietf.org/doc/html/draft-ietf-secsh-filexfer-02
[webdav]: https://datatracker.ietf.org/doc/html/rfc4918

[azblob]: https://azure.microsoft.com/en-us/services/storage/blobs/
[cos]: https://www.tencentcloud.com/products/cos
[gcs]: https://cloud.google.com/storage
[obs]: https://www.huaweicloud.com/intl/en-us/product/obs.html
[oss]: https://www.aliyun.com/product/oss
[s3]: https://aws.amazon.com/s3/
[b2]: https://www.backblaze.com/
[openstack_swift]: https://docs.openstack.org/swift/latest/
[upyun]: https://www.upyun.com/
[vercel_blob]: https://vercel.com/docs/storage/vercel-blob

[alluxio]: https://docs.alluxio.io/os/user/stable/en/api/REST-API.html
[azdls]: https://azure.microsoft.com/en-us/products/storage/data-lake-storage/
[azfile]: https://learn.microsoft.com/en-us/rest/api/storageservices/file-service-rest-api
[chainsafe]: https://storage.chainsafe.io/
[compfs]: https://github.com/compio-rs/compio/
[dbfs]: https://docs.databricks.com/en/dbfs/index.html
[gridfs]: https://www.mongodb.com/docs/manual/core/gridfs/
[hdfs]: https://hadoop.apache.org/docs/r3.3.4/hadoop-project-dist/hadoop-hdfs/HdfsDesign.html
[hdfs_native]: https://github.com/Kimahriman/hdfs-native
[ipfs]: https://ipfs.tech/
[webhdfs]: https://hadoop.apache.org/docs/stable/hadoop-project-dist/hadoop-hdfs/WebHDFS.html

[aliyun_drive]: https://www.aliyundrive.com/
[gdrive]: https://www.google.com/drive/
[onedrive]: https://www.microsoft.com/en-us/microsoft-365/onedrive/online-cloud-storage
[dropbox]: https://www.dropbox.com/
[icloud]: https://www.icloud.com/iclouddrive
[koofr]: https://koofr.eu/
[pcloud]: https://www.pcloud.com/
[seafile]: https://www.seafile.com/
[yandex_disk]: https://360.yandex.com/disk/

[cacache]: https://crates.io/crates/cacache
[cloudflare_kv]: https://developers.cloudflare.com/kv/
[dashmap]: https://github.com/xacrimon/dashmap
[etcd]: https://etcd.io/
[foundationdb]: https://www.foundationdb.org/
[persy]: https://crates.io/crates/persy
[redis]: https://redis.io/
[rocksdb]: http://rocksdb.org/
[sled]: https://crates.io/crates/sled
[redb]: https://crates.io/crates/redb
[tikv]: https://tikv.org/
[atomicserver]: https://github.com/atomicdata-dev/atomic-server

[d1]: https://developers.cloudflare.com/d1/
[mongodb]: https://www.mongodb.com/
[mysql]: https://www.mysql.com/
[postgresql]: https://www.postgresql.org/
[sqlite]: https://www.sqlite.org/
[surrealdb]: https://surrealdb.com/

[ghac]: https://docs.github.com/en/actions/using-workflows/caching-dependencies-to-speed-up-workflows
[memcached]: https://memcached.org/
[mini_moka]: https://github.com/moka-rs/mini-moka
[moka]: https://github.com/moka-rs/moka
[vercel_artifacts]: https://vercel.com/docs/concepts/monorepos/remote-caching

[huggingface]: https://huggingface.co/

## Examples

The examples are available at [here](./examples/).

## Documentation

The documentation is available at <https://opendal.apache.org>.

## Contribute

OpenDAL is an active open-source project. We are always open to people who want to use it or contribute to it. Here are some ways to go.

- Start with [Contributing Guide](CONTRIBUTING.md).
- Submit [Issues](https://github.com/apache/opendal/issues/new) for bug report or feature requests.
- Start [Discussions](https://github.com/apache/opendal/discussions/new?category=q-a) for questions or ideas.
- Talk to community directly at [Discord](https://opendal.apache.org/discord).
- Report security vulnerabilities to [private mailing list](mailto:private@opendal.apache.org)

## Branding

The first and most prominent mentions must use the full form: **Apache OpenDAL™** of the name for any individual usage (webpage, handout, slides, etc.) Depending on the context and writing style, you should use the full form of the name sufficiently often to ensure that readers clearly understand the association of both the OpenDAL project and the OpenDAL software product to the ASF as the parent organization.

For more details, see the [Apache Product Name Usage Guide](https://www.apache.org/foundation/marks/guide).

## License and Trademarks

Licensed under the Apache License, Version 2.0: <http://www.apache.org/licenses/LICENSE-2.0>

Apache OpenDAL, OpenDAL, and Apache are either registered trademarks or trademarks of the Apache Software Foundation.<|MERGE_RESOLUTION|>--- conflicted
+++ resolved
@@ -11,13 +11,13 @@
 
 ## For *ANY* languages
 
-<<<<<<< HEAD
 | Name              | Release                                          | Docs                                                                              | Used By |
 | ----------------- | ------------------------------------------------ | --------------------------------------------------------------------------------- | ----------------------------------- |
 | [Rust Core]       | [![Rust Core Image]][Rust Core Link]             | [![Docs Release]][Rust Core Release Docs] [![Docs Dev]][Rust Core Dev Docs]       | [![Rust Core Users Image]][Rust Core Users]            |
 | [C Binding]       | -                                                | [![Docs Dev]][C Binding Dev Docs]                                                 | [![C Binding Users Image]][C Binding Users]            |
 | [Cpp Binding]     | -                                                | [![Docs Dev]][Cpp Binding Dev Docs]                                               | - |
 | [D Binding]       | -                                                | -                                                                                 | - |
+| [Dart Binding]    | -                                                | -                                                                                 | - |
 | [Dotnet Binding]  | -                                                | -                                                                                 | - |
 | [Go Binding]      | [![Go Binding Image]][Go Binding Link]           | [![Docs Release]][Go Release Docs]                                                | - |
 | [Haskell Binding] | -                                                | -                                                                                 | - |
@@ -30,27 +30,6 @@
 | [Ruby Binding]    | -                                                | -                                                                                 | - |
 | [Swift Binding]   | -                                                | -                                                                                 | - |
 | [Zig Binding]     | -                                                | -                                                                                 | - |
-=======
-| Name              | Release                                          | Docs                                                                              |
-| ----------------- | ------------------------------------------------ | --------------------------------------------------------------------------------- |
-| [Rust Core]       | [![Rust Core Image]][Rust Core Link]             | [![Docs Release]][Rust Core Release Docs] [![Docs Dev]][Rust Core Dev Docs]       |
-| [C Binding]       | -                                                | [![Docs Dev]][C Binding Dev Docs]                                                 |
-| [Cpp Binding]     | -                                                | [![Docs Dev]][Cpp Binding Dev Docs]                                               |
-| [D Binding]   | -                                                | -                                                                                 |
-| [Dart Binding]   | -                                                | -                                                                                 |
-| [Dotnet Binding]  | -                                                | -                                                                                 |
-| [Go Binding]      | [![Go Binding Image]][Go Binding Link]           | [![Docs Release]][Go Release Docs]                                         |
-| [Haskell Binding] | -                                                | -                                                                                 |
-| [Java Binding]    | [![Java Binding Image]][Java Binding Link]       | [![Docs Release]][Java Binding Release Docs] [![Docs Dev]][Java Binding Dev Docs] |
-| [Lua Binding]     | -                                                | -                                                                                 |
-| [Node.js Binding] | [![Node.js Binding Image]][Node.js Binding Link] | [![Docs Dev]][Node.js Binding Dev Docs]                                           |
-| [Ocaml Binding]   | -                                                | -                                                                                 |
-| [PHP Binding]     | -                                                | -                                                                                 |
-| [Python Binding]  | [![Python Binding Image]][Python Binding Link]   | [![Docs Dev]][Python Binding Dev Docs]                                            |
-| [Ruby Binding]    | -                                                | -                                                                                 |
-| [Swift Binding]   | -                                                | -                                                                                 |
-| [Zig Binding]     | -                                                | -                                                                                 |
->>>>>>> 48f1441f
 
 [Docs Release]: https://img.shields.io/badge/docs-release-blue
 [Docs Dev]: https://img.shields.io/badge/docs-dev-blue
