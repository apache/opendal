# Licensed to the Apache Software Foundation (ASF) under one
# or more contributor license agreements.  See the NOTICE file
# distributed with this work for additional information
# regarding copyright ownership.  The ASF licenses this file
# to you under the Apache License, Version 2.0 (the
# "License"); you may not use this file except in compliance
# with the License.  You may obtain a copy of the License at
#
#   http://www.apache.org/licenses/LICENSE-2.0
#
# Unless required by applicable law or agreed to in writing,
# software distributed under the License is distributed on an
# "AS IS" BASIS, WITHOUT WARRANTIES OR CONDITIONS OF ANY
# KIND, either express or implied.  See the License for the
# specific language governing permissions and limitations
# under the License.

[package]
categories = ["filesystem"]
description = "OpenDAL File System"
keywords = ["storage", "data", "s3", "fs", "azblob"]
name = "ofs"
version = "0.0.2+core.0.45.1"

authors = ["Apache OpenDAL <dev@opendal.apache.org>"]
edition = "2021"
homepage = "https://opendal.apache.org/"
license = "Apache-2.0"
repository = "https://github.com/apache/opendal"
rust-version = "1.67"

[dependencies]
anyhow = "1"
clap = { version = "4.5.1", features = ["derive", "env"] }
env_logger = "0.11.2"
futures-util = "0.3.30"
log = "0.4.20"
<<<<<<< HEAD
nix = { version = "0.27.1", features = ["user"] }
opendal = { version = "0.45.1", path = "../../core" }
=======
opendal = { version = "0.45.0", path = "../../core" }
>>>>>>> acb8ef61
tokio = { version = "1.34", features = [
  "fs",
  "macros",
  "rt-multi-thread",
  "io-std",
] }
url = "2.5.0"
chrono = "0.4.34"
sharded-slab = "0.1.7"
bytes = "1.5.0"

[target.'cfg(target_os = "linux")'.dependencies]
libc = "0.2.151"
fuse3 = { "version" = "0.6.1", "features" = ["tokio-runtime", "unprivileged"] }
nix = { version = "0.27.1", features = ["user"] }<|MERGE_RESOLUTION|>--- conflicted
+++ resolved
@@ -35,12 +35,8 @@
 env_logger = "0.11.2"
 futures-util = "0.3.30"
 log = "0.4.20"
-<<<<<<< HEAD
 nix = { version = "0.27.1", features = ["user"] }
 opendal = { version = "0.45.1", path = "../../core" }
-=======
-opendal = { version = "0.45.0", path = "../../core" }
->>>>>>> acb8ef61
 tokio = { version = "1.34", features = [
   "fs",
   "macros",
