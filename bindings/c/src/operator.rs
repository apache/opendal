--- conflicted
+++ resolved
@@ -86,29 +86,18 @@
 fn build_operator(
     schema: core::Scheme,
     map: HashMap<String, String>,
-<<<<<<< HEAD
-) -> core::Result<core::Operator> {
-    let mut op = core::Operator::via_iter(schema, map)?
+) -> core::Result<core::blocking::Operator> {
+    let op = core::Operator::via_iter(schema, map)?
         .layer(core::layers::LoggingLayer::default())
         .layer(core::layers::RetryLayer::new());
-    if !op.info().full_capability().blocking {
-        let runtime =
-            tokio::runtime::Handle::try_current().unwrap_or_else(|_| RUNTIME.handle().clone());
-        let _guard = runtime.enter();
-        op = op
-            .layer(core::layers::BlockingLayer::create().expect("blocking layer must be created"));
-    }
-=======
-) -> core::Result<core::blocking::Operator> {
-    let op = core::Operator::via_iter(schema, map)?.layer(core::layers::RetryLayer::new());
 
     let runtime =
         tokio::runtime::Handle::try_current().unwrap_or_else(|_| RUNTIME.handle().clone());
     let _guard = runtime.enter();
     let op = core::blocking::Operator::new(op)?;
->>>>>>> 29f74a94
     Ok(op)
 }
+
 
 /// \brief Construct an operator based on `scheme` and `options`
 ///
