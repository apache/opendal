# Licensed to the Apache Software Foundation (ASF) under one
# or more contributor license agreements.  See the NOTICE file
# distributed with this work for additional information
# regarding copyright ownership.  The ASF licenses this file
# to you under the Apache License, Version 2.0 (the
# "License"); you may not use this file except in compliance
# with the License.  You may obtain a copy of the License at
#
#   http://www.apache.org/licenses/LICENSE-2.0
#
# Unless required by applicable law or agreed to in writing,
# software distributed under the License is distributed on an
# "AS IS" BASIS, WITHOUT WARRANTIES OR CONDITIONS OF ANY
# KIND, either express or implied.  See the License for the
# specific language governing permissions and limitations
# under the License.

cmake_minimum_required(VERSION 3.22)

# CMP0135: set the timestamps of all extracted contents 
# to the time of the extraction in FetchContent
if (POLICY CMP0135)
    cmake_policy(SET CMP0135 NEW)
endif()

project(opendal-cpp LANGUAGES CXX)

include(FetchContent)
set(OPENDAL_GOOGLETEST_VERSION 1.15.2 CACHE STRING "version of GoogleTest, 'external' to fallback to find_package()")
set(OPENDAL_CPPCORO_VERSION a4ef65281814b18fdd1ac5457d3e219347ec6cb8 CACHE STRING "version of cppcoro")

if (NOT CMAKE_BUILD_TYPE)
    set(CMAKE_BUILD_TYPE Debug)
endif()

option(OPENDAL_ENABLE_ADDRESS_SANITIZER "Enable address sanitizer" OFF)
option(OPENDAL_ENABLE_DOCUMENTATION "Enable generating document for opendal" OFF)
option(OPENDAL_DOCS_ONLY "Only build documentation (dev only for quick ci)" OFF)
option(OPENDAL_ENABLE_TESTING "Enable building test binary for opendal" OFF)
option(OPENDAL_DEV "Enable dev mode" OFF)
option(OPENDAL_ENABLE_ASYNC "Enable async mode (requires C++20)" OFF)

if(OPENDAL_ENABLE_ASYNC)
    set(CMAKE_CXX_STANDARD 20)

    if (NOT ((CMAKE_CXX_COMPILER_ID STREQUAL "Clang") OR (CMAKE_CXX_COMPILER_ID STREQUAL "AppleClang")))
        message(FATAL_ERROR "currently C++ compiler must be clang for async mode")
    endif()
else()
    set(CMAKE_CXX_STANDARD 17)
endif()
set(CMAKE_CXX_STANDARD_REQUIRED ON)

if (OPENDAL_DEV)
    set(OPENDAL_ENABLE_ADDRESS_SANITIZER ON)
    set(OPENDAL_ENABLE_DOCUMENTATION ON)
    set(OPENDAL_ENABLE_TESTING ON)
endif()

# Documentation
if (OPENDAL_ENABLE_DOCUMENTATION OR OPENDAL_DOCS_ONLY)
    set(PROJECT_DOCUMENT_SOURCE ${PROJECT_SOURCE_DIR}/include ${PROJECT_SOURCE_DIR}/README.md)
    string(REPLACE ";" " " PROJECT_DOCUMENT_SOURCE "${PROJECT_DOCUMENT_SOURCE}")
    file(DOWNLOAD https://cdn.jsdelivr.net/gh/jothepro/doxygen-awesome-css@2.2.1/doxygen-awesome.min.css ${CMAKE_BINARY_DIR}/doxygen-awesome.css)
    find_package(Doxygen REQUIRED)
    set(DOXYGEN_IN ${PROJECT_SOURCE_DIR}/Doxyfile)
    set(DOXYGEN_OUT ${CMAKE_BINARY_DIR}/Doxyfile.out)
    configure_file(${DOXYGEN_IN} ${DOXYGEN_OUT} @ONLY)
    add_custom_target(docs
        COMMAND ${DOXYGEN_EXECUTABLE} ${DOXYGEN_OUT}
        WORKING_DIRECTORY ${CMAKE_BINARY_DIR}
        COMMENT "Generating API documentation with Doxygen"
        VERBATIM)

    if (OPENDAL_DOCS_ONLY)
        return()
    endif()
endif()

# get cargo target dir using cargo locate-project
# we should this because the target dir is different for development and release
execute_process(COMMAND cargo locate-project --workspace --message-format plain
    OUTPUT_VARIABLE CARGO_TARGET_DIR
    WORKING_DIRECTORY ${PROJECT_SOURCE_DIR})
string(REGEX REPLACE "/Cargo.toml\n$" "/target" CARGO_TARGET_DIR "${CARGO_TARGET_DIR}")
set(CARGO_MANIFEST ${PROJECT_SOURCE_DIR}/Cargo.toml)
set(RUST_SOURCE_FILE ${PROJECT_SOURCE_DIR}/src/lib.rs)
list(APPEND RUST_BRIDGE_CPP ${CARGO_TARGET_DIR}/cxxbridge/opendal-cpp/src/lib.rs.cc)
list(APPEND RUST_HEADER_FILE ${CARGO_TARGET_DIR}/cxxbridge/opendal-cpp/src/lib.rs.h)
if (OPENDAL_ENABLE_ASYNC)
    list(APPEND RUST_BRIDGE_CPP ${CARGO_TARGET_DIR}/cxxbridge/opendal-cpp/src/async.rs.cc)
    list(APPEND RUST_HEADER_FILE ${CARGO_TARGET_DIR}/cxxbridge/opendal-cpp/src/async.rs.h)
endif()
if (CMAKE_BUILD_TYPE STREQUAL "Debug")
    set(RUST_LIB ${CARGO_TARGET_DIR}/debug/${CMAKE_STATIC_LIBRARY_PREFIX}opendal_cpp${CMAKE_STATIC_LIBRARY_SUFFIX})
else()
    set(RUST_LIB ${CARGO_TARGET_DIR}/release/${CMAKE_STATIC_LIBRARY_PREFIX}opendal_cpp${CMAKE_STATIC_LIBRARY_SUFFIX})
endif()

set(CPP_INCLUDE_DIR ${PROJECT_SOURCE_DIR}/include
                    ${PROJECT_SOURCE_DIR}/src
                    ${CARGO_TARGET_DIR}/cxxbridge
                    ${CARGO_TARGET_DIR}/cxxbridge/opendal-cpp/src)
file(GLOB CPP_SOURCE_FILE 
    "src/*.cpp"
    "src/utils/*.cpp"    
)
file(GLOB CPP_HEADER_FILE 
    "include/*.hpp"
    "src/*.hpp"
    "src/utils/*.hpp"
)
if (NOT OPENDAL_ENABLE_ASYNC)
    file (GLOB ASYNC_SOURCE_FILE "src/*async*.cpp")
    list(REMOVE_ITEM CPP_SOURCE_FILE ${ASYNC_SOURCE_FILE})
    
    file(GLOB ASYNC_HEADER_FILE "include/*async*.hpp")
    list(REMOVE_ITEM CPP_HEADER_FILE ${ASYNC_HEADER_FILE})
endif()

if (NOT CMAKE_BUILD_TYPE STREQUAL "Debug")
    list(APPEND CARGO_BUILD_FLAGS "--release")
endif()

if (OPENDAL_ENABLE_ASYNC)
    list(APPEND CARGO_BUILD_FLAGS "--features" "async")
endif()

add_custom_target(cargo_build
        COMMAND cargo build --manifest-path ${CARGO_MANIFEST} ${CARGO_BUILD_FLAGS}
        BYPRODUCTS ${RUST_BRIDGE_CPP} ${RUST_LIB} ${RUST_HEADER_FILE}
        DEPENDS ${RUST_SOURCE_FILE}
        USES_TERMINAL
        COMMENT "Running cargo..."
)

add_library(opendal_cpp STATIC ${CPP_SOURCE_FILE} ${RUST_BRIDGE_CPP})
target_sources(opendal_cpp PUBLIC ${CPP_HEADER_FILE})
target_sources(opendal_cpp PRIVATE ${RUST_HEADER_FILE})
target_include_directories(opendal_cpp PUBLIC ${CPP_INCLUDE_DIR})
if (OPENDAL_ENABLE_ASYNC)
    target_include_directories(opendal_cpp PUBLIC ${CARGO_TARGET_DIR}/cxxbridge)
    target_compile_options(opendal_cpp PUBLIC -include ${PROJECT_SOURCE_DIR}/include/async_defs.hpp)
endif()
target_link_libraries(opendal_cpp PUBLIC ${RUST_LIB})
target_link_libraries(opendal_cpp PRIVATE ${CMAKE_DL_LIBS})
set_target_properties(opendal_cpp
        PROPERTIES ADDITIONAL_CLEAN_FILES ${CARGO_TARGET_DIR}
)
add_dependencies(opendal_cpp cargo_build)

if (OPENDAL_ENABLE_ADDRESS_SANITIZER)
    target_compile_options(opendal_cpp PRIVATE -fsanitize=leak,address,undefined -fno-omit-frame-pointer -fno-common -O1)
    target_link_options(opendal_cpp PRIVATE -fsanitize=leak,address,undefined)
endif()

# Platform-specific test configuration
if(WIN32)
    target_link_libraries(opendal_cpp userenv ws2_32 bcrypt)
    set_target_properties(
            opendal_cpp
            PROPERTIES
            MSVC_RUNTIME_LIBRARY "MultiThreadedDLL"
            RUNTIME_OUTPUT_DIRECTORY_DEBUG ${CMAKE_BINARY_DIR}
            RUNTIME_OUTPUT_DIRECTORY_RELEASE ${CMAKE_BINARY_DIR}
    )
endif()

# Tests
if (OPENDAL_ENABLE_TESTING)
    enable_testing()
    
    if(OPENDAL_GOOGLETEST_VERSION STREQUAL "external")
        find_package(GTest REQUIRED)
    else()
        # fetch GoogleTest
        FetchContent_Declare(
            googletest
            URL https://github.com/google/googletest/archive/refs/tags/v${OPENDAL_GOOGLETEST_VERSION}.zip
        )
        # For Windows: Prevent overriding the parent project's compiler/linker settings
        set(gtest_force_shared_crt ON CACHE BOOL "" FORCE)
        FetchContent_MakeAvailable(googletest)
    endif()

    if (OPENDAL_ENABLE_ASYNC)
        FetchContent_Declare(
            cppcoro
            URL https://github.com/andreasbuhr/cppcoro/archive/${OPENDAL_CPPCORO_VERSION}.zip
        )
        FetchContent_MakeAvailable(cppcoro)
    endif()

<<<<<<< HEAD
    # Test framework and main runner
    list(APPEND TEST_SOURCE_FILE tests/test_main.cpp)
    
    # Legacy tests for compatibility
    list(APPEND TEST_SOURCE_FILE tests/basic_test.cpp)
=======
    list(APPEND TEST_SOURCE_FILE tests/basic_test.cpp tests/metadata_test.cpp)
>>>>>>> 8e67dd9b
    if (OPENDAL_ENABLE_ASYNC)
        list(APPEND TEST_SOURCE_FILE tests/async_test.cpp)
    endif()
    
    # Behavior tests
    list(APPEND TEST_SOURCE_FILE tests/behavior/read_test.cpp)
    list(APPEND TEST_SOURCE_FILE tests/behavior/write_test.cpp)
    list(APPEND TEST_SOURCE_FILE tests/behavior/delete_test.cpp)
    list(APPEND TEST_SOURCE_FILE tests/behavior/list_test.cpp)
    
    # Async behavior tests (only if async is enabled)
    if (OPENDAL_ENABLE_ASYNC)
        list(APPEND TEST_SOURCE_FILE tests/behavior/async_read_test.cpp)
        list(APPEND TEST_SOURCE_FILE tests/behavior/async_write_test.cpp)
        list(APPEND TEST_SOURCE_FILE tests/behavior/async_list_test.cpp)
    endif()

    add_executable(opendal_cpp_test ${TEST_SOURCE_FILE})
    target_include_directories(opendal_cpp_test PUBLIC ${CPP_INCLUDE_DIR} ${GTEST_INCLUDE_DIRS} tests)
    target_link_libraries(opendal_cpp_test ${GTEST_LDFLAGS} GTest::gtest opendal_cpp)
    target_compile_options(opendal_cpp_test PRIVATE ${GTEST_CFLAGS})
    if (OPENDAL_ENABLE_ASYNC)
        target_link_libraries(opendal_cpp_test cppcoro)
    endif()

    # enable address sanitizers
    if (OPENDAL_ENABLE_ADDRESS_SANITIZER)
        target_compile_options(opendal_cpp_test PRIVATE -fsanitize=leak,address,undefined -fno-omit-frame-pointer -fno-common -O1)
        target_link_options(opendal_cpp_test PRIVATE -fsanitize=leak,address,undefined)
    endif()

    # Platform-specific test configuration
    if(WIN32)
        target_link_libraries(opendal_cpp_test userenv ws2_32 bcrypt)
    endif()
    if(APPLE)
        target_link_libraries(opendal_cpp_test "-framework CoreFoundation -framework Security")
    endif()

    include(GoogleTest)
    gtest_discover_tests(opendal_cpp_test)
endif()<|MERGE_RESOLUTION|>--- conflicted
+++ resolved
@@ -191,15 +191,7 @@
         FetchContent_MakeAvailable(cppcoro)
     endif()
 
-<<<<<<< HEAD
-    # Test framework and main runner
-    list(APPEND TEST_SOURCE_FILE tests/test_main.cpp)
-    
-    # Legacy tests for compatibility
-    list(APPEND TEST_SOURCE_FILE tests/basic_test.cpp)
-=======
-    list(APPEND TEST_SOURCE_FILE tests/basic_test.cpp tests/metadata_test.cpp)
->>>>>>> 8e67dd9b
+    list(APPEND TEST_SOURCE_FILE tests/basic_test.cpp tests/metadata_test.cpp tests/test_main.cpp)
     if (OPENDAL_ENABLE_ASYNC)
         list(APPEND TEST_SOURCE_FILE tests/async_test.cpp)
     endif()
