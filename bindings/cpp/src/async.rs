--- conflicted
+++ resolved
@@ -15,26 +15,15 @@
 // specific language governing permissions and limitations
 // under the License.
 
-<<<<<<< HEAD
-=======
 use anyhow::Result;
 use cxx_async::CxxAsyncException;
 use mea::mutex::Mutex;
 use opendal as od;
->>>>>>> efe627ad
 use std::collections::HashMap;
 use std::future::Future;
 use std::ops::Deref;
 use std::pin::Pin;
 use std::sync::{Arc, OnceLock};
-<<<<<<< HEAD
-
-use anyhow::Result;
-use cxx_async::CxxAsyncException;
-use opendal as od;
-use tokio::sync::Mutex;
-=======
->>>>>>> efe627ad
 
 #[cxx::bridge(namespace = opendal::ffi::async_op)]
 mod ffi {
