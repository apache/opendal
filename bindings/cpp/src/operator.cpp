/*
 * Licensed to the Apache Software Foundation (ASF) under one
 * or more contributor license agreements.  See the NOTICE file
 * distributed with this work for additional information
 * regarding copyright ownership.  The ASF licenses this file
 * to you under the Apache License, Version 2.0 (the
 * "License"); you may not use this file except in compliance
 * with the License.  You may obtain a copy of the License at
 *
 *   http://www.apache.org/licenses/LICENSE-2.0
 *
 * Unless required by applicable law or agreed to in writing,
 * software distributed under the License is distributed on an
 * "AS IS" BASIS, WITHOUT WARRANTIES OR CONDITIONS OF ANY
 * KIND, either express or implied.  See the License for the
 * specific language governing permissions and limitations
 * under the License.
 */

#include <chrono>
#include <cstdio>
#include <ctime>

#include "lib.rs.h"
#include "opendal.hpp"
#include "utils/ffi_converter.hpp"
#include "utils/rust_converter.hpp"

namespace opendal {

std::optional<std::string> parse_optional_string(ffi::OptionalString &&s) {
  if (s.has_value) {
    return std::string(std::move(s.value));
  } else {
    return std::nullopt;
  }
}

std::optional<bool> parse_optional_bool(ffi::OptionalBool &&b) {
  if (b.has_value) {
    return b.value;
  } else {
    return std::nullopt;
  }
}

Metadata parse_meta_data(ffi::Metadata &&meta) {
  Metadata metadata;

  // Basic information
  metadata.type = static_cast<EntryMode>(meta.mode);
  metadata.content_length = meta.content_length;

  // HTTP-style headers
  metadata.cache_control = parse_optional_string(std::move(meta.cache_control));
  metadata.content_disposition =
      parse_optional_string(std::move(meta.content_disposition));
  metadata.content_md5 = parse_optional_string(std::move(meta.content_md5));
  metadata.content_type = parse_optional_string(std::move(meta.content_type));
  metadata.content_encoding =
      parse_optional_string(std::move(meta.content_encoding));
  metadata.etag = parse_optional_string(std::move(meta.etag));

  // Versioning information
  metadata.version = parse_optional_string(std::move(meta.version));
  metadata.is_current = parse_optional_bool(std::move(meta.is_current));
  metadata.is_deleted = meta.is_deleted;

  // Parse last_modified timestamp
  auto last_modified_str = parse_optional_string(std::move(meta.last_modified));
  if (last_modified_str.has_value()) {
    // Parse ISO 8601 string to time_point using strptime to avoid locale lock
    std::tm tm = {};
    const char *str = last_modified_str.value().c_str();

    // Parse ISO 8601 format: YYYY-MM-DDTHH:MM:SS
    int year, month, day, hour, minute, second;
    if (sscanf(str, "%d-%d-%dT%d:%d:%d", &year, &month, &day, &hour, &minute,
               &second) == 6) {
      tm.tm_year = year - 1900;  // years since 1900
      tm.tm_mon = month - 1;     // months since January (0-11)
      tm.tm_mday = day;
      tm.tm_hour = hour;
      tm.tm_min = minute;
      tm.tm_sec = second;
      tm.tm_isdst = -1;  // let mktime determine DST

      std::time_t time_t_value = std::mktime(&tm);
      if (time_t_value != -1) {
        metadata.last_modified =
            std::chrono::system_clock::from_time_t(time_t_value);
      }
    }
  }

  return metadata;
}

Operator::Operator() noexcept = default;

void Operator::Destroy() noexcept {
  if (operator_) {
    ffi::delete_operator(operator_);
    operator_ = nullptr;
  }
}

Operator::Operator(std::string_view scheme,
                   const std::unordered_map<std::string, std::string> &config) {
  auto rust_map = rust::Vec<ffi::HashMapValue>();
  rust_map.reserve(config.size());

  for (auto &[k, v] : config) {
    rust_map.push_back({utils::rust_string(k), utils::rust_string(v)});
  }

  operator_ = ffi::new_operator(utils::rust_str(scheme), rust_map);
}

Operator::~Operator() noexcept { Destroy(); }

Operator::Operator(Operator &&other) noexcept : operator_(other.operator_) {
  other.operator_ = nullptr;
}

Operator &Operator::operator=(Operator &&other) noexcept {
  if (this != &other) {
    Destroy();

    operator_ = other.operator_;
    other.operator_ = nullptr;
  }

  return *this;
}

bool Operator::Available() const { return operator_ != nullptr; }

// We can't avoid copy, because std::vector hides the internal structure.
// std::vector doesn't support init from a pointer without copy.
std::string Operator::Read(std::string_view path) {
  auto rust_vec = operator_->read(utils::rust_str(path));
  return {rust_vec.begin(), rust_vec.end()};
}

<<<<<<< HEAD
void Operator::write(std::string_view path, std::string_view data) {
  rust::Vec<uint8_t> vec;
  vec.reserve(data.size());
  for (char c : data) {
    vec.push_back(static_cast<uint8_t>(c));
  }
  operator_->write(utils::rust_str(path), std::move(vec));
=======
void Operator::Write(std::string_view path, std::string_view data) {
  operator_->write(utils::rust_str(path),
                   utils::rust_slice<const uint8_t>(data));
>>>>>>> 8e67dd9b
}

bool Operator::Exists(std::string_view path) {
  return operator_->exists(utils::rust_str(path));
}

bool Operator::IsExist(std::string_view path) { return Exists(path); }

void Operator::CreateDir(std::string_view path) {
  operator_->create_dir(utils::rust_str(path));
}

void Operator::Copy(std::string_view src, std::string_view dst) {
  operator_->copy(utils::rust_str(src), utils::rust_str(dst));
}

void Operator::Rename(std::string_view src, std::string_view dst) {
  operator_->rename(utils::rust_str(src), utils::rust_str(dst));
}

void Operator::Remove(std::string_view path) {
  operator_->remove(utils::rust_str(path));
}

Metadata Operator::Stat(std::string_view path) {
  return parse_meta_data(operator_->stat(utils::rust_str(path)));
}

std::vector<Entry> Operator::List(std::string_view path) {
  auto rust_vec = operator_->list(utils::rust_str(path));

  std::vector<Entry> entries;
  entries.reserve(rust_vec.size());
  for (auto &&entry : rust_vec) {
    entries.emplace_back(utils::parse_entry(std::move(entry)));
  }

  return entries;
}

Lister Operator::GetLister(std::string_view path) {
  return operator_->lister(utils::rust_str(path));
}

Reader Operator::GetReader(std::string_view path) {
  return operator_->reader(utils::rust_str(path));
}

}  // namespace opendal<|MERGE_RESOLUTION|>--- conflicted
+++ resolved
@@ -143,19 +143,9 @@
   return {rust_vec.begin(), rust_vec.end()};
 }
 
-<<<<<<< HEAD
-void Operator::write(std::string_view path, std::string_view data) {
-  rust::Vec<uint8_t> vec;
-  vec.reserve(data.size());
-  for (char c : data) {
-    vec.push_back(static_cast<uint8_t>(c));
-  }
-  operator_->write(utils::rust_str(path), std::move(vec));
-=======
 void Operator::Write(std::string_view path, std::string_view data) {
   operator_->write(utils::rust_str(path),
                    utils::rust_slice<const uint8_t>(data));
->>>>>>> 8e67dd9b
 }
 
 bool Operator::Exists(std::string_view path) {
