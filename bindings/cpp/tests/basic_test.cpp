/*
 * Licensed to the Apache Software Foundation (ASF) under one
 * or more contributor license agreements.  See the NOTICE file
 * distributed with this work for additional information
 * regarding copyright ownership.  The ASF licenses this file
 * to you under the Apache License, Version 2.0 (the
 * "License"); you may not use this file except in compliance
 * with the License.  You may obtain a copy of the License at
 *
 *   http://www.apache.org/licenses/LICENSE-2.0
 *
 * Unless required by applicable law or agreed to in writing,
 * software distributed under the License is distributed on an
 * "AS IS" BASIS, WITHOUT WARRANTIES OR CONDITIONS OF ANY
 * KIND, either express or implied.  See the License for the
 * specific language governing permissions and limitations
 * under the License.
 */

#include <ctime>
#include <random>
#include <string>
#include <unordered_map>
#include <vector>

#include "framework/test_framework.hpp"

<<<<<<< HEAD
namespace opendal::test {
=======
class OpendalTest : public ::testing::Test {
 protected:
  opendal::Operator op;

  std::string scheme;
  std::unordered_map<std::string, std::string> config;

  // random number generator
  std::mt19937 rng;

  void SetUp() override {
    scheme = "memory";
    rng.seed(time(nullptr));

    op = opendal::Operator(scheme, config);
    EXPECT_TRUE(op.Available());
  }
};
>>>>>>> 8e67dd9b

// Scenario: OpenDAL Blocking Operations
OPENDAL_TEST_F(OpenDALTest, BasicTest) {
  std::string file_path = "test";
  std::string file_path_copied = "test_copied";
  std::string file_path_renamed = "test_renamed";
  std::string dir_path = "test_dir/";
  std::string_view data = "abc";

  // write
<<<<<<< HEAD
  op_.write(file_path, data);

  // read
  auto res = op_.read(file_path);
  EXPECT_EQ(res, data);

  // is_exist
  EXPECT_TRUE(op_.exists(file_path));

  // create_dir
  op_.create_dir(dir_path);
  EXPECT_TRUE(op_.exists(dir_path));

  // stat
  auto metadata = op_.stat(file_path);
=======
  op.Write(file_path, data);

  // read
  auto res = op.Read(file_path);
  EXPECT_EQ(res, data);

  // check existence
  EXPECT_TRUE(op.Exists(file_path));

  // create directory
  op.CreateDir(dir_path);
  EXPECT_TRUE(op.Exists(dir_path));

  // get metadata
  auto metadata = op.Stat(file_path);
>>>>>>> 8e67dd9b
  EXPECT_EQ(metadata.type, opendal::EntryMode::FILE);
  EXPECT_EQ(metadata.content_length, data.size());

  // list entries
  auto list_file_path = dir_path + file_path;
<<<<<<< HEAD
  op_.write(list_file_path, data);
  auto entries = op_.list(dir_path);
=======
  op.Write(list_file_path, data);
  auto entries = op.List(dir_path);
>>>>>>> 8e67dd9b
  EXPECT_EQ(entries.size(), 2);
  std::set<std::string> paths;
  for (const auto &entry : entries) {
    paths.insert(entry.path);
  }
  EXPECT_TRUE(paths.find(dir_path) != paths.end());
  EXPECT_TRUE(paths.find(list_file_path) != paths.end());

<<<<<<< HEAD
  // remove
  op_.remove(file_path_renamed);
  op_.remove(dir_path);
  EXPECT_FALSE(op_.exists(file_path_renamed));
=======
  // remove files
  op.Remove(file_path_renamed);
  op.Remove(dir_path);
  EXPECT_FALSE(op.Exists(file_path_renamed));
>>>>>>> 8e67dd9b
}

OPENDAL_TEST_F(OpenDALTest, ReaderTest) {
  std::string file_path = "test";
  constexpr int size = 2000;
  std::string data(size, 0);

  for (auto &d : data) {
    d = rng_() % 256;
  }

  // write
<<<<<<< HEAD
  op_.write(file_path, data);

  // reader
  auto reader = op_.reader(file_path);
=======
  op.Write(file_path, data);

  // get reader
  auto reader = op.GetReader(file_path);
>>>>>>> 8e67dd9b
  // uint8_t part_data[100];
  std::string part_data(100, 0);
  reader.Seek(200, std::ios::cur);
  reader.Read(part_data.data(), 100);
  EXPECT_EQ(reader.Seek(0, std::ios::cur), 300);
  for (int i = 0; i < 100; ++i) {
    EXPECT_EQ(part_data[i], data[200 + i]);
  }
  reader.Seek(0, std::ios::beg);

<<<<<<< HEAD
  // stream
  opendal::ReaderStream stream(op_.reader(file_path));
=======
  // reader stream
  opendal::ReaderStream stream(op.GetReader(file_path));
>>>>>>> 8e67dd9b

  auto read_fn = [&](std::size_t to_read, std::streampos expected_tellg) {
    std::vector<char> v(to_read);
    stream.read(v.data(), v.size());
    EXPECT_TRUE(!!stream);
    EXPECT_EQ(stream.tellg(), expected_tellg);
  };

  EXPECT_EQ(stream.tellg(), 0);
  read_fn(10, 10);
  read_fn(15, 25);
  read_fn(15, 40);
  stream.get();
  EXPECT_EQ(stream.tellg(), 41);
  read_fn(1000, 1041);

  stream.seekg(0, std::ios::beg);
  std::string reader_data(std::istreambuf_iterator<char>{stream}, {});
  EXPECT_EQ(reader_data, data);
}

OPENDAL_TEST_F(OpenDALTest, ListerTest) {
  std::string dir_path = "test_dir/";
<<<<<<< HEAD
  op_.create_dir(dir_path);
  auto test1_path = dir_path + "test1";
  op_.write(test1_path, "123");
  auto test2_path = dir_path + "test2";
  op_.write(test2_path, "456");

  auto lister = op_.lister("test_dir/");
=======
  op.CreateDir(dir_path);
  auto test1_path = dir_path + "test1";
  op.Write(test1_path, "123");
  auto test2_path = dir_path + "test2";
  op.Write(test2_path, "456");

  auto lister = op.GetLister("test_dir/");
>>>>>>> 8e67dd9b

  std::set<std::string> paths;
  for (const auto &entry : lister) {
    paths.insert(entry.path);
  }
  EXPECT_EQ(paths.size(), 3);
  EXPECT_TRUE(paths.find(dir_path) != paths.end());
  EXPECT_TRUE(paths.find(test1_path) != paths.end());
  EXPECT_TRUE(paths.find(test2_path) != paths.end());
}

} // namespace opendal::test<|MERGE_RESOLUTION|>--- conflicted
+++ resolved
@@ -25,9 +25,6 @@
 
 #include "framework/test_framework.hpp"
 
-<<<<<<< HEAD
-namespace opendal::test {
-=======
 class OpendalTest : public ::testing::Test {
  protected:
   opendal::Operator op;
@@ -46,7 +43,6 @@
     EXPECT_TRUE(op.Available());
   }
 };
->>>>>>> 8e67dd9b
 
 // Scenario: OpenDAL Blocking Operations
 OPENDAL_TEST_F(OpenDALTest, BasicTest) {
@@ -57,23 +53,6 @@
   std::string_view data = "abc";
 
   // write
-<<<<<<< HEAD
-  op_.write(file_path, data);
-
-  // read
-  auto res = op_.read(file_path);
-  EXPECT_EQ(res, data);
-
-  // is_exist
-  EXPECT_TRUE(op_.exists(file_path));
-
-  // create_dir
-  op_.create_dir(dir_path);
-  EXPECT_TRUE(op_.exists(dir_path));
-
-  // stat
-  auto metadata = op_.stat(file_path);
-=======
   op.Write(file_path, data);
 
   // read
@@ -89,19 +68,13 @@
 
   // get metadata
   auto metadata = op.Stat(file_path);
->>>>>>> 8e67dd9b
   EXPECT_EQ(metadata.type, opendal::EntryMode::FILE);
   EXPECT_EQ(metadata.content_length, data.size());
 
   // list entries
   auto list_file_path = dir_path + file_path;
-<<<<<<< HEAD
-  op_.write(list_file_path, data);
-  auto entries = op_.list(dir_path);
-=======
   op.Write(list_file_path, data);
   auto entries = op.List(dir_path);
->>>>>>> 8e67dd9b
   EXPECT_EQ(entries.size(), 2);
   std::set<std::string> paths;
   for (const auto &entry : entries) {
@@ -110,17 +83,10 @@
   EXPECT_TRUE(paths.find(dir_path) != paths.end());
   EXPECT_TRUE(paths.find(list_file_path) != paths.end());
 
-<<<<<<< HEAD
-  // remove
-  op_.remove(file_path_renamed);
-  op_.remove(dir_path);
-  EXPECT_FALSE(op_.exists(file_path_renamed));
-=======
   // remove files
   op.Remove(file_path_renamed);
   op.Remove(dir_path);
   EXPECT_FALSE(op.Exists(file_path_renamed));
->>>>>>> 8e67dd9b
 }
 
 OPENDAL_TEST_F(OpenDALTest, ReaderTest) {
@@ -133,17 +99,10 @@
   }
 
   // write
-<<<<<<< HEAD
-  op_.write(file_path, data);
-
-  // reader
-  auto reader = op_.reader(file_path);
-=======
   op.Write(file_path, data);
 
   // get reader
   auto reader = op.GetReader(file_path);
->>>>>>> 8e67dd9b
   // uint8_t part_data[100];
   std::string part_data(100, 0);
   reader.Seek(200, std::ios::cur);
@@ -154,13 +113,8 @@
   }
   reader.Seek(0, std::ios::beg);
 
-<<<<<<< HEAD
-  // stream
-  opendal::ReaderStream stream(op_.reader(file_path));
-=======
   // reader stream
   opendal::ReaderStream stream(op.GetReader(file_path));
->>>>>>> 8e67dd9b
 
   auto read_fn = [&](std::size_t to_read, std::streampos expected_tellg) {
     std::vector<char> v(to_read);
@@ -184,15 +138,6 @@
 
 OPENDAL_TEST_F(OpenDALTest, ListerTest) {
   std::string dir_path = "test_dir/";
-<<<<<<< HEAD
-  op_.create_dir(dir_path);
-  auto test1_path = dir_path + "test1";
-  op_.write(test1_path, "123");
-  auto test2_path = dir_path + "test2";
-  op_.write(test2_path, "456");
-
-  auto lister = op_.lister("test_dir/");
-=======
   op.CreateDir(dir_path);
   auto test1_path = dir_path + "test1";
   op.Write(test1_path, "123");
@@ -200,7 +145,6 @@
   op.Write(test2_path, "456");
 
   auto lister = op.GetLister("test_dir/");
->>>>>>> 8e67dd9b
 
   std::set<std::string> paths;
   for (const auto &entry : lister) {
