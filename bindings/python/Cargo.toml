--- conflicted
+++ resolved
@@ -165,19 +165,13 @@
 dict_derive = "0.6.0"
 futures = "0.3.28"
 # this crate won't be published, we always use the local version
-<<<<<<< HEAD
-opendal = { version = ">=0", path = "../../core", features = ["blocking", "layers-mime-guess"] }
-pyo3 = { version = "0.26.0", features = ["generate-import-lib", "chrono"] }
-pyo3-async-runtimes = { version = "0.26.0", features = ["tokio-runtime"] }
-pyo3-stub-gen = { version = "0.14.0" }
-=======
 opendal = { version = ">=0", path = "../../core", features = [
   "blocking",
   "layers-mime-guess"
 ] }
 pyo3 = { version = "0.26.0", features = ["generate-import-lib", "chrono"] }
 pyo3-async-runtimes = { version = "0.26.0", features = ["tokio-runtime"] }
->>>>>>> ec93f435
+pyo3-stub-gen = { version = "0.14.0" }
 tokio = "1"
 
 [target.'cfg(unix)'.dependencies.opendal]
