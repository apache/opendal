// Licensed to the Apache Software Foundation (ASF) under one
// or more contributor license agreements.  See the NOTICE file
// distributed with this work for additional information
// regarding copyright ownership.  The ASF licenses this file
// to you under the Apache License, Version 2.0 (the
// "License"); you may not use this file except in compliance
// with the License.  You may obtain a copy of the License at
//
//   http://www.apache.org/licenses/LICENSE-2.0
//
// Unless required by applicable law or agreed to in writing,
// software distributed under the License is distributed on an
// "AS IS" BASIS, WITHOUT WARRANTIES OR CONDITIONS OF ANY
// KIND, either express or implied.  See the License for the
// specific language governing permissions and limitations
// under the License.

use chrono::prelude::*;
use pyo3::prelude::*;

use crate::*;

#[pyclass(module = "opendal")]
pub struct Entry(ocore::Entry);

impl Entry {
    pub fn new(entry: ocore::Entry) -> Self {
        Self(entry)
    }
}

#[pymethods]
impl Entry {
    /// Path of entry. Path is relative to operator's root.
    #[getter]
    pub fn path(&self) -> &str {
        self.0.path()
    }

    fn __str__(&self) -> &str {
        self.0.path()
    }

    fn __repr__(&self) -> String {
        format!("Entry({:?})", self.0.path())
    }
}

#[pyclass(module = "opendal")]
pub struct Metadata(ocore::Metadata);

impl Metadata {
    pub fn new(meta: ocore::Metadata) -> Self {
        Self(meta)
    }
}

#[pymethods]
impl Metadata {
    #[getter]
    pub fn content_disposition(&self) -> Option<&str> {
        self.0.content_disposition()
    }

    /// Content length of this entry.
    #[getter]
    pub fn content_length(&self) -> u64 {
        self.0.content_length()
    }

    /// Content MD5 of this entry.
    #[getter]
    pub fn content_md5(&self) -> Option<&str> {
        self.0.content_md5()
    }

    /// Content Type of this entry.
    #[getter]
    pub fn content_type(&self) -> Option<&str> {
        self.0.content_type()
    }

    /// ETag of this entry.
    #[getter]
    pub fn etag(&self) -> Option<&str> {
        self.0.etag()
    }

    /// mode represent this entry's mode.
    #[getter]
    pub fn mode(&self) -> EntryMode {
        EntryMode(self.0.mode())
    }
<<<<<<< HEAD

    pub fn __repr__(&self) -> String {
        format!(
            "Metadata(content_disposition={}, content_length={}, content_md5={}, content_type={}, etag={}, mode={})",
            self.0.content_disposition().unwrap_or("None"),
            self.0.content_length(),
            self.0.content_md5().unwrap_or("None"),
            self.0.content_type().unwrap_or("None"),
            self.0.etag().unwrap_or("None"),
            self.0.mode()
        )
=======
    /// Last modified time
    #[getter]
    pub fn last_modified(&self) -> Option<DateTime<Utc>> {
        self.0.last_modified()
>>>>>>> c83f08a6
    }
}

#[pyclass(module = "opendal")]
pub struct EntryMode(ocore::EntryMode);

#[pymethods]
impl EntryMode {
    /// Returns `True` if this is a file.
    pub fn is_file(&self) -> bool {
        self.0.is_file()
    }

    /// Returns `True` if this is a directory.
    pub fn is_dir(&self) -> bool {
        self.0.is_dir()
    }

    pub fn __repr__(&self) -> &'static str {
        match self.0 {
            ocore::EntryMode::FILE => "EntryMode.FILE",
            ocore::EntryMode::DIR => "EntryMode.DIR",
            ocore::EntryMode::Unknown => "EntryMode.UNKNOWN",
        }
    }
}<|MERGE_RESOLUTION|>--- conflicted
+++ resolved
@@ -91,24 +91,27 @@
     pub fn mode(&self) -> EntryMode {
         EntryMode(self.0.mode())
     }
-<<<<<<< HEAD
 
+    /// Last modified time
+    #[getter]
+    pub fn last_modified(&self) -> Option<DateTime<Utc>> {
+        self.0.last_modified()
+    }
     pub fn __repr__(&self) -> String {
+        let last_modified_str = match self.0.last_modified() {
+            Some(dt) => dt.to_rfc3339_opts(SecondsFormat::Micros, false),
+            None => "None".to_string(),
+        };
+
         format!(
-            "Metadata(content_disposition={}, content_length={}, content_md5={}, content_type={}, etag={}, mode={})",
-            self.0.content_disposition().unwrap_or("None"),
+            "Metadata(content_length={}, content_md5={}, content_type={}, etag={}, mode={}, last_modified={})",
             self.0.content_length(),
             self.0.content_md5().unwrap_or("None"),
             self.0.content_type().unwrap_or("None"),
             self.0.etag().unwrap_or("None"),
-            self.0.mode()
+            self.0.mode(),
+            last_modified_str,
         )
-=======
-    /// Last modified time
-    #[getter]
-    pub fn last_modified(&self) -> Option<DateTime<Utc>> {
-        self.0.last_modified()
->>>>>>> c83f08a6
     }
 }
 
