// Licensed to the Apache Software Foundation (ASF) under one
// or more contributor license agreements.  See the NOTICE file
// distributed with this work for additional information
// regarding copyright ownership.  The ASF licenses this file
// to you under the Apache License, Version 2.0 (the
// "License"); you may not use this file except in compliance
// with the License.  You may obtain a copy of the License at
//
//   http://www.apache.org/licenses/LICENSE-2.0
//
// Unless required by applicable law or agreed to in writing,
// software distributed under the License is distributed on an
// "AS IS" BASIS, WITHOUT WARRANTIES OR CONDITIONS OF ANY
// KIND, either express or implied.  See the License for the
// specific language governing permissions and limitations
// under the License.

use std::collections::HashMap;
use std::path::PathBuf;
use std::str::FromStr;
use std::time::Duration;

use pyo3::IntoPyObjectExt;
use pyo3::prelude::*;
use pyo3::types::PyBytes;
use pyo3::types::PyDict;
use pyo3::types::PyTuple;
use pyo3_async_runtimes::tokio::future_into_py;

use crate::*;

fn build_operator(
    scheme: ocore::Scheme,
    map: HashMap<String, String>,
) -> PyResult<ocore::Operator> {
    let op = ocore::Operator::via_iter(scheme, map).map_err(format_pyerr)?;
    Ok(op)
}

fn build_blocking_operator(
    scheme: ocore::Scheme,
    map: HashMap<String, String>,
) -> PyResult<ocore::blocking::Operator> {
    let op = ocore::Operator::via_iter(scheme, map).map_err(format_pyerr)?;

    let runtime = pyo3_async_runtimes::tokio::get_runtime();
    let _guard = runtime.enter();
    let op = ocore::blocking::Operator::new(op).map_err(format_pyerr)?;
    Ok(op)
}

/// The blocking equivalent of `AsyncOperator`.
///
/// `Operator` is the entry point for all blocking APIs.
///
/// See also
/// --------
/// AsyncOperator
#[gen_stub_pyclass]
#[pyclass(module = "opendal.operator")]
pub struct Operator {
    core: ocore::blocking::Operator,
    __scheme: ocore::Scheme,
    __map: HashMap<String, String>,
}

#[gen_stub_pymethods]
#[pymethods]
impl Operator {
    /// Create a new blocking `Operator`.
    ///
    /// Parameters
    /// ----------
    /// scheme : str | opendal.services.Scheme
    ///     The scheme of the service.
    /// **kwargs : dict
    ///     The options for the service.
    ///
    /// Returns
    /// -------
    /// Operator
    ///     The new operator.
    #[gen_stub(skip)]
    #[new]
<<<<<<< HEAD
    #[pyo3(signature = (scheme, *, **map))]
    pub fn new(scheme: &str, map: Option<&Bound<PyDict>>) -> PyResult<Self> {
        let scheme = ocore::Scheme::from_str(scheme)
            .map_err(|err| {
                ocore::Error::new(ocore::ErrorKind::Unexpected, "unsupported scheme")
                    .set_source(err)
            })
            .map_err(format_pyerr)?;
        let map = if let Some(v) = map {
            v.iter()
                .map(|(k, v)| Ok((k.extract::<String>()?, v.str()?.to_string())))
                .collect::<PyResult<HashMap<String, String>>>()?
        } else {
            HashMap::default()
        };
=======
    #[pyo3(signature = (scheme, *, **kwargs))]
    pub fn new(
        #[gen_stub(override_type(type_repr = "builtins.str | opendal.services.Scheme", imports=("builtins", "opendal.services")))]
        scheme: Bound<PyAny>,
        kwargs: Option<&Bound<PyDict>>,
    ) -> PyResult<Self> {
        let scheme = if let Ok(scheme_str) = scheme.extract::<&str>() {
            ocore::Scheme::from_str(scheme_str)
                .map_err(|err| {
                    ocore::Error::new(ocore::ErrorKind::Unexpected, "unsupported scheme")
                        .set_source(err)
                })
                .map_err(format_pyerr)
        } else if let Ok(py_scheme) = scheme.extract::<PyScheme>() {
            Ok(py_scheme.into())
        } else {
            Err(Unsupported::new_err(
                "Invalid type for scheme, expected str or Scheme",
            ))
        }?;
        let map = kwargs
            .map(|v| {
                v.extract::<HashMap<String, String>>()
                    .expect("must be valid hashmap")
            })
            .unwrap_or_default();
>>>>>>> 81e26531

        Ok(Operator {
            core: build_blocking_operator(scheme, map.clone())?,
            __scheme: scheme,
            __map: map,
        })
    }

    /// Add a new layer to this operator.
    ///
    /// Parameters
    /// ----------
    /// layer : Layer
    ///     The layer to add.
    ///
    /// Returns
    /// -------
    /// Operator
    ///     A new operator with the layer added.
    pub fn layer(&self, layer: &layers::Layer) -> PyResult<Self> {
        let op = layer.0.layer(self.core.clone().into());

        let runtime = pyo3_async_runtimes::tokio::get_runtime();
        let _guard = runtime.enter();
        let op = ocore::blocking::Operator::new(op).map_err(format_pyerr)?;
        Ok(Self {
            core: op,
            __scheme: self.__scheme,
            __map: self.__map.clone(),
        })
    }

    /// Open a file-like object for the given path.
    ///
    /// The returning file-like object is a context manager.
    ///
    /// Parameters
    /// ----------
    /// path : str
    ///     The path to the file.
    /// mode : str
    ///     The mode to open the file in. Only "rb" and "wb" are supported.
    /// **kwargs
    ///     Additional options for the underlying reader or writer.
    ///
    /// Returns
    /// -------
    /// File
    ///     A file-like object.
    #[pyo3(signature = (path, mode, *, **kwargs))]
    pub fn open(
        &self,
        path: PathBuf,
        mode: String,
        kwargs: Option<&Bound<PyDict>>,
    ) -> PyResult<File> {
        let this = self.core.clone();
        let path = path.to_string_lossy().to_string();

        let reader_opts = kwargs
            .map(|v| v.extract::<ReadOptions>())
            .transpose()?
            .unwrap_or_default();

        let writer_opts = kwargs
            .map(|v| v.extract::<WriteOptions>())
            .transpose()?
            .unwrap_or_default();

        if mode == "rb" {
            let range = reader_opts.make_range();
            let reader = this
                .reader_options(&path, reader_opts.into())
                .map_err(format_pyerr)?;

            let r = reader
                .into_std_read(range.to_range())
                .map_err(format_pyerr)?;
            Ok(File::new_reader(r))
        } else if mode == "wb" {
            let writer = this
                .writer_options(&path, writer_opts.into())
                .map_err(format_pyerr)?;
            Ok(File::new_writer(writer))
        } else {
            Err(Unsupported::new_err(format!(
                "OpenDAL doesn't support mode: {mode}"
            )))
        }
    }

    /// Read the entire contents of a file at the given path.
    ///
    /// Parameters
    /// ----------
    /// path : str
    ///     The path to the file.
    /// version : str, optional
    ///     The version of the file.
    /// concurrent : int, optional
    ///     The number of concurrent readers.
    /// chunk : int, optional
    ///     The size of each chunk.
    /// gap : int, optional
    ///     The gap between each chunk.
    /// offset : int, optional
    ///     The offset of the file.
    /// prefetch : int, optional
    ///     The number of bytes to prefetch.
    /// size : int, optional
    ///     The size of the file.
    /// if_match : str, optional
    ///     The ETag of the file.
    /// if_none_match : str, optional
    ///     The ETag of the file.
    /// if_modified_since : str, optional
    ///     The last modified time of the file.
    /// if_unmodified_since : str, optional
    ///     The last modified time of the file.
    /// content_type : str, optional
    ///     The content type of the file.
    /// cache_control : str, optional
    ///     The cache control of the file.
    /// content_disposition : str, optional
    ///     The content disposition of the file.
    ///
    /// Returns
    /// -------
    /// bytes
    ///     The contents of the file as bytes.
    #[allow(clippy::too_many_arguments)]
    #[gen_stub(override_return_type(type_repr = "builtins.bytes", imports=("builtins")))]
    #[pyo3(signature = (path, *,
        version=None,
        concurrent=None,
        chunk=None,
        gap=None,
        offset=None,
        prefetch=None,
        size=None,
        if_match=None,
        if_none_match=None,
        if_modified_since=None,
        if_unmodified_since=None,
        content_type=None,
        cache_control=None,
        content_disposition=None))]
    pub fn read<'p>(
        &'p self,
        py: Python<'p>,
        path: PathBuf,
        version: Option<String>,
        concurrent: Option<usize>,
        chunk: Option<usize>,
        gap: Option<usize>,
        offset: Option<usize>,
        prefetch: Option<usize>,
        size: Option<usize>,
        if_match: Option<String>,
        if_none_match: Option<String>,
        #[gen_stub(override_type(type_repr = "datetime.datetime", imports=("datetime")))]
        if_modified_since: Option<jiff::Timestamp>,
        #[gen_stub(override_type(type_repr = "datetime.datetime", imports=("datetime")))]
        if_unmodified_since: Option<jiff::Timestamp>,
        content_type: Option<String>,
        cache_control: Option<String>,
        content_disposition: Option<String>,
    ) -> PyResult<Bound<'p, PyAny>> {
        let path = path.to_string_lossy().to_string();
        let opts = ReadOptions {
            version,
            concurrent,
            chunk,
            gap,
            offset,
            prefetch,
            size,
            if_match,
            if_none_match,
            if_modified_since,
            if_unmodified_since,
            content_type,
            cache_control,
            content_disposition,
        };
        let buffer = self
            .core
            .read_options(&path, opts.into())
            .map_err(format_pyerr)?
            .to_vec();

        Buffer::new(buffer).into_bytes_ref(py)
    }

    /// Write bytes to a file at the given path.
    ///
    /// This function will create a file if it does not exist, and will
    /// overwrite its contents if it does.
    ///
    /// Parameters
    /// ----------
    /// path : str
    ///     The path to the file.
    /// bs : bytes
    ///     The contents to write to the file.
    /// append : bool, optional
    ///     Whether to append to the file instead of overwriting it.
    /// chunk : int, optional
    ///     The chunk size to use when writing the file.
    /// concurrent : int, optional
    ///     The number of concurrent requests to make when writing the file.
    /// cache_control : str, optional
    ///     The cache control header to set on the file.
    /// content_type : str, optional
    ///     The content type header to set on the file.
    /// content_disposition : str, optional
    ///     The content disposition header to set on the file.
    /// content_encoding : str, optional
    ///     The content encoding header to set on the file.
    /// if_match : str, optional
    ///     The ETag to match when writing the file.
    /// if_none_match : str, optional
    ///     The ETag to not match when writing the file.
    /// if_not_exists : bool, optional
    ///     Whether to fail if the file already exists.
    /// user_metadata : dict, optional
    ///     The user metadata to set on the file.
    #[allow(clippy::too_many_arguments)]
    #[pyo3(signature = (path, bs, *,
        append= None,
        chunk = None,
        concurrent = None,
        cache_control = None,
        content_type = None,
        content_disposition = None,
        content_encoding = None,
        if_match = None,
        if_none_match = None,
        if_not_exists = None,
        user_metadata = None))]
    pub fn write(
        &self,
        path: PathBuf,
        #[gen_stub(override_type(type_repr = "builtins.bytes", imports=("builtins")))] bs: Vec<u8>,
        append: Option<bool>,
        chunk: Option<usize>,
        concurrent: Option<usize>,
        cache_control: Option<String>,
        content_type: Option<String>,
        content_disposition: Option<String>,
        content_encoding: Option<String>,
        if_match: Option<String>,
        if_none_match: Option<String>,
        if_not_exists: Option<bool>,
        user_metadata: Option<HashMap<String, String>>,
    ) -> PyResult<()> {
        let path = path.to_string_lossy().to_string();
        let opts = WriteOptions {
            append,
            chunk,
            concurrent,
            cache_control,
            content_type,
            content_disposition,
            content_encoding,
            if_match,
            if_none_match,
            if_not_exists,
            user_metadata,
        };

        self.core
            .write_options(&path, bs, opts.into())
            .map(|_| ())
            .map_err(format_pyerr)
    }

    /// Get the metadata of a file at the given path.
    ///
    /// Parameters
    /// ----------
    /// path : str
    ///     The path to the file.
    /// version : str, optional
    ///     The version of the file.
    /// if_match : str, optional
    ///     The ETag of the file.
    /// if_none_match : str, optional
    ///     The ETag of the file.
    /// if_modified_since : datetime, optional
    ///     The last modified time of the file.
    /// if_unmodified_since : datetime, optional
    ///     The last modified time of the file.
    /// content_type : str, optional
    ///     The content type of the file.
    /// cache_control : str, optional
    ///     The cache control of the file.
    /// content_disposition : str, optional
    ///     The content disposition of the file.
    ///
    /// Returns
    /// -------
    /// Metadata
    ///     The metadata of the file.
    #[allow(clippy::too_many_arguments)]
    #[pyo3(signature = (path, *,
        version=None,
        if_match=None,
        if_none_match=None,
        if_modified_since=None,
        if_unmodified_since=None,
        content_type=None,
        cache_control=None,
        content_disposition=None))]
    pub fn stat(
        &self,
        path: PathBuf,
        version: Option<String>,
        if_match: Option<String>,
        if_none_match: Option<String>,
        #[gen_stub(override_type(type_repr = "datetime.datetime", imports=("datetime")))]
        if_modified_since: Option<jiff::Timestamp>,
        #[gen_stub(override_type(type_repr = "datetime.datetime", imports=("datetime")))]
        if_unmodified_since: Option<jiff::Timestamp>,
        content_type: Option<String>,
        cache_control: Option<String>,
        content_disposition: Option<String>,
    ) -> PyResult<Metadata> {
        let path = path.to_string_lossy().to_string();
        let opts = StatOptions {
            version,
            if_match,
            if_none_match,
            if_modified_since,
            if_unmodified_since,
            content_type,
            cache_control,
            content_disposition,
        };
        self.core
            .stat_options(&path, opts.into())
            .map_err(format_pyerr)
            .map(Metadata::new)
    }

    /// Copy a file from one path to another.
    ///
    /// Parameters
    /// ----------
    /// source : str
    ///     The path to the source file.
    /// target : str
    ///     The path to the target file.
    pub fn copy(&self, source: PathBuf, target: PathBuf) -> PyResult<()> {
        let source = source.to_string_lossy().to_string();
        let target = target.to_string_lossy().to_string();
        self.core.copy(&source, &target).map_err(format_pyerr)
    }

    /// Rename (move) a file from one path to another.
    ///
    /// Parameters
    /// ----------
    /// source : str
    ///     The path to the source file.
    /// target : str
    ///     The path to the target file.
    pub fn rename(&self, source: PathBuf, target: PathBuf) -> PyResult<()> {
        let source = source.to_string_lossy().to_string();
        let target = target.to_string_lossy().to_string();
        self.core.rename(&source, &target).map_err(format_pyerr)
    }

    /// Recursively remove all files and directories at the given path.
    ///
    /// Parameters
    /// ----------
    /// path : str
    ///     The path to remove.
    pub fn remove_all(&self, path: PathBuf) -> PyResult<()> {
        let path = path.to_string_lossy().to_string();
        self.core.remove_all(&path).map_err(format_pyerr)
    }

    /// Create a directory at the given path.
    ///
    /// Notes
    /// -----
    /// To indicate that a path is a directory, it must end with a `/`.
    /// This operation is always recursive, like `mkdir -p`.
    ///
    /// Parameters
    /// ----------
    /// path : str
    ///     The path to the directory.
    pub fn create_dir(&self, path: PathBuf) -> PyResult<()> {
        let path = path.to_string_lossy().to_string();
        self.core.create_dir(&path).map_err(format_pyerr)
    }

    /// Delete a file at the given path.
    ///
    /// Notes
    /// -----
    /// This operation will not return an error if the path does not exist.
    ///
    /// Parameters
    /// ----------
    /// path : str
    ///     The path to the file.
    pub fn delete(&self, path: PathBuf) -> PyResult<()> {
        let path = path.to_string_lossy().to_string();
        self.core.delete(&path).map_err(format_pyerr)
    }

    /// Check if a path exists.
    ///
    /// Parameters
    /// ----------
    /// path : str
    ///     The path to check.
    ///
    /// Returns
    /// -------
    /// bool
    ///     True if the path exists, False otherwise.
    pub fn exists(&self, path: PathBuf) -> PyResult<bool> {
        let path = path.to_string_lossy().to_string();
        self.core.exists(&path).map_err(format_pyerr)
    }

    /// List entries in the given directory.
    ///
    /// Parameters
    /// ----------
    /// path : str
    ///     The path to the directory.
    /// limit : int, optional
    ///     The maximum number of entries to return.
    /// start_after : str, optional
    ///     The entry to start after.
    /// recursive : bool, optional
    ///     Whether to list recursively.
    /// versions : bool, optional
    ///     Whether to list versions.
    /// deleted : bool, optional
    ///     Whether to list deleted entries.
    ///
    /// Returns
    /// -------
    /// BlockingLister
    ///     An iterator over the entries in the directory.
    #[gen_stub(override_return_type(
        type_repr="collections.abc.Iterable[opendal.types.Entry]",
        imports=("collections.abc", "opendal.types")
    ))]
    #[pyo3(signature = (path, *,
        limit=None,
        start_after=None,
        recursive=None,
        versions=None,
        deleted=None))]
    pub fn list(
        &self,
        path: PathBuf,
        limit: Option<usize>,
        start_after: Option<String>,
        recursive: Option<bool>,
        versions: Option<bool>,
        deleted: Option<bool>,
    ) -> PyResult<BlockingLister> {
        let path = path.to_string_lossy().to_string();

        let opts = ListOptions {
            limit,
            start_after,
            recursive,
            versions,
            deleted,
        };

        let l = self
            .core
            .lister_options(&path, opts.into())
            .map_err(format_pyerr)?;
        Ok(BlockingLister::new(l))
    }

    /// Recursively list entries in the given directory.
    ///
    /// Deprecated
    /// ----------
    ///     Use `list()` with `recursive=True` instead.
    ///
    /// Parameters
    /// ----------
    /// path : str
    ///     The path to the directory.
    /// limit : int, optional
    ///     The maximum number of entries to return.
    /// start_after : str, optional
    ///     The entry to start after.
    /// versions : bool, optional
    ///     Whether to list versions.
    /// deleted : bool, optional
    ///     Whether to list deleted entries.
    ///
    /// Returns
    /// -------
    /// BlockingLister
    ///     An iterator over the entries in the directory.
    #[gen_stub(override_return_type(
        type_repr="collections.abc.Iterable[opendal.types.Entry]",
        imports=("collections.abc", "opendal.types")
    ))]
    #[pyo3(signature = (path, *,
        limit=None,
        start_after=None,
        versions=None,
        deleted=None))]
    pub fn scan(
        &self,
        path: PathBuf,
        limit: Option<usize>,
        start_after: Option<String>,
        versions: Option<bool>,
        deleted: Option<bool>,
    ) -> PyResult<BlockingLister> {
        self.list(path, limit, start_after, Some(true), versions, deleted)
    }

    /// Get all capabilities of this operator.
    ///
    /// Returns
    /// -------
    /// Capability
    ///     The capability of the operator.
    pub fn capability(&self) -> PyResult<capability::Capability> {
        Ok(capability::Capability::new(
            self.core.info().full_capability(),
        ))
    }

    /// Check if the operator is able to work correctly.
    ///
    /// Raises
    /// ------
    /// Exception
    ///     If the operator is not able to work correctly.
    pub fn check(&self) -> PyResult<()> {
        self.core.check().map_err(format_pyerr)
    }

    /// Create a new `AsyncOperator` from this blocking operator.
    ///
    /// Returns
    /// -------
    /// AsyncOperator
    ///     The async operator.
    pub fn to_async_operator(&self) -> PyResult<AsyncOperator> {
        Ok(AsyncOperator {
            core: self.core.clone().into(),
            __scheme: self.__scheme,
            __map: self.__map.clone(),
        })
    }

    fn __repr__(&self) -> String {
        let info = self.core.info();
        let name = info.name();
        if name.is_empty() {
            format!("Operator(\"{}\", root=\"{}\")", info.scheme(), info.root())
        } else {
            format!(
                "Operator(\"{}\", root=\"{}\", name=\"{name}\")",
                info.scheme(),
                info.root()
            )
        }
    }

    #[gen_stub(skip)]
    fn __getnewargs_ex__(&self, py: Python) -> PyResult<Py<PyAny>> {
        let args = vec![self.__scheme.to_string()];
        let args = PyTuple::new(py, args)?.into_py_any(py)?;
        let kwargs = self.__map.clone().into_py_any(py)?;
        PyTuple::new(py, [args, kwargs])?.into_py_any(py)
    }
}

/// The async equivalent of `Operator`.
///
/// `AsyncOperator` is the entry point for all async APIs.
///
/// See also
/// --------
/// Operator
#[gen_stub_pyclass]
#[pyclass(module = "opendal.operator")]
pub struct AsyncOperator {
    core: ocore::Operator,
    __scheme: ocore::Scheme,
    __map: HashMap<String, String>,
}

#[gen_stub_pymethods]
#[pymethods]
impl AsyncOperator {
    /// Create a new `AsyncOperator`.
    ///
    /// Parameters
    /// ----------
    /// scheme : str | opendal.services.Scheme
    ///     The scheme of the service.
    /// **kwargs : dict
    ///     The options for the service.
    ///
    /// Returns
    /// -------
    /// AsyncOperator
    ///     The new async operator.
    #[gen_stub(skip)]
    #[new]
<<<<<<< HEAD
    #[pyo3(signature = (scheme, *,  **map))]
    pub fn new(scheme: &str, map: Option<&Bound<PyDict>>) -> PyResult<Self> {
        let scheme = ocore::Scheme::from_str(scheme)
            .map_err(|err| {
                ocore::Error::new(ocore::ErrorKind::Unexpected, "unsupported scheme")
                    .set_source(err)
            })
            .map_err(format_pyerr)?;
        let map = if let Some(v) = map {
            v.iter()
                .map(|(k, v)| Ok((k.extract::<String>()?, v.str()?.to_string())))
                .collect::<PyResult<HashMap<String, String>>>()?
        } else {
            HashMap::default()
        };
=======
    #[pyo3(signature = (scheme, * ,**kwargs))]
    pub fn new(
        #[gen_stub(override_type(type_repr = "builtins.str | opendal.services.Scheme", imports=("builtins", "opendal.services")))]
        scheme: Bound<PyAny>,
        kwargs: Option<&Bound<PyDict>>,
    ) -> PyResult<Self> {
        let scheme = if let Ok(scheme_str) = scheme.extract::<&str>() {
            ocore::Scheme::from_str(scheme_str)
                .map_err(|err| {
                    ocore::Error::new(ocore::ErrorKind::Unexpected, "unsupported scheme")
                        .set_source(err)
                })
                .map_err(format_pyerr)
        } else if let Ok(py_scheme) = scheme.extract::<PyScheme>() {
            Ok(py_scheme.into())
        } else {
            Err(Unsupported::new_err(
                "Invalid type for scheme, expected str or Scheme",
            ))
        }?;

        let map = kwargs
            .map(|v| {
                v.extract::<HashMap<String, String>>()
                    .expect("must be valid hashmap")
            })
            .unwrap_or_default();
>>>>>>> 81e26531

        Ok(AsyncOperator {
            core: build_operator(scheme, map.clone())?,
            __scheme: scheme,
            __map: map,
        })
    }

    /// Add a new layer to the operator.
    ///
    /// Parameters
    /// ----------
    /// layer : Layer
    ///     The layer to add.
    ///
    /// Returns
    /// -------
    /// AsyncOperator
    ///     A new operator with the layer added.
    pub fn layer(&self, layer: &layers::Layer) -> PyResult<Self> {
        let op = layer.0.layer(self.core.clone());
        Ok(Self {
            core: op,
            __scheme: self.__scheme,
            __map: self.__map.clone(),
        })
    }

    /// Open an async file-like object for the given path.
    ///
    /// The returning async file-like object is a context manager.
    ///
    /// Parameters
    /// ----------
    /// path : str
    ///     The path to the file.
    /// mode : str
    ///     The mode to open the file in. Only "rb" and "wb" are supported.
    /// **kwargs : dict
    ///     Additional options for the underlying reader or writer.
    ///
    /// Returns
    /// -------
    /// coroutine
    ///     An awaitable that returns a file-like object.
    #[gen_stub(override_return_type(
        type_repr="collections.abc.Awaitable[opendal.file.AsyncFile]",
        imports=("collections.abc", "opendal.file")
    ))]
    #[pyo3(signature = (path, mode, *, **kwargs))]
    pub fn open<'p>(
        &'p self,
        py: Python<'p>,
        path: PathBuf,
        mode: String,
        kwargs: Option<&Bound<PyDict>>,
    ) -> PyResult<Bound<'p, PyAny>> {
        let this = self.core.clone();
        let path = path.to_string_lossy().to_string();

        let reader_opts = kwargs
            .map(|v| v.extract::<ReadOptions>())
            .transpose()?
            .unwrap_or_default();

        let writer_opts = kwargs
            .map(|v| v.extract::<WriteOptions>())
            .transpose()?
            .unwrap_or_default();

        future_into_py(py, async move {
            if mode == "rb" {
                let range = reader_opts.make_range();
                let reader = this
                    .reader_options(&path, reader_opts.into())
                    .await
                    .map_err(format_pyerr)?;

                let r = reader
                    .into_futures_async_read(range.to_range())
                    .await
                    .map_err(format_pyerr)?;
                Ok(AsyncFile::new_reader(r))
            } else if mode == "wb" {
                let writer = this
                    .writer_options(&path, writer_opts.into())
                    .await
                    .map_err(format_pyerr)?;
                let w = writer.into_futures_async_write();
                Ok(AsyncFile::new_writer(w))
            } else {
                Err(Unsupported::new_err(format!(
                    "OpenDAL doesn't support mode: {mode}"
                )))
            }
        })
    }

    /// Read the entire contents of a file at the given path.
    ///
    /// Parameters
    /// ----------
    /// path : str
    ///     The path to the file.
    /// version : str, optional
    ///     The version of the file.
    /// concurrent : int, optional
    ///     The number of concurrent readers.
    /// chunk : int, optional
    ///     The size of each chunk.
    /// gap : int, optional
    ///     The gap between each chunk.
    /// offset : int, optional
    ///     The offset of the file.
    /// prefetch : int, optional
    ///     The number of bytes to prefetch.
    /// size : int, optional
    ///     The size of the file.
    /// if_match : str, optional
    ///     The ETag of the file.
    /// if_none_match : str, optional
    ///     The ETag of the file.
    /// if_modified_since : str, optional
    ///     The last modified time of the file.
    /// if_unmodified_since : str, optional
    ///     The last modified time of the file.
    /// content_type : str, optional
    ///     The content type of the file.
    /// cache_control : str, optional
    ///     The cache control of the file.
    /// content_disposition : str, optional
    ///     The content disposition of the file.
    ///
    /// Returns
    /// -------
    /// coroutine
    ///     An awaitable that returns the contents of the file as bytes.
    #[allow(clippy::too_many_arguments)]
    #[gen_stub(override_return_type(
        type_repr="collections.abc.Awaitable[builtins.bytes]",
        imports=("collections.abc", "builtins")
    ))]
    #[pyo3(signature = (path, *,
        version=None,
        concurrent=None,
        chunk=None,
        gap=None,
        offset=None,
        prefetch=None,
        size=None,
        if_match=None,
        if_none_match=None,
        if_modified_since=None,
        if_unmodified_since=None,
        content_type=None,
        cache_control=None,
        content_disposition=None))]
    pub fn read<'p>(
        &'p self,
        py: Python<'p>,
        path: PathBuf,
        version: Option<String>,
        concurrent: Option<usize>,
        chunk: Option<usize>,
        gap: Option<usize>,
        offset: Option<usize>,
        prefetch: Option<usize>,
        size: Option<usize>,
        if_match: Option<String>,
        if_none_match: Option<String>,
        #[gen_stub(override_type(type_repr = "datetime.datetime", imports=("datetime")))]
        if_modified_since: Option<jiff::Timestamp>,
        #[gen_stub(override_type(type_repr = "datetime.datetime", imports=("datetime")))]
        if_unmodified_since: Option<jiff::Timestamp>,
        content_type: Option<String>,
        cache_control: Option<String>,
        content_disposition: Option<String>,
    ) -> PyResult<Bound<'p, PyAny>> {
        let this = self.core.clone();
        let path = path.to_string_lossy().to_string();
        let opts = ReadOptions {
            version,
            concurrent,
            chunk,
            gap,
            offset,
            prefetch,
            size,
            if_match,
            if_none_match,
            if_modified_since,
            if_unmodified_since,
            content_type,
            cache_control,
            content_disposition,
        };
        future_into_py(py, async move {
            let range = opts.make_range();
            let res = this
                .reader_options(&path, opts.into())
                .await
                .map_err(format_pyerr)?
                .read(range.to_range())
                .await
                .map_err(format_pyerr)?
                .to_vec();
            Python::attach(|py| Buffer::new(res).into_bytes(py))
        })
    }

    /// Write bytes to a file at the given path.
    ///
    /// This function will create a file if it does not exist, and will
    /// overwrite its contents if it does.
    ///
    /// Parameters
    /// ----------
    /// path : str
    ///     The path to the file.
    /// bs : bytes
    ///     The contents to write to the file.
    /// append : bool, optional
    ///     Whether to append to the file instead of overwriting it.
    /// chunk : int, optional
    ///     The chunk size to use when writing the file.
    /// concurrent : int, optional
    ///     The number of concurrent requests to make when writing the file.
    /// cache_control : str, optional
    ///     The cache control header to set on the file.
    /// content_type : str, optional
    ///     The content type header to set on the file.
    /// content_disposition : str, optional
    ///     The content disposition header to set on the file.
    /// content_encoding : str, optional
    ///     The content encoding header to set on the file.
    /// if_match : str, optional
    ///     The ETag to match when writing the file.
    /// if_none_match : str, optional
    ///     The ETag to not match when writing the file.
    /// if_not_exists : bool, optional
    ///     Whether to fail if the file already exists.
    /// user_metadata : dict, optional
    ///     The user metadata to set on the file.
    ///
    /// Returns
    /// -------
    /// coroutine
    ///     An awaitable that completes when the write is finished.
    #[allow(clippy::too_many_arguments)]
    #[gen_stub(override_return_type(
        type_repr="collections.abc.Awaitable[None]",
        imports=("collections.abc")
    ))]
    #[pyo3(signature = (path, bs, *,
        append= None,
        chunk = None,
        concurrent = None,
        cache_control = None,
        content_type = None,
        content_disposition = None,
        content_encoding = None,
        if_match = None,
        if_none_match = None,
        if_not_exists = None,
        user_metadata = None))]
    pub fn write<'p>(
        &'p self,
        py: Python<'p>,
        path: PathBuf,
        #[gen_stub(override_type(type_repr = "builtins.bytes", imports=("builtins")))] bs: &Bound<
            PyBytes,
        >,
        append: Option<bool>,
        chunk: Option<usize>,
        concurrent: Option<usize>,
        cache_control: Option<String>,
        content_type: Option<String>,
        content_disposition: Option<String>,
        content_encoding: Option<String>,
        if_match: Option<String>,
        if_none_match: Option<String>,
        if_not_exists: Option<bool>,
        user_metadata: Option<HashMap<String, String>>,
    ) -> PyResult<Bound<'p, PyAny>> {
        let opts = WriteOptions {
            append,
            chunk,
            concurrent,
            cache_control,
            content_type,
            content_disposition,
            content_encoding,
            if_match,
            if_none_match,
            if_not_exists,
            user_metadata,
        };
        let this = self.core.clone();
        let bs = bs.as_bytes().to_vec();
        let path = path.to_string_lossy().to_string();
        future_into_py(py, async move {
            this.write_options(&path, bs, opts.into())
                .await
                .map(|_| ())
                .map_err(format_pyerr)
        })
    }

    /// Get the metadata of a file at the given path.
    ///
    /// Parameters
    /// ----------
    /// path : str
    ///     The path to the file.
    /// version : str, optional
    ///     The version of the file.
    /// if_match : str, optional
    ///     The ETag of the file.
    /// if_none_match : str, optional
    ///     The ETag of the file.
    /// if_modified_since : datetime, optional
    ///     The last modified time of the file.
    /// if_unmodified_since : datetime, optional
    ///     The last modified time of the file.
    /// content_type : str, optional
    ///     The content type of the file.
    /// cache_control : str, optional
    ///     The cache control of the file.
    /// content_disposition : str, optional
    ///     The content disposition of the file.
    ///
    /// Returns
    /// -------
    /// coroutine
    ///     An awaitable that returns the metadata of the file.
    #[allow(clippy::too_many_arguments)]
    #[gen_stub(override_return_type(
        type_repr="collections.abc.Awaitable[Metadata]",
        imports=("collections.abc")
    ))]
    #[pyo3(signature = (path, *,
        version=None,
        if_match=None,
        if_none_match=None,
        if_modified_since=None,
        if_unmodified_since=None,
        content_type=None,
        cache_control=None,
        content_disposition=None))]
    pub fn stat<'p>(
        &'p self,
        py: Python<'p>,
        path: PathBuf,
        version: Option<String>,
        if_match: Option<String>,
        if_none_match: Option<String>,
        #[gen_stub(override_type(type_repr = "datetime.datetime", imports=("datetime")))]
        if_modified_since: Option<jiff::Timestamp>,
        #[gen_stub(override_type(type_repr = "datetime.datetime", imports=("datetime")))]
        if_unmodified_since: Option<jiff::Timestamp>,
        content_type: Option<String>,
        cache_control: Option<String>,
        content_disposition: Option<String>,
    ) -> PyResult<Bound<'p, PyAny>> {
        let this = self.core.clone();
        let path = path.to_string_lossy().to_string();
        let opts = StatOptions {
            version,
            if_match,
            if_none_match,
            if_modified_since,
            if_unmodified_since,
            content_type,
            cache_control,
            content_disposition,
        };

        future_into_py(py, async move {
            let res: Metadata = this
                .stat_options(&path, opts.into())
                .await
                .map_err(format_pyerr)
                .map(Metadata::new)?;

            Ok(res)
        })
    }

    /// Copy a file from one path to another.
    ///
    /// Parameters
    /// ----------
    /// source : str
    ///     The path to the source file.
    /// target : str
    ///     The path to the target file.
    ///
    /// Returns
    /// -------
    /// coroutine
    ///     An awaitable that completes when the copy is finished.
    #[gen_stub(override_return_type(
        type_repr="collections.abc.Awaitable[None]",
        imports=("collections.abc")
    ))]
    pub fn copy<'p>(
        &'p self,
        py: Python<'p>,
        source: PathBuf,
        target: PathBuf,
    ) -> PyResult<Bound<'p, PyAny>> {
        let this = self.core.clone();
        let source = source.to_string_lossy().to_string();
        let target = target.to_string_lossy().to_string();
        future_into_py(py, async move {
            this.copy(&source, &target).await.map_err(format_pyerr)
        })
    }

    /// Rename (move) a file from one path to another.
    ///
    /// Parameters
    /// ----------
    /// source : str
    ///     The path to the source file.
    /// target : str
    ///     The path to the target file.
    ///
    /// Returns
    /// -------
    /// coroutine
    ///     An awaitable that completes when the rename is finished.
    #[gen_stub(override_return_type(
        type_repr="collections.abc.Awaitable[None]",
        imports=("collections.abc")
    ))]
    pub fn rename<'p>(
        &'p self,
        py: Python<'p>,
        source: PathBuf,
        target: PathBuf,
    ) -> PyResult<Bound<'p, PyAny>> {
        let this = self.core.clone();
        let source = source.to_string_lossy().to_string();
        let target = target.to_string_lossy().to_string();
        future_into_py(py, async move {
            this.rename(&source, &target).await.map_err(format_pyerr)
        })
    }

    /// Recursively remove all files and directories at the given path.
    ///
    /// Parameters
    /// ----------
    /// path : str
    ///     The path to remove.
    ///
    /// Returns
    /// -------
    /// coroutine
    ///     An awaitable that completes when the removal is finished.
    #[gen_stub(override_return_type(
        type_repr="collections.abc.Awaitable[None]",
        imports=("collections.abc")
    ))]
    pub fn remove_all<'p>(&'p self, py: Python<'p>, path: PathBuf) -> PyResult<Bound<'p, PyAny>> {
        let this = self.core.clone();
        let path = path.to_string_lossy().to_string();
        future_into_py(py, async move {
            this.remove_all(&path).await.map_err(format_pyerr)
        })
    }

    /// Check if the operator is able to work correctly.
    ///
    /// Returns
    /// -------
    /// coroutine
    ///     An awaitable that completes when the check is finished.
    ///
    /// Raises
    /// ------
    /// Exception
    ///     If the operator is not able to work correctly.
    #[gen_stub(override_return_type(
        type_repr="collections.abc.Awaitable[None]",
        imports=("collections.abc")
    ))]
    pub fn check<'p>(&'p self, py: Python<'p>) -> PyResult<Bound<'p, PyAny>> {
        let this = self.core.clone();
        future_into_py(py, async move { this.check().await.map_err(format_pyerr) })
    }

    /// Create a directory at the given path.
    ///
    /// Notes
    /// -----
    /// To indicate that a path is a directory, it must end with a `/`.
    /// This operation is always recursive, like `mkdir -p`.
    ///
    /// Parameters
    /// ----------
    /// path : str
    ///     The path to the directory.
    ///
    /// Returns
    /// -------
    /// coroutine
    ///     An awaitable that completes when the directory is created.
    #[gen_stub(override_return_type(
        type_repr="collections.abc.Awaitable[None]",
        imports=("collections.abc")
    ))]
    pub fn create_dir<'p>(&'p self, py: Python<'p>, path: PathBuf) -> PyResult<Bound<'p, PyAny>> {
        let this = self.core.clone();
        let path = path.to_string_lossy().to_string();
        future_into_py(py, async move {
            this.create_dir(&path).await.map_err(format_pyerr)
        })
    }

    /// Delete a file at the given path.
    ///
    /// Notes
    /// -----
    /// This operation will not return an error if the path does not exist.
    ///
    /// Parameters
    /// ----------
    /// path : str
    ///     The path to the file.
    ///
    /// Returns
    /// -------
    /// coroutine
    ///     An awaitable that completes when the file is deleted.
    #[gen_stub(override_return_type(
        type_repr="collections.abc.Awaitable[None]",
        imports=("collections.abc")
    ))]
    pub fn delete<'p>(&'p self, py: Python<'p>, path: PathBuf) -> PyResult<Bound<'p, PyAny>> {
        let this = self.core.clone();
        let path = path.to_string_lossy().to_string();
        future_into_py(
            py,
            async move { this.delete(&path).await.map_err(format_pyerr) },
        )
    }

    /// Check if a path exists.
    ///
    /// Parameters
    /// ----------
    /// path : str
    ///     The path to check.
    ///
    /// Returns
    /// -------
    /// coroutine
    ///     An awaitable that returns True if the path exists, False otherwise.
    #[gen_stub(override_return_type(
        type_repr="collections.abc.Awaitable[builtins.bool]",
        imports=("collections.abc", "builtins")
    ))]
    pub fn exists<'p>(&'p self, py: Python<'p>, path: PathBuf) -> PyResult<Bound<'p, PyAny>> {
        let this = self.core.clone();
        let path = path.to_string_lossy().to_string();
        future_into_py(
            py,
            async move { this.exists(&path).await.map_err(format_pyerr) },
        )
    }

    /// List entries in the given directory.
    ///
    /// Parameters
    /// ----------
    /// path : str
    ///     The path to the directory.
    /// limit : int, optional
    ///     The maximum number of entries to return.
    /// start_after : str, optional
    ///     The entry to start after.
    /// recursive : bool, optional
    ///     Whether to list recursively.
    /// versions : bool, optional
    ///     Whether to list versions.
    /// deleted : bool, optional
    ///     Whether to list deleted entries.
    ///
    /// Returns
    /// -------
    /// coroutine
    ///     An awaitable that returns an async iterator over the entries.
    #[allow(clippy::too_many_arguments)]
    #[gen_stub(override_return_type(
        type_repr="collections.abc.Awaitable[collections.abc.AsyncIterable[opendal.types.Entry]]",
        imports=("collections.abc", "opendal.types")
    ))]
    #[pyo3(signature = (path, *,
        limit=None,
        start_after=None,
        recursive=None,
        versions=None,
        deleted=None))]
    pub fn list<'p>(
        &'p self,
        py: Python<'p>,
        path: PathBuf,
        limit: Option<usize>,
        start_after: Option<String>,
        recursive: Option<bool>,
        versions: Option<bool>,
        deleted: Option<bool>,
    ) -> PyResult<Bound<'p, PyAny>> {
        let this = self.core.clone();
        let path = path.to_string_lossy().to_string();
        let opts = ListOptions {
            limit,
            start_after,
            recursive,
            versions,
            deleted,
        };

        future_into_py(py, async move {
            let lister = this
                .lister_options(&path, opts.into())
                .await
                .map_err(format_pyerr)?;
            let pylister = Python::attach(|py| AsyncLister::new(lister).into_py_any(py))?;

            Ok(pylister)
        })
    }

    /// Recursively list entries in the given directory.
    ///
    /// Deprecated
    /// ----------
    ///     Use `list()` with `recursive=True` instead.
    ///
    /// Parameters
    /// ----------
    /// path : str
    ///     The path to the directory.
    /// limit : int, optional
    ///     The maximum number of entries to return.
    /// start_after : str, optional
    ///     The entry to start after.
    /// versions : bool, optional
    ///     Whether to list versions.
    /// deleted : bool, optional
    ///     Whether to list deleted entries.
    ///
    /// Returns
    /// -------
    /// coroutine
    ///     An awaitable that returns an async iterator over the entries.
    #[gen_stub(override_return_type(
        type_repr="collections.abc.Awaitable[collections.abc.AsyncIterable[opendal.types.Entry]]",
        imports=("collections.abc", "opendal.types")
    ))]
    #[gen_stub(skip)]
    #[pyo3(signature = (path, *,
        limit=None,
        start_after=None,
        versions=None,
        deleted=None))]
    pub fn scan<'p>(
        &'p self,
        py: Python<'p>,
        path: PathBuf,
        limit: Option<usize>,
        start_after: Option<String>,
        versions: Option<bool>,
        deleted: Option<bool>,
    ) -> PyResult<Bound<'p, PyAny>> {
        self.list(py, path, limit, start_after, Some(true), versions, deleted)
    }

    /// Create a presigned request for a stat operation.
    ///
    /// Parameters
    /// ----------
    /// path : str
    ///     The path of the object to stat.
    /// expire_second : int
    ///     The number of seconds until the presigned URL expires.
    ///
    /// Returns
    /// -------
    /// coroutine
    ///     An awaitable that returns a presigned request object.
    #[gen_stub(override_return_type(
        type_repr="collections.abc.Awaitable[opendal.types.PresignedRequest]",
        imports=("collections.abc", "opendal.types")
    ))]
    pub fn presign_stat<'p>(
        &'p self,
        py: Python<'p>,
        path: PathBuf,
        expire_second: u64,
    ) -> PyResult<Bound<'p, PyAny>> {
        let this = self.core.clone();
        let path = path.to_string_lossy().to_string();
        future_into_py(py, async move {
            let res = this
                .presign_stat(&path, Duration::from_secs(expire_second))
                .await
                .map_err(format_pyerr)
                .map(PresignedRequest)?;

            Ok(res)
        })
    }

    /// Create a presigned request for a read operation.
    ///
    /// Parameters
    /// ----------
    /// path : str
    ///     The path of the object to read.
    /// expire_second : int
    ///     The number of seconds until the presigned URL expires.
    ///
    /// Returns
    /// -------
    /// coroutine
    ///     An awaitable that returns a presigned request object.
    #[gen_stub(override_return_type(
        type_repr="collections.abc.Awaitable[opendal.types.PresignedRequest]",
        imports=("collections.abc", "opendal.types")
    ))]
    pub fn presign_read<'p>(
        &'p self,
        py: Python<'p>,
        path: PathBuf,
        expire_second: u64,
    ) -> PyResult<Bound<'p, PyAny>> {
        let this = self.core.clone();
        let path = path.to_string_lossy().to_string();
        future_into_py(py, async move {
            let res = this
                .presign_read(&path, Duration::from_secs(expire_second))
                .await
                .map_err(format_pyerr)
                .map(PresignedRequest)?;

            Ok(res)
        })
    }

    /// Create a presigned request for a write operation.
    ///
    /// Parameters
    /// ----------
    /// path : str
    ///     The path of the object to write to.
    /// expire_second : int
    ///     The number of seconds until the presigned URL expires.
    ///
    /// Returns
    /// -------
    /// coroutine
    ///     An awaitable that returns a presigned request object.
    #[gen_stub(override_return_type(
        type_repr="collections.abc.Awaitable[opendal.types.PresignedRequest]",
        imports=("collections.abc", "opendal.types")
    ))]
    pub fn presign_write<'p>(
        &'p self,
        py: Python<'p>,
        path: PathBuf,
        expire_second: u64,
    ) -> PyResult<Bound<'p, PyAny>> {
        let this = self.core.clone();
        let path = path.to_string_lossy().to_string();
        future_into_py(py, async move {
            let res = this
                .presign_write(&path, Duration::from_secs(expire_second))
                .await
                .map_err(format_pyerr)
                .map(PresignedRequest)?;

            Ok(res)
        })
    }

    /// Create a presigned request for a delete operation.
    ///
    /// Parameters
    /// ----------
    /// path : str
    ///     The path of the object to delete.
    /// expire_second : int
    ///     The number of seconds until the presigned URL expires.
    ///
    /// Returns
    /// -------
    /// coroutine
    ///     An awaitable that returns a presigned request object.
    #[gen_stub(override_return_type(
        type_repr="collections.abc.Awaitable[opendal.types.PresignedRequest]",
        imports=("collections.abc", "opendal.types")
    ))]
    pub fn presign_delete<'p>(
        &'p self,
        py: Python<'p>,
        path: PathBuf,
        expire_second: u64,
    ) -> PyResult<Bound<'p, PyAny>> {
        let this = self.core.clone();
        let path = path.to_string_lossy().to_string();
        future_into_py(py, async move {
            let res = this
                .presign_delete(&path, Duration::from_secs(expire_second))
                .await
                .map_err(format_pyerr)
                .map(PresignedRequest)?;

            Ok(res)
        })
    }

    /// Get all capabilities of this operator.
    ///
    /// Returns
    /// -------
    /// Capability
    ///     The capability of the operator.
    pub fn capability(&self) -> PyResult<Capability> {
        Ok(capability::Capability::new(
            self.core.info().full_capability(),
        ))
    }

    /// Create a new blocking `Operator` from this async operator.
    ///
    /// Returns
    /// -------
    /// Operator
    ///     The blocking operator.
    pub fn to_operator(&self) -> PyResult<Operator> {
        let runtime = pyo3_async_runtimes::tokio::get_runtime();
        let _guard = runtime.enter();
        let op = ocore::blocking::Operator::new(self.core.clone()).map_err(format_pyerr)?;

        Ok(Operator {
            core: op,
            __scheme: self.__scheme,
            __map: self.__map.clone(),
        })
    }

    fn __repr__(&self) -> String {
        let info = self.core.info();
        let name = info.name();
        if name.is_empty() {
            format!(
                "AsyncOperator(\"{}\", root=\"{}\")",
                info.scheme(),
                info.root()
            )
        } else {
            format!(
                "AsyncOperator(\"{}\", root=\"{}\", name=\"{name}\")",
                info.scheme(),
                info.root()
            )
        }
    }

    #[gen_stub(skip)]
    fn __getnewargs_ex__(&self, py: Python) -> PyResult<Py<PyAny>> {
        let args = vec![self.__scheme.to_string()];
        let args = PyTuple::new(py, args)?.into_py_any(py)?;
        let kwargs = self.__map.clone().into_py_any(py)?;
        PyTuple::new(py, [args, kwargs])?.into_py_any(py)
    }
}

/// A presigned request.
///
/// This contains the information required to make a request to the
/// underlying service, including the URL, method, and headers.
#[gen_stub_pyclass]
#[pyclass(module = "opendal.types")]
pub struct PresignedRequest(ocore::raw::PresignedRequest);

#[gen_stub_pymethods]
#[pymethods]
impl PresignedRequest {
    /// The URL of this request.
    #[getter]
    pub fn url(&self) -> String {
        self.0.uri().to_string()
    }

    /// The HTTP method of this request.
    #[getter]
    pub fn method(&self) -> &str {
        self.0.method().as_str()
    }

    /// The HTTP headers of this request.
    ///
    /// Returns
    /// -------
    /// dict
    ///     The HTTP headers of this request.
    #[getter]
    pub fn headers(&self) -> PyResult<HashMap<&str, &str>> {
        let mut headers = HashMap::new();
        for (k, v) in self.0.header().iter() {
            let k = k.as_str();
            let v = v
                .to_str()
                .map_err(|err| Unexpected::new_err(err.to_string()))?;
            if headers.insert(k, v).is_some() {
                return Err(Unexpected::new_err("duplicate header"));
            }
        }
        Ok(headers)
    }
}<|MERGE_RESOLUTION|>--- conflicted
+++ resolved
@@ -82,23 +82,6 @@
     ///     The new operator.
     #[gen_stub(skip)]
     #[new]
-<<<<<<< HEAD
-    #[pyo3(signature = (scheme, *, **map))]
-    pub fn new(scheme: &str, map: Option<&Bound<PyDict>>) -> PyResult<Self> {
-        let scheme = ocore::Scheme::from_str(scheme)
-            .map_err(|err| {
-                ocore::Error::new(ocore::ErrorKind::Unexpected, "unsupported scheme")
-                    .set_source(err)
-            })
-            .map_err(format_pyerr)?;
-        let map = if let Some(v) = map {
-            v.iter()
-                .map(|(k, v)| Ok((k.extract::<String>()?, v.str()?.to_string())))
-                .collect::<PyResult<HashMap<String, String>>>()?
-        } else {
-            HashMap::default()
-        };
-=======
     #[pyo3(signature = (scheme, *, **kwargs))]
     pub fn new(
         #[gen_stub(override_type(type_repr = "builtins.str | opendal.services.Scheme", imports=("builtins", "opendal.services")))]
@@ -125,7 +108,6 @@
                     .expect("must be valid hashmap")
             })
             .unwrap_or_default();
->>>>>>> 81e26531
 
         Ok(Operator {
             core: build_blocking_operator(scheme, map.clone())?,
@@ -749,23 +731,6 @@
     ///     The new async operator.
     #[gen_stub(skip)]
     #[new]
-<<<<<<< HEAD
-    #[pyo3(signature = (scheme, *,  **map))]
-    pub fn new(scheme: &str, map: Option<&Bound<PyDict>>) -> PyResult<Self> {
-        let scheme = ocore::Scheme::from_str(scheme)
-            .map_err(|err| {
-                ocore::Error::new(ocore::ErrorKind::Unexpected, "unsupported scheme")
-                    .set_source(err)
-            })
-            .map_err(format_pyerr)?;
-        let map = if let Some(v) = map {
-            v.iter()
-                .map(|(k, v)| Ok((k.extract::<String>()?, v.str()?.to_string())))
-                .collect::<PyResult<HashMap<String, String>>>()?
-        } else {
-            HashMap::default()
-        };
-=======
     #[pyo3(signature = (scheme, * ,**kwargs))]
     pub fn new(
         #[gen_stub(override_type(type_repr = "builtins.str | opendal.services.Scheme", imports=("builtins", "opendal.services")))]
@@ -793,7 +758,6 @@
                     .expect("must be valid hashmap")
             })
             .unwrap_or_default();
->>>>>>> 81e26531
 
         Ok(AsyncOperator {
             core: build_operator(scheme, map.clone())?,
