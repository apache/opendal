--- conflicted
+++ resolved
@@ -22,17 +22,11 @@
 use pyo3::pyclass;
 use std::collections::HashMap;
 
-<<<<<<< HEAD
-use chrono::{DateTime, Utc};
-
 /// Options for read operations.
 #[gen_stub_pyclass]
 #[pyclass(get_all, set_all, module = "opendal.options")]
-#[derive(FromPyObject, Default, Debug)]
-=======
-#[pyclass(module = "opendal")]
 #[derive(FromPyObject, Default)]
->>>>>>> b59c9182
+
 pub struct ReadOptions {
     /// Set the starting point for the read.
     ///
@@ -76,7 +70,6 @@
     /// If the file exists and its ETag matches, an error will be returned.
     #[gen_stub(default = ReadOptions::default().if_none_match)]
     pub if_none_match: Option<String>,
-<<<<<<< HEAD
 
     /// Set `if_modified_since` for this operation.
     ///
@@ -86,7 +79,7 @@
     /// If the file exists and has not been modified since the specified time,
     /// an error will be returned.
     #[gen_stub(default = ReadOptions::default().if_modified_since)]
-    pub if_modified_since: Option<DateTime<Utc>>,
+    pub if_modified_since: Option<Timestamp>,
 
     /// Set `if_unmodified_since` for this operation.
     ///
@@ -96,7 +89,7 @@
     /// If the file exists and has been modified since the specified time, an
     /// error will be returned.
     #[gen_stub(default = ReadOptions::default().if_unmodified_since)]
-    pub if_unmodified_since: Option<DateTime<Utc>>,
+    pub if_unmodified_since: Option<Timestamp>,
 
     /// Set the level of concurrency for the read operation.
     ///
@@ -150,13 +143,6 @@
     /// This is only effective for presigned read operations.
     #[gen_stub(default = ReadOptions::default().override_content_disposition)]
     pub override_content_disposition: Option<String>,
-=======
-    pub if_modified_since: Option<Timestamp>,
-    pub if_unmodified_since: Option<Timestamp>,
-    pub content_type: Option<String>,
-    pub cache_control: Option<String>,
-    pub content_disposition: Option<String>,
->>>>>>> b59c9182
 }
 
 impl ReadOptions {
@@ -399,7 +385,6 @@
     /// If the file exists and its ETag matches, an error will be returned.
     #[gen_stub(default = StatOptions::default().if_none_match)]
     pub if_none_match: Option<String>,
-<<<<<<< HEAD
 
     /// Set `if_modified_since` for this operation.
     ///
@@ -409,7 +394,7 @@
     /// If the file exists and has not been modified since the specified time,
     /// an error will be returned.
     #[gen_stub(default = StatOptions::default().if_modified_since)]
-    pub if_modified_since: Option<DateTime<Utc>>,
+    pub if_modified_since: Option<Timestamp>,
 
     /// Set `if_unmodified_since` for this operation.
     ///
@@ -419,7 +404,7 @@
     /// If the file exists and has been modified since the specified time, an
     /// error will be returned.
     #[gen_stub(default = StatOptions::default().if_unmodified_since)]
-    pub if_unmodified_since: Option<DateTime<Utc>>,
+    pub if_unmodified_since: Option<Timestamp>,
 
     /// Specify the content-type header to be sent back by the operation.
     ///
@@ -438,13 +423,6 @@
     /// This option is only meaningful when used with presign operations.
     #[gen_stub(default = StatOptions::default().override_content_disposition)]
     pub override_content_disposition: Option<String>,
-=======
-    pub if_modified_since: Option<Timestamp>,
-    pub if_unmodified_since: Option<Timestamp>,
-    pub content_type: Option<String>,
-    pub cache_control: Option<String>,
-    pub content_disposition: Option<String>,
->>>>>>> b59c9182
 }
 
 impl From<StatOptions> for ocore::options::StatOptions {
