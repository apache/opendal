--- conflicted
+++ resolved
@@ -17,9 +17,6 @@
 
 [workspace]
 default-members = [".", "core"]
-<<<<<<< HEAD
-members = [".", "core", "examples/*", "fuzz", "edge/file_write_on_full_disk", "edge/s3_aws_assume_role_with_web_identity", "edge/s3_read_on_wasm", "benches/vs_*", "services/*", "layers/*"]
-=======
 members = [
   ".",
   "benches/vs_*",
@@ -31,7 +28,6 @@
   "services/*",
   "testkit",
 ]
->>>>>>> a71ce00c
 
 [workspace.package]
 authors = ["Apache OpenDAL <dev@opendal.apache.org>"]
@@ -129,17 +125,10 @@
 services-github = ["dep:opendal-service-github"]
 services-gridfs = ["opendal-core/services-gridfs"]
 services-hdfs = ["opendal-core/services-hdfs"]
-<<<<<<< HEAD
-services-hdfs-native = ["opendal-core/services-hdfs-native"]
-services-http = ["dep:opendal-service-http"]
-services-huggingface = ["opendal-core/services-huggingface"]
-services-ipfs = ["opendal-core/services-ipfs"]
-=======
 services-hdfs-native = ["dep:opendal-service-hdfs-native"]
-services-http = ["opendal-core/services-http"]
 services-huggingface = ["dep:opendal-service-huggingface"]
 services-ipfs = ["dep:opendal-service-ipfs"]
->>>>>>> a71ce00c
+services-http = ["dep:opendal-service-http"]
 services-ipmfs = ["opendal-core/services-ipmfs"]
 services-koofr = ["dep:opendal-service-koofr"]
 services-lakefs = ["opendal-core/services-lakefs"]
@@ -198,10 +187,6 @@
 [dependencies]
 opendal-core = { path = "core", version = "0.55.0", default-features = false }
 opendal-layer-async-backtrace = { path = "layers/async-backtrace", version = "0.55.0", optional = true, default-features = false }
-<<<<<<< HEAD
-opendal-service-http = { path = "services/http", version = "0.55.0", optional = true, default-features = false }
-opendal-service-s3 = { path = "services/s3", version = "0.55.0", optional = true, default-features = false }
-=======
 opendal-layer-await-tree = { path = "layers/await-tree", version = "0.55.0", optional = true, default-features = false }
 opendal-layer-capability-check = { path = "layers/capability-check", version = "0.55.0", optional = true, default-features = false }
 opendal-layer-chaos = { path = "layers/chaos", version = "0.55.0", optional = true, default-features = false }
@@ -241,11 +226,11 @@
 opendal-service-github = { path = "services/github", version = "0.55.0", optional = true, default-features = false }
 opendal-service-hdfs-native = { path = "services/hdfs-native", version = "0.55.0", optional = true, default-features = false }
 opendal-service-huggingface = { path = "services/huggingface", version = "0.55.0", optional = true, default-features = false }
+opendal-service-http = { path = "services/http", version = "0.55.0", optional = true, default-features = false }
 opendal-service-ipfs = { path = "services/ipfs", version = "0.55.0", optional = true, default-features = false }
 opendal-service-koofr = { path = "services/koofr", version = "0.55.0", optional = true, default-features = false }
 opendal-service-memcached = { path = "services/memcached", version = "0.55.0", optional = true, default-features = false }
 opendal-service-mini-moka = { path = "services/mini_moka", version = "0.55.0", optional = true, default-features = false }
->>>>>>> a71ce00c
 opendal-service-moka = { path = "services/moka", version = "0.55.0", optional = true, default-features = false }
 opendal-service-mysql = { path = "services/mysql", version = "0.55.0", optional = true, default-features = false }
 opendal-service-obs = { path = "services/obs", version = "0.55.0", optional = true, default-features = false }
