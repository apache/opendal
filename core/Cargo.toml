# Licensed to the Apache Software Foundation (ASF) under one
# or more contributor license agreements.  See the NOTICE file
# distributed with this work for additional information
# regarding copyright ownership.  The ASF licenses this file
# to you under the Apache License, Version 2.0 (the
# "License"); you may not use this file except in compliance
# with the License.  You may obtain a copy of the License at
#
#   http://www.apache.org/licenses/LICENSE-2.0
#
# Unless required by applicable law or agreed to in writing,
# software distributed under the License is distributed on an
# "AS IS" BASIS, WITHOUT WARRANTIES OR CONDITIONS OF ANY
# KIND, either express or implied.  See the License for the
# specific language governing permissions and limitations
# under the License.

[package]
categories = ["filesystem"]
description = "OpenDAL: Access data freely, painlessly, and efficiently."
exclude = ["tests/"]
keywords = ["storage", "fs", "s3", "azblob", "gcs"]
name = "opendal"

authors.workspace = true
edition.workspace = true
homepage.workspace = true
license.workspace = true
repository.workspace = true
rust-version.workspace = true
version.workspace = true

[package.metadata.docs.rs]
all-features = true

[features]
default = [
  "rustls",
  "services-azblob",
  "services-azdfs",
  "services-fs",
  "services-gcs",
  "services-ghac",
  "services-http",
  "services-ipmfs",
  "services-memory",
  "services-obs",
  "services-oss",
  "services-s3",
  "services-webdav",
  "services-webhdfs",
]

# Build docs or not.
#
# This features is used to control whether or not to build opendal's docs.
# And doesn't have any other effects.
docs = []

# Enable trust-dns for pure rust dns cache.
trust-dns = ["reqwest/trust-dns"]

# Enable rustls for TLS support
rustls = ["reqwest/rustls-tls-native-roots"]
# Enable native-tls for TLS support
native-tls = ["reqwest/native-tls"]
# Enable vendored native-tls for TLS support
native-tls-vendored = ["reqwest/native-tls-vendored"]

# Enable all layers.
<<<<<<< HEAD
layers-all = ["layers-chaos", "layers-metrics", "layers-tracing","layers-madsim"]
=======
layers-all = [
  "layers-chaos",
  "layers-metrics",
  "layers-prometheus",
  "layers-tracing",
  "layers-minitrace",
]
>>>>>>> 7525ccda
# Enable layers chaos support
layers-chaos = ["dep:rand"]
# Enable layers metrics support
layers-metrics = ["dep:metrics"]
# Enable layers prometheus support
layers-prometheus = ["dep:prometheus"]
# Enable layers minitrace support.
layers-minitrace = ["dep:minitrace"]
# Enable layers tracing support.
layers-tracing = ["dep:tracing"]
# Enable layers madsim support
layers-madsim = ["dep:madsim"]

services-azblob = [
  "dep:reqsign",
  "reqsign?/services-azblob",
  "reqsign?/reqwest_request",
]
services-azdfs = [
  "dep:reqsign",
  "reqsign?/services-azblob",
  "reqsign?/reqwest_request",
]
services-dashmap = ["dep:dashmap"]
services-fs = ["tokio/fs"]
services-ftp = ["dep:suppaftp", "dep:lazy-regex", "dep:bb8", "dep:async-tls"]
services-gcs = [
  "dep:reqsign",
  "reqsign?/services-google",
  "reqsign?/reqwest_request",
]
services-ghac = []
services-hdfs = ["dep:hdrs"]
services-http = []
services-ipfs = ["dep:prost"]
services-ipmfs = []
services-memcached = ["dep:bb8"]
services-memory = []
services-moka = ["dep:moka"]
services-obs = [
  "dep:reqsign",
  "reqsign?/services-huaweicloud",
  "reqsign?/reqwest_request",
]
services-oss = [
  "dep:reqsign",
  "reqsign?/services-aliyun",
  "reqsign?/reqwest_request",
]
services-redis = ["dep:redis"]
services-rocksdb = ["dep:rocksdb"]
services-s3 = [
  "dep:reqsign",
  "reqsign?/services-aws",
  "reqsign?/reqwest_request",
]
services-sled = ["dep:sled"]
services-webdav = []
services-webhdfs = []

[lib]
bench = false

[[bench]]
harness = false
name = "ops"

[dependencies]
anyhow = { version = "1.0.30", features = ["std"] }
async-compat = "0.2"
async-tls = { version = "0.11", optional = true }
async-trait = "0.1.68"
backon = "0.4.0"
base64 = "0.21"
bb8 = { version = "0.8", optional = true }
bytes = "1.2"
chrono = "0.4.24"
dashmap = { version = "5.4", optional = true }
flagset = "0.4"
futures = { version = "0.3", features = ["alloc"] }
hdrs = { version = "0.2", optional = true, features = ["async_file"] }
http = "0.2.5"
hyper = "0.14"
lazy-regex = { version = "2.5.0", optional = true }
log = "0.4"
madsim = {version = "0.2.19", optional = true }
md-5 = "0.10"
metrics = { version = "0.20", optional = true }
minitrace = { version = "0.4.0", optional = true }
moka = { version = "0.10", optional = true, features = ["future"] }
once_cell = "1"
parking_lot = "0.12"
percent-encoding = "2"
pin-project = "1"
prometheus = { version = "0.13", features = ["process"], optional = true}
prost = { version = "0.11", optional = true }
quick-xml = { version = "0.27", features = ["serialize", "overlapped-lists"] }
rand = { version = "0.8", optional = true }
redis = { version = "0.22", features = [
  "tokio-comp",
  "connection-manager",
], optional = true }
reqsign = { version = "0.9.1", default-features = false, optional = true }
reqwest = { version = "0.11.13", features = [
  "multipart",
  "stream",
], default-features = false }
rocksdb = { version = "0.20.1", default-features = false, optional = true }
serde = { version = "1", features = ["derive"] }
serde_json = "1"
sled = { version = "0.34.7", optional = true }
suppaftp = { version = "4.5", default-features = false, features = [
  "async-secure",
  "async-rustls",
], optional = true }
tokio = "1.27"
tracing = { version = "0.1", optional = true }
uuid = { version = "1", features = ["serde", "v4"] }

[dev-dependencies]
cfg-if = "1"
criterion = { version = "0.4", features = ["async", "async_tokio"] }
dotenvy = "0.15"
env_logger = "0.10"
opentelemetry = { version = "0.19", default-features = false, features = [
  "trace",
] }
opentelemetry-jaeger = "0.18"
paste = "1"
pretty_assertions = "1"
rand = "0.8"
sha2 = "0.10"
size = "0.4"
tokio = { version = "1.27", features = ["fs", "macros", "rt-multi-thread"] }
tracing-opentelemetry = "0.17"
tracing-subscriber = { version = "0.3", features = ["env-filter"] }
wiremock = "0.5"<|MERGE_RESOLUTION|>--- conflicted
+++ resolved
@@ -68,17 +68,14 @@
 native-tls-vendored = ["reqwest/native-tls-vendored"]
 
 # Enable all layers.
-<<<<<<< HEAD
-layers-all = ["layers-chaos", "layers-metrics", "layers-tracing","layers-madsim"]
-=======
 layers-all = [
   "layers-chaos",
   "layers-metrics",
   "layers-prometheus",
   "layers-tracing",
   "layers-minitrace",
-]
->>>>>>> 7525ccda
+  "layers-madsim"
+]
 # Enable layers chaos support
 layers-chaos = ["dep:rand"]
 # Enable layers metrics support
