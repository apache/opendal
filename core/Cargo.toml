--- conflicted
+++ resolved
@@ -247,13 +247,8 @@
 log = "0.4"
 md-5 = "0.10"
 percent-encoding = "2"
-<<<<<<< HEAD
 quick-xml = { version = "0.38.3", features = ["serialize", "overlapped-lists"] }
-reqwest = { version = "0.12.22", features = [
-=======
-quick-xml = { version = "0.38", features = ["serialize", "overlapped-lists"] }
 reqwest = { version = "0.12.23", features = [
->>>>>>> ffb3857a
   "stream",
 ], default-features = false }
 serde = { version = "1", features = ["derive"] }
