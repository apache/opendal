--- conflicted
+++ resolved
@@ -135,13 +135,8 @@
 services-gdrive = ["dep:opendal-service-gdrive"]
 services-ghac = ["dep:opendal-service-ghac"]
 services-github = ["dep:opendal-service-github"]
-<<<<<<< HEAD
 services-gridfs = ["dep:opendal-service-gridfs"]
-services-hdfs = ["opendal-core/services-hdfs"]
-=======
-services-gridfs = ["opendal-core/services-gridfs"]
 services-hdfs = ["dep:opendal-service-hdfs"]
->>>>>>> f9ad7828
 services-hdfs-native = ["dep:opendal-service-hdfs-native"]
 services-http = ["dep:opendal-service-http"]
 services-huggingface = ["dep:opendal-service-huggingface"]
@@ -176,7 +171,7 @@
 services-swift = ["dep:opendal-service-swift"]
 services-tikv = ["dep:opendal-service-tikv"]
 services-upyun = ["dep:opendal-service-upyun"]
-services-vercel-artifacts = ["opendal-core/services-vercel-artifacts"]
+services-vercel-artifacts = ["dep:opendal-service-vercel-artifacts"]
 services-vercel-blob = ["dep:opendal-service-vercel-blob"]
 services-webdav = ["dep:opendal-service-webdav"]
 services-webhdfs = ["dep:opendal-service-webhdfs"]
@@ -246,11 +241,8 @@
 opendal-service-gdrive = { path = "services/gdrive", version = "0.55.0", optional = true, default-features = false }
 opendal-service-ghac = { path = "services/ghac", version = "0.55.0", optional = true, default-features = false }
 opendal-service-github = { path = "services/github", version = "0.55.0", optional = true, default-features = false }
-<<<<<<< HEAD
 opendal-service-gridfs = { path = "services/gridfs", version = "0.55.0", optional = true, default-features = false }
-=======
 opendal-service-hdfs = { path = "services/hdfs", version = "0.55.0", optional = true, default-features = false }
->>>>>>> f9ad7828
 opendal-service-hdfs-native = { path = "services/hdfs-native", version = "0.55.0", optional = true, default-features = false }
 opendal-service-http = { path = "services/http", version = "0.55.0", optional = true, default-features = false }
 opendal-service-huggingface = { path = "services/huggingface", version = "0.55.0", optional = true, default-features = false }
@@ -279,6 +271,7 @@
 opendal-service-swift = { path = "services/swift", version = "0.55.0", optional = true, default-features = false }
 opendal-service-tikv = { path = "services/tikv", version = "0.55.0", optional = true, default-features = false }
 opendal-service-upyun = { path = "services/upyun", version = "0.55.0", optional = true, default-features = false }
+opendal-service-vercel-artifacts = { path = "services/vercel-artifacts", version = "0.55.0", optional = true, default-features = false }
 opendal-service-vercel-blob = { path = "services/vercel-blob", version = "0.55.0", optional = true, default-features = false }
 opendal-service-webdav = { path = "services/webdav", version = "0.55.0", optional = true, default-features = false }
 opendal-service-webhdfs = { path = "services/webhdfs", version = "0.55.0", optional = true, default-features = false }
