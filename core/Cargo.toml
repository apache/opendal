--- conflicted
+++ resolved
@@ -298,23 +298,11 @@
 moka = { version = "0.12", optional = true, features = ["future", "sync"] }
 # for services-mongodb
 mongodb = { version = "3", optional = true }
-<<<<<<< HEAD
 # for services-sftp
 openssh = { version = "0.11.0", optional = true }
 openssh-sftp-client = { version = "0.15.0", optional = true, features = [
   "openssh",
   "tracing",
-=======
-# for services-mysql
-mysql_async = { version = "0.34", default-features = false, features = [
-    "default-rustls",
-], optional = true }
-# for services-sftp
-openssh = { version = "0.10.0", optional = true }
-openssh-sftp-client = { version = "0.14.0", optional = true, features = [
-    "openssh",
-    "tracing",
->>>>>>> 74a3e294
 ] }
 # for services-persy
 persy = { version = "1.4.6", optional = true }
