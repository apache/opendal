# Licensed to the Apache Software Foundation (ASF) under one
# or more contributor license agreements.  See the NOTICE file
# distributed with this work for additional information
# regarding copyright ownership.  The ASF licenses this file
# to you under the Apache License, Version 2.0 (the
# "License"); you may not use this file except in compliance
# with the License.  You may obtain a copy of the License at
#
#   http://www.apache.org/licenses/LICENSE-2.0
#
# Unless required by applicable law or agreed to in writing,
# software distributed under the License is distributed on an
# "AS IS" BASIS, WITHOUT WARRANTIES OR CONDITIONS OF ANY
# KIND, either express or implied.  See the License for the
# specific language governing permissions and limitations
# under the License.

[package]
categories = ["filesystem"]
description = "Apache OpenDAL™: Access data freely, painlessly, and efficiently."
exclude = ["/tests/"]
keywords = ["storage", "fs", "s3", "azblob", "gcs"]
name = "opendal"

authors.workspace = true
edition.workspace = true
homepage.workspace = true
license.workspace = true
repository.workspace = true
rust-version.workspace = true
version.workspace = true

[package.metadata.docs.rs]
all-features = true
rustdoc-args = ["--cfg", "docs"]

[features]
default = [
  "rustls",
  "services-azblob",
  "services-azdls",
  "services-cos",
  "services-fs",
  "services-gcs",
  "services-ghac",
  "services-http",
  "services-ipmfs",
  "services-memory",
  "services-obs",
  "services-oss",
  "services-s3",
  "services-webdav",
  "services-webhdfs",
  "services-azfile",
]

# Build test utils or not.
#
# This features is used to control whether or not to build opendal's test utils.
# And doesn't have any other effects.
#
# You should never enable this feature unless you are developing opendal.
tests = ["dep:rand", "dep:sha2", "dep:dotenvy"]

# Enable trust-dns for pure rust dns cache.
trust-dns = ["reqwest/trust-dns"]

# Enable rustls for TLS support
rustls = ["reqwest/rustls-tls-native-roots"]
# Enable native-tls for TLS support
native-tls = ["reqwest/native-tls"]
# Enable vendored native-tls for TLS support
native-tls-vendored = ["reqwest/native-tls-vendored"]

# Enable all layers.
layers-all = [
  "layers-chaos",
  "layers-metrics",
  "layers-prometheus",
  "layers-tracing",
  "layers-minitrace",
  "layers-throttle",
  "layers-await-tree",
  "layers-async-backtrace",
]
# Enable layers chaos support
layers-chaos = ["dep:rand"]
# Enable layers metrics support
layers-metrics = ["dep:metrics"]
# Enable layers prometheus support, with tikv/prometheus-rs crate
layers-prometheus = ["dep:prometheus"]
# Enable layers prometheus support, with prometheus-client crate
layers-prometheus-client = ["dep:prometheus-client"]
# Enable layers madsim support
layers-madsim = ["dep:madsim"]
# Enable layers minitrace support.
layers-minitrace = ["dep:minitrace"]
# Enable layers tracing support.
layers-tracing = ["dep:tracing"]
# Enable layers oteltrace support.
layers-otel-trace = ["dep:opentelemetry"]
# Enable layers throttle support.
layers-throttle = ["dep:governor"]
# Enable layers await-tree support.
layers-await-tree = ["dep:await-tree"]
# Enable layers async-backtrace support.
layers-async-backtrace = ["dep:async-backtrace"]

services-alluxio = []
services-atomicserver = ["dep:atomic_lib"]
services-azblob = [
  "dep:sha2",
  "dep:reqsign",
  "reqsign?/services-azblob",
  "reqsign?/reqwest_request",
]
services-azdls = [
  "dep:reqsign",
  "reqsign?/services-azblob",
  "reqsign?/reqwest_request",
]
services-azfile = []
services-b2 = []
services-cacache = ["dep:cacache"]
services-chainsafe = []
services-cloudflare-kv = []
services-cos = [
  "dep:reqsign",
  "reqsign?/services-tencent",
  "reqsign?/reqwest_request",
]
services-d1 = []
services-dashmap = ["dep:dashmap"]
services-dbfs = []
services-dropbox = []
services-etcd = ["dep:etcd-client", "dep:bb8"]
services-foundationdb = ["dep:foundationdb"]
services-fs = ["tokio/fs"]
services-ftp = ["dep:suppaftp", "dep:bb8", "dep:async-tls"]
services-gcs = [
  "dep:reqsign",
  "reqsign?/services-google",
  "reqsign?/reqwest_request",
]
services-gdrive = []
services-ghac = []
services-gridfs = ["dep:mongodb"]
services-hdfs = ["dep:hdrs"]
services-http = []
services-huggingface = []
services-ipfs = ["dep:prost"]
services-ipmfs = []
services-libsql = ["dep:hrana-client-proto"]
services-memcached = ["dep:bb8"]
services-memory = []
services-mini-moka = ["dep:mini-moka"]
services-moka = ["dep:moka"]
services-mongodb = ["dep:mongodb"]
services-mysql = ["dep:mysql_async"]
services-obs = [
  "dep:reqsign",
  "reqsign?/services-huaweicloud",
  "reqsign?/reqwest_request",
]
services-onedrive = []
services-oss = [
  "dep:reqsign",
  "reqsign?/services-aliyun",
  "reqsign?/reqwest_request",
]
services-pcloud = []
services-persy = ["dep:persy"]
services-postgresql = ["dep:tokio-postgres", "dep:bb8", "dep:bb8-postgres"]
services-redb = ["dep:redb"]
services-redis = ["dep:redis", "redis?/tokio-rustls-comp"]
services-redis-native-tls = ["services-redis", "redis?/tokio-native-tls-comp"]
services-rocksdb = ["dep:rocksdb"]
services-s3 = [
  "dep:reqsign",
  "reqsign?/services-aws",
  "reqsign?/reqwest_request",
]
services-seafile = []
services-sftp = ["dep:openssh", "dep:openssh-sftp-client"]
services-sled = ["dep:sled"]
services-sqlite = ["dep:rusqlite", "dep:r2d2"]
services-supabase = []
services-swift = []
services-tikv = ["tikv-client"]
services-upyun = ["dep:hmac", "dep:sha1"]
services-vercel-artifacts = []
# Deprecated
# wasabi services support has been removed.
# We will remove this feature in next version.
services-wasabi = []
services-webdav = []
services-webhdfs = []
services-hdfs-native = ["dep:hdfs-native"]
services-yandex-disk = []

[lib]
bench = false

[[bench]]
harness = false
name = "ops"
required-features = ["tests"]

[[bench]]
harness = false
name = "oio"
required-features = ["tests"]

[[test]]
harness = false
name = "behavior"
path = "tests/behavior/main.rs"
required-features = ["tests"]

[dependencies]
async-tls = { version = "0.12.0", optional = true }

# Required dependencies
anyhow = { version = "1.0.30", features = ["std"] }
async-trait = "0.1.68"
backon = "0.4.1"
base64 = "0.21"
bytes = "1.4"
chrono = { version = "0.4.28", default-features = false, features = [
  "clock",
  "std",
] }
flagset = "0.4"
futures = { version = "0.3", default-features = false, features = ["std"] }
http = "0.2.9"
log = "0.4"
md-5 = "0.10"
# TODO: remove once_cell when lazy_lock is stable: https://doc.rust-lang.org/std/cell/struct.LazyCell.html
once_cell = "1"
percent-encoding = "2"
quick-xml = { version = "0.30", features = ["serialize", "overlapped-lists"] }
reqwest = { version = "0.11.18", features = [
  "stream",
], default-features = false }
serde = { version = "1", features = ["derive"] }
serde_json = "1"
# TODO: remove `rt` after https://github.com/apache/incubator-opendal/issues/3948
tokio = { version = "1.27", features = ["sync", "rt"] }
uuid = { version = "1", features = ["serde", "v4"] }

# Test only dependencies
dotenvy = { version = "0.15", optional = true }
rand = { version = "0.8", optional = true }

# Optional dependencies

# Services
# general dependencies.
bb8 = { version = "0.8", optional = true }
prost = { version = "0.11", optional = true }
r2d2 = { version = "0.8", optional = true }
sha1 = { version = "0.10.6", optional = true }
sha2 = { version = "0.10", optional = true }

# For http based services.
reqsign = { version = "0.14.6", default-features = false, optional = true }

# for services-atomic-server
atomic_lib = { version = "0.34.5", optional = true }
# for services-postgres
bb8-postgres = { version = "0.8.1", optional = true }
tokio-postgres = { version = "0.7.8", optional = true }
# for services-cacache
cacache = { version = "12.0", default-features = false, features = [
  "tokio-runtime",
  "mmap",
], optional = true }
# for services-dashmap
dashmap = { version = "5.4", optional = true }
# for services-etcd
etcd-client = { version = "0.12", optional = true, features = ["tls"] }
# for services-foundationdb
foundationdb = { version = "0.8.0", features = [
  "embedded-fdb-include",
], optional = true }
# for services-hdfs
hdrs = { version = "0.3.0", optional = true, features = ["async_file"] }
# for services-upyun
hmac = { version = "0.12.1", optional = true }
# for services-libsql
hrana-client-proto = { version = "0.2.1", optional = true }
# for services-mini-moka
mini-moka = { version = "0.10", optional = true }
# for services-moka
moka = { version = "0.12", optional = true, features = ["future", "sync"] }
# for services-mongodb
mongodb = { version = "2.7.0", optional = true, features = ["tokio-runtime"] }
# for services-mysql
mysql_async = { version = "0.32.2", default-features = false, features = [
  "default-rustls",
], optional = true }
# for services-sftp
openssh = { version = "0.10.0", optional = true }
openssh-sftp-client = { version = "0.14.0", optional = true, features = [
  "openssh",
  "tracing",
] }
# for services-persy
persy = { version = "1.4.6", optional = true }
# for services-redb
redb = { version = "1.1.0", optional = true }
# for services-redis
redis = { version = "0.23.1", features = [
  "cluster-async",
  "tokio-comp",
  "connection-manager",
], optional = true }
# for services-rocksdb
rocksdb = { version = "0.21.0", default-features = false, optional = true }
# for services-sqlite
rusqlite = { version = "0.29.0", optional = true, features = ["bundled"] }
# for services-sled
sled = { version = "0.34.7", optional = true }
# for services-ftp
suppaftp = { version = "5.2", default-features = false, features = [
  "async-secure",
  "rustls",
  "async-rustls",
], optional = true }
# for services-tikv
tikv-client = { version = "0.3.0", optional = true, default-features = false }

# Layers
# for layers-async-backtrace
async-backtrace = { version = "0.2.6", optional = true }
# for layers-await-tree
await-tree = { version = "0.1.1", optional = true }
# for layers-throttle
governor = { version = "0.6.0", optional = true, features = ["std"] }
# for layers-madsim
madsim = { version = "0.2.21", optional = true }
# for layers-metrics
metrics = { version = "0.20", optional = true }
# for layers-minitrace
minitrace = { version = "0.6", optional = true }
# for layers-opentelemetry
opentelemetry = { version = "0.21.0", optional = true }
# for layers-prometheus
prometheus = { version = "0.13", features = ["process"], optional = true }
# for layers-prometheus-client
prometheus-client = { version = "0.22.0", optional = true }
# for layers-tracing
tracing = { version = "0.1", optional = true }
<<<<<<< HEAD
uuid = { version = "1", features = ["serde", "v4"] }
hdfs-native = { version = "0.6.0",  optional = true }
=======
>>>>>>> 35e5744c

[target.'cfg(target_arch = "wasm32")'.dependencies]
getrandom = { version = "0.2", features = ["js"] }

[dev-dependencies]
criterion = { version = "0.5", features = ["async", "async_tokio"] }
dotenvy = "0.15"
libtest-mimic = "0.6"
minitrace = { version = "0.6", features = ["enable"] }
opentelemetry = { version = "0.21", default-features = false, features = [
  "trace",
] }
pretty_assertions = "1"
rand = "0.8"
sha2 = "0.10"
size = "0.4"
tokio = { version = "1.27", features = ["fs", "macros", "rt-multi-thread"] }
tracing-subscriber = { version = "0.3", features = [
  "env-filter",
  "tracing-log",
] }
wiremock = "0.5"<|MERGE_RESOLUTION|>--- conflicted
+++ resolved
@@ -195,8 +195,8 @@
 services-wasabi = []
 services-webdav = []
 services-webhdfs = []
+services-yandex-disk = []
 services-hdfs-native = ["dep:hdfs-native"]
-services-yandex-disk = []
 
 [lib]
 bench = false
@@ -329,6 +329,8 @@
 ], optional = true }
 # for services-tikv
 tikv-client = { version = "0.3.0", optional = true, default-features = false }
+# for services-hdfs-native
+hdfs-native = { version = "0.6.0", optional = true }
 
 # Layers
 # for layers-async-backtrace
@@ -351,11 +353,6 @@
 prometheus-client = { version = "0.22.0", optional = true }
 # for layers-tracing
 tracing = { version = "0.1", optional = true }
-<<<<<<< HEAD
-uuid = { version = "1", features = ["serde", "v4"] }
-hdfs-native = { version = "0.6.0",  optional = true }
-=======
->>>>>>> 35e5744c
 
 [target.'cfg(target_arch = "wasm32")'.dependencies]
 getrandom = { version = "0.2", features = ["js"] }
