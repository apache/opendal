# Licensed to the Apache Software Foundation (ASF) under one
# or more contributor license agreements.  See the NOTICE file
# distributed with this work for additional information
# regarding copyright ownership.  The ASF licenses this file
# to you under the Apache License, Version 2.0 (the
# "License"); you may not use this file except in compliance
# with the License.  You may obtain a copy of the License at
#
#   http://www.apache.org/licenses/LICENSE-2.0
#
# Unless required by applicable law or agreed to in writing,
# software distributed under the License is distributed on an
# "AS IS" BASIS, WITHOUT WARRANTIES OR CONDITIONS OF ANY
# KIND, either express or implied.  See the License for the
# specific language governing permissions and limitations
# under the License.

[workspace]
default-members = [".", "core"]
members = [
  ".",
  "core",
  "examples/*",
  "fuzz",
  "edge/*",
  "benches/vs_*",
  "services/*",
  "layers/*",
]

[workspace.package]
authors = ["Apache OpenDAL <dev@opendal.apache.org>"]
categories = ["filesystem"]
description = "Apache OpenDAL™: One Layer, All Storage."
edition = "2024"
homepage = "https://opendal.apache.org/"
license = "Apache-2.0"
repository = "https://github.com/apache/opendal"
rust-version = "1.85"
version = "0.55.0"

[workspace.dependencies]
base64 = "0.22"
bytes = "1.10"
ctor = "0.6"
futures = { version = "0.3", default-features = false }
http = "1.1"
log = "0.4"
quick-xml = { version = "0.38", default-features = false }
rand = "0.8"
reqsign = { version = "0.16.5", default-features = false }
serde = { version = "1", default-features = false }
serde_json = "1"
sha2 = "0.10"
tokio = { version = "1.48", default-features = false }
uuid = { version = "1", default-features = false }

[package]
exclude = ["/tests/"]
keywords = ["storage", "fs", "s3", "azblob", "gcs"]
name = "opendal"

authors = { workspace = true }
categories = { workspace = true }
description = { workspace = true }
edition = { workspace = true }
homepage = { workspace = true }
license = { workspace = true }
repository = { workspace = true }
rust-version = { workspace = true }
version = { workspace = true }

[lints.clippy]
unused_async = "warn"

[package.metadata.docs.rs]
all-features = true

[features]
blocking = ["opendal-core/blocking"]
default = ["reqwest-rustls-tls", "executors-tokio", "services-memory"]
executors-tokio = ["opendal-core/executors-tokio"]
internal-path-cache = ["opendal-core/internal-path-cache"]
internal-tokio-rt = ["opendal-core/internal-tokio-rt"]
layers-async-backtrace = ["dep:opendal-layer-async-backtrace"]
layers-await-tree = ["dep:opendal-layer-await-tree"]
layers-capability-check = ["dep:opendal-layer-capability-check"]
layers-chaos = ["dep:opendal-layer-chaos"]
layers-dtrace = ["opendal-core/layers-dtrace"]
layers-fastmetrics = ["dep:opendal-layer-fastmetrics"]
layers-fastrace = ["dep:opendal-layer-fastrace"]
layers-immutable-index = ["dep:opendal-layer-immutable-index"]
layers-metrics = ["dep:opendal-layer-metrics"]
layers-mime-guess = ["dep:opendal-layer-mime-guess"]
layers-otel-metrics = ["dep:opendal-layer-otelmetrics"]
layers-otel-trace = ["dep:opendal-layer-oteltrace"]
layers-prometheus = ["dep:opendal-layer-prometheus"]
layers-prometheus-client = ["dep:opendal-layer-prometheus-client"]
layers-tail-cut = ["dep:opendal-layer-tail-cut"]
layers-throttle = ["dep:opendal-layer-throttle"]
layers-tracing = ["dep:opendal-layer-tracing"]
reqwest-rustls-tls = ["opendal-core/reqwest-rustls-tls"]
services-aliyun-drive = ["dep:opendal-service-aliyun-drive"]
services-alluxio = ["dep:opendal-service-alluxio"]
services-azblob = ["dep:opendal-service-azblob"]
services-azdls = ["dep:opendal-service-azdls"]
services-azfile = ["dep:opendal-service-azfile"]
services-b2 = ["opendal-core/services-b2"]
services-cacache = ["opendal-core/services-cacache"]
services-cloudflare-kv = ["dep:opendal-service-cloudflare-kv"]
services-compfs = ["opendal-core/services-compfs"]
services-cos = ["opendal-core/services-cos"]
services-d1 = ["opendal-core/services-d1"]
services-dashmap = ["opendal-core/services-dashmap"]
services-dbfs = ["opendal-core/services-dbfs"]
services-dropbox = ["opendal-core/services-dropbox"]
services-etcd = ["opendal-core/services-etcd"]
services-foundationdb = ["opendal-core/services-foundationdb"]
services-fs = ["dep:opendal-service-fs"]
services-ftp = ["dep:opendal-service-ftp"]
services-gcs = ["dep:opendal-service-gcs"]
services-gdrive = ["opendal-core/services-gdrive"]
services-ghac = ["dep:opendal-service-ghac"]
services-github = ["opendal-core/services-github"]
services-gridfs = ["opendal-core/services-gridfs"]
services-hdfs = ["opendal-core/services-hdfs"]
services-hdfs-native = ["dep:opendal-service-hdfs-native"]
services-http = ["opendal-core/services-http"]
services-huggingface = ["opendal-core/services-huggingface"]
services-ipfs = ["dep:opendal-service-ipfs"]
services-ipmfs = ["opendal-core/services-ipmfs"]
services-koofr = ["opendal-core/services-koofr"]
services-lakefs = ["opendal-core/services-lakefs"]
services-memcached = ["opendal-core/services-memcached"]
services-memory = ["opendal-core/services-memory"]
services-mini-moka = ["opendal-core/services-mini-moka"]
services-moka = ["dep:opendal-service-moka"]
services-mongodb = ["opendal-core/services-mongodb"]
services-monoiofs = ["opendal-core/services-monoiofs"]
services-mysql = ["dep:opendal-service-mysql"]
services-obs = ["dep:opendal-service-obs"]
services-onedrive = ["opendal-core/services-onedrive"]
services-opfs = ["opendal-core/services-opfs"]
services-oss = ["dep:opendal-service-oss"]
services-pcloud = ["opendal-core/services-pcloud"]
services-persy = ["opendal-core/services-persy"]
services-postgresql = ["dep:opendal-service-postgresql"]
services-redb = ["opendal-core/services-redb"]
services-redis = ["opendal-core/services-redis"]
services-redis-native-tls = ["opendal-core/services-redis-native-tls"]
services-rocksdb = ["opendal-core/services-rocksdb"]
services-s3 = ["dep:opendal-service-s3"]
services-seafile = ["opendal-core/services-seafile"]
services-sftp = ["opendal-core/services-sftp"]
services-sled = ["dep:opendal-service-sled"]
services-sqlite = ["dep:opendal-service-sqlite"]
services-surrealdb = ["opendal-core/services-surrealdb"]
services-swift = ["opendal-core/services-swift"]
services-tikv = ["dep:opendal-service-tikv"]
services-upyun = ["opendal-core/services-upyun"]
services-vercel-artifacts = ["opendal-core/services-vercel-artifacts"]
services-vercel-blob = ["dep:opendal-service-vercel-blob"]
services-webdav = ["opendal-core/services-webdav"]
services-webhdfs = ["opendal-core/services-webhdfs"]
services-yandex-disk = ["opendal-core/services-yandex-disk"]
tests = ["opendal-core/tests"]

[lib]
bench = false

[[bench]]
harness = false
name = "ops"
required-features = ["tests"]

[[bench]]
harness = false
name = "types"

[[test]]
harness = false
name = "behavior"
path = "tests/behavior/main.rs"
required-features = ["tests"]

[dependencies]
opendal-core = { path = "core", version = "0.55.0", default-features = false }
opendal-layer-async-backtrace = { path = "layers/async-backtrace", version = "0.55.0", optional = true, default-features = false }
opendal-layer-await-tree = { path = "layers/await-tree", version = "0.55.0", optional = true, default-features = false }
opendal-layer-capability-check = { path = "layers/capability-check", version = "0.55.0", optional = true, default-features = false }
opendal-layer-chaos = { path = "layers/chaos", version = "0.55.0", optional = true, default-features = false }
opendal-layer-fastmetrics = { path = "layers/fastmetrics", version = "0.55.0", optional = true, default-features = false }
opendal-layer-fastrace = { path = "layers/fastrace", version = "0.55.0", optional = true, default-features = false }
opendal-layer-immutable-index = { path = "layers/immutable-index", version = "0.55.0", optional = true, default-features = false }
opendal-layer-metrics = { path = "layers/metrics", version = "0.55.0", optional = true, default-features = false }
opendal-layer-mime-guess = { path = "layers/mime-guess", version = "0.55.0", optional = true, default-features = false }
opendal-layer-observe-metrics-common = { path = "layers/observe-metrics-common", version = "0.55.0", optional = true, default-features = false }
opendal-layer-otelmetrics = { path = "layers/otelmetrics", version = "0.55.0", optional = true, default-features = false }
opendal-layer-oteltrace = { path = "layers/oteltrace", version = "0.55.0", optional = true, default-features = false }
opendal-layer-prometheus = { path = "layers/prometheus", version = "0.55.0", optional = true, default-features = false }
opendal-layer-prometheus-client = { path = "layers/prometheus-client", version = "0.55.0", optional = true, default-features = false }
opendal-layer-tail-cut = { path = "layers/tail-cut", version = "0.55.0", optional = true, default-features = false }
opendal-layer-throttle = { path = "layers/throttle", version = "0.55.0", optional = true, default-features = false }
opendal-layer-tracing = { path = "layers/tracing", version = "0.55.0", optional = true, default-features = false }
opendal-service-aliyun-drive = { path = "services/aliyun-drive", version = "0.55.0", optional = true, default-features = false }
opendal-service-alluxio = { path = "services/alluxio", version = "0.55.0", optional = true, default-features = false }
opendal-service-azblob = { path = "services/azblob", version = "0.55.0", optional = true, default-features = false }
opendal-service-azdls = { path = "services/azdls", version = "0.55.0", optional = true, default-features = false }
opendal-service-azfile = { path = "services/azfile", version = "0.55.0", optional = true, default-features = false }
opendal-service-cloudflare-kv = { path = "services/cloudflare-kv", version = "0.55.0", optional = true, default-features = false }
opendal-service-ftp = { path = "services/ftp", version = "0.55.0", optional = true, default-features = false }
opendal-service-gcs = { path = "services/gcs", version = "0.55.0", optional = true, default-features = false }
opendal-service-ghac = { path = "services/ghac", version = "0.55.0", optional = true, default-features = false }
opendal-service-hdfs-native = { path = "services/hdfs-native", version = "0.55.0", optional = true, default-features = false }
opendal-service-ipfs = { path = "services/ipfs", version = "0.55.0", optional = true, default-features = false }
opendal-service-moka = { path = "services/moka", version = "0.55.0", optional = true, default-features = false }
opendal-service-mysql = { path = "services/mysql", version = "0.55.0", optional = true, default-features = false }
opendal-service-fs = { path = "services/fs", version = "0.55.0", optional = true, default-features = false }
opendal-service-obs = { path = "services/obs", version = "0.55.0", optional = true, default-features = false }
opendal-service-oss = { path = "services/oss", version = "0.55.0", optional = true, default-features = false }
opendal-service-postgresql = { path = "services/postgresql", version = "0.55.0", optional = true, default-features = false }
opendal-service-s3 = { path = "services/s3", version = "0.55.0", optional = true, default-features = false }
<<<<<<< HEAD
opendal-service-sqlite = { path = "services/sqlite", version = "0.55.0", optional = true, default-features = false }
=======
opendal-service-sled = { path = "services/sled", version = "0.55.0", optional = true, default-features = false }
>>>>>>> 56d50e6c
opendal-service-tikv = { path = "services/tikv", version = "0.55.0", optional = true, default-features = false }
opendal-service-vercel-blob = { path = "services/vercel-blob", version = "0.55.0", optional = true, default-features = false }

[dev-dependencies]
anyhow = { version = "1.0.100", features = ["std"] }
bytes = { workspace = true }
criterion = { version = "0.7", features = ["async", "async_tokio"] }
divan = { version = "0.1" }
dotenvy = "0.15"
fastrace = { version = "0.7", features = ["enable"] }
fastrace-jaeger = "0.7"
futures = { workspace = true, default-features = true }
http = { workspace = true }
libtest-mimic = "0.8"
log = { workspace = true }
opentelemetry = { version = "0.31.0", default-features = false, features = [
  "trace",
] }
opentelemetry-otlp = { version = "0.31.0", features = ["grpc-tonic"] }
opentelemetry_sdk = { version = "0.31.0", features = ["rt-tokio"] }
pretty_assertions = "1"
rand = { workspace = true }
reqwest = { version = "0.12.24" }
sha2 = { workspace = true }
size = "0.5"
tokio = { workspace = true, features = ["fs", "macros", "rt-multi-thread"] }
tracing-opentelemetry = "0.32.0"
tracing-subscriber = { version = "0.3", features = [
  "env-filter",
  "tracing-log",
] }
uuid = { workspace = true, features = ["serde", "v4"] }<|MERGE_RESOLUTION|>--- conflicted
+++ resolved
@@ -220,11 +220,8 @@
 opendal-service-oss = { path = "services/oss", version = "0.55.0", optional = true, default-features = false }
 opendal-service-postgresql = { path = "services/postgresql", version = "0.55.0", optional = true, default-features = false }
 opendal-service-s3 = { path = "services/s3", version = "0.55.0", optional = true, default-features = false }
-<<<<<<< HEAD
 opendal-service-sqlite = { path = "services/sqlite", version = "0.55.0", optional = true, default-features = false }
-=======
 opendal-service-sled = { path = "services/sled", version = "0.55.0", optional = true, default-features = false }
->>>>>>> 56d50e6c
 opendal-service-tikv = { path = "services/tikv", version = "0.55.0", optional = true, default-features = false }
 opendal-service-vercel-blob = { path = "services/vercel-blob", version = "0.55.0", optional = true, default-features = false }
 
