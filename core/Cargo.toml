# Licensed to the Apache Software Foundation (ASF) under one
# or more contributor license agreements.  See the NOTICE file
# distributed with this work for additional information
# regarding copyright ownership.  The ASF licenses this file
# to you under the Apache License, Version 2.0 (the
# "License"); you may not use this file except in compliance
# with the License.  You may obtain a copy of the License at
#
#   http://www.apache.org/licenses/LICENSE-2.0
#
# Unless required by applicable law or agreed to in writing,
# software distributed under the License is distributed on an
# "AS IS" BASIS, WITHOUT WARRANTIES OR CONDITIONS OF ANY
# KIND, either express or implied.  See the License for the
# specific language governing permissions and limitations
# under the License.

[workspace]
default-members = [".", "core"]
members = [
  ".",
  "core",
  "examples/*",
  "fuzz",
  "edge/*",
  "benches/vs_*",
  "services/*",
  "layers/*",
]

[workspace.package]
authors = ["Apache OpenDAL <dev@opendal.apache.org>"]
categories = ["filesystem"]
description = "Apache OpenDAL™: One Layer, All Storage."
edition = "2024"
homepage = "https://opendal.apache.org/"
license = "Apache-2.0"
repository = "https://github.com/apache/opendal"
rust-version = "1.85"
version = "0.55.0"

[workspace.dependencies]
base64 = "0.22"
bytes = "1.10"
ctor = "0.6"
futures = { version = "0.3", default-features = false }
http = "1.1"
log = "0.4"
quick-xml = { version = "0.38", default-features = false }
rand = "0.8"
reqsign = { version = "0.16.5", default-features = false }
serde = { version = "1", default-features = false }
serde_json = "1"
sha2 = "0.10"
tokio = { version = "1.48", default-features = false }
uuid = { version = "1", default-features = false }

[package]
exclude = ["/tests/"]
keywords = ["storage", "fs", "s3", "azblob", "gcs"]
name = "opendal"

authors = { workspace = true }
categories = { workspace = true }
description = { workspace = true }
edition = { workspace = true }
homepage = { workspace = true }
license = { workspace = true }
repository = { workspace = true }
rust-version = { workspace = true }
version = { workspace = true }

[lints.clippy]
unused_async = "warn"

[package.metadata.docs.rs]
all-features = true

[features]
blocking = ["opendal-core/blocking"]
default = ["reqwest-rustls-tls", "executors-tokio", "services-memory"]
executors-tokio = ["opendal-core/executors-tokio"]
internal-path-cache = ["opendal-core/internal-path-cache"]
internal-tokio-rt = ["opendal-core/internal-tokio-rt"]
layers-async-backtrace = ["dep:opendal-layer-async-backtrace"]
layers-await-tree = ["dep:opendal-layer-await-tree"]
layers-capability-check = ["dep:opendal-layer-capability-check"]
layers-chaos = ["opendal-core/layers-chaos"]
layers-dtrace = ["opendal-core/layers-dtrace"]
layers-fastmetrics = ["dep:opendal-layer-fastmetrics"]
layers-fastrace = ["dep:opendal-layer-fastrace"]
layers-metrics = ["dep:opendal-layer-metrics"]
layers-immutable-index = ["dep:opendal-layer-immutable-index"]
layers-mime-guess = ["dep:opendal-layer-mime-guess"]
layers-otel-metrics = ["dep:opendal-layer-otelmetrics"]
layers-otel-trace = ["dep:opendal-layer-oteltrace"]
layers-prometheus = ["dep:opendal-layer-prometheus"]
layers-prometheus-client = ["dep:opendal-layer-prometheus-client"]
layers-tail-cut = ["dep:opendal-layer-tail-cut"]
layers-throttle = ["dep:opendal-layer-throttle"]
layers-tracing = ["dep:opendal-layer-tracing"]
reqwest-rustls-tls = ["opendal-core/reqwest-rustls-tls"]
services-aliyun-drive = ["dep:opendal-service-aliyun-drive"]
services-alluxio = ["opendal-core/services-alluxio"]
services-azblob = ["dep:opendal-service-azblob"]
services-azdls = ["dep:opendal-service-azdls"]
services-azfile = ["dep:opendal-service-azfile"]
services-b2 = ["opendal-core/services-b2"]
services-cacache = ["opendal-core/services-cacache"]
services-cloudflare-kv = ["dep:opendal-service-cloudflare-kv"]
services-compfs = ["opendal-core/services-compfs"]
services-cos = ["opendal-core/services-cos"]
services-d1 = ["opendal-core/services-d1"]
services-dashmap = ["opendal-core/services-dashmap"]
services-dbfs = ["opendal-core/services-dbfs"]
services-dropbox = ["opendal-core/services-dropbox"]
services-etcd = ["opendal-core/services-etcd"]
services-foundationdb = ["opendal-core/services-foundationdb"]
services-fs = ["opendal-core/services-fs"]
services-ftp = ["dep:opendal-service-ftp"]
services-gcs = ["opendal-core/services-gcs"]
services-gdrive = ["opendal-core/services-gdrive"]
services-ghac = ["dep:opendal-service-ghac"]
services-github = ["opendal-core/services-github"]
services-gridfs = ["opendal-core/services-gridfs"]
services-hdfs = ["opendal-core/services-hdfs"]
services-hdfs-native = ["dep:opendal-service-hdfs-native"]
services-http = ["opendal-core/services-http"]
services-huggingface = ["opendal-core/services-huggingface"]
services-ipfs = ["dep:opendal-service-ipfs"]
services-ipmfs = ["opendal-core/services-ipmfs"]
services-koofr = ["opendal-core/services-koofr"]
services-lakefs = ["opendal-core/services-lakefs"]
services-memcached = ["opendal-core/services-memcached"]
services-memory = ["opendal-core/services-memory"]
services-mini-moka = ["opendal-core/services-mini-moka"]
services-moka = ["dep:opendal-service-moka"]
services-mongodb = ["opendal-core/services-mongodb"]
services-monoiofs = ["opendal-core/services-monoiofs"]
services-mysql = ["dep:opendal-service-mysql"]
services-obs = ["dep:opendal-service-obs"]
services-onedrive = ["opendal-core/services-onedrive"]
services-opfs = ["opendal-core/services-opfs"]
services-oss = ["dep:opendal-service-oss"]
services-pcloud = ["opendal-core/services-pcloud"]
services-persy = ["opendal-core/services-persy"]
services-postgresql = ["dep:opendal-service-postgresql"]
services-redb = ["opendal-core/services-redb"]
services-redis = ["opendal-core/services-redis"]
services-redis-native-tls = ["opendal-core/services-redis-native-tls"]
services-rocksdb = ["opendal-core/services-rocksdb"]
services-s3 = ["dep:opendal-service-s3"]
services-seafile = ["opendal-core/services-seafile"]
services-sftp = ["opendal-core/services-sftp"]
services-sled = ["dep:opendal-service-sled"]
services-sqlite = ["opendal-core/services-sqlite"]
services-surrealdb = ["opendal-core/services-surrealdb"]
services-swift = ["opendal-core/services-swift"]
services-tikv = ["dep:opendal-service-tikv"]
services-upyun = ["opendal-core/services-upyun"]
services-vercel-artifacts = ["opendal-core/services-vercel-artifacts"]
services-vercel-blob = ["dep:opendal-service-vercel-blob"]
services-webdav = ["opendal-core/services-webdav"]
services-webhdfs = ["opendal-core/services-webhdfs"]
services-yandex-disk = ["opendal-core/services-yandex-disk"]
tests = ["opendal-core/tests"]

[lib]
bench = false

[[bench]]
harness = false
name = "ops"
required-features = ["tests"]

[[bench]]
harness = false
name = "types"

[[test]]
harness = false
name = "behavior"
path = "tests/behavior/main.rs"
required-features = ["tests"]

[dependencies]
opendal-core = { path = "core", version = "0.55.0", default-features = false }
opendal-layer-async-backtrace = { path = "layers/async-backtrace", version = "0.55.0", optional = true, default-features = false }
opendal-layer-await-tree = { path = "layers/await-tree", version = "0.55.0", optional = true, default-features = false }
opendal-layer-capability-check = { path = "layers/capability-check", version = "0.55.0", optional = true, default-features = false }
opendal-layer-fastmetrics = { path = "layers/fastmetrics", version = "0.55.0", optional = true, default-features = false }
opendal-layer-fastrace = { path = "layers/fastrace", version = "0.55.0", optional = true, default-features = false }
opendal-layer-immutable-index = { path = "layers/immutable-index", version = "0.55.0", optional = true, default-features = false }
opendal-layer-metrics = { path = "layers/metrics", version = "0.55.0", optional = true, default-features = false }
opendal-layer-mime-guess = { path = "layers/mime-guess", version = "0.55.0", optional = true, default-features = false }
opendal-layer-observe-metrics-common = { path = "layers/observe-metrics-common", version = "0.55.0", optional = true, default-features = false }
opendal-layer-otelmetrics = { path = "layers/otelmetrics", version = "0.55.0", optional = true, default-features = false }
opendal-layer-oteltrace = { path = "layers/oteltrace", version = "0.55.0", optional = true, default-features = false }
opendal-layer-prometheus = { path = "layers/prometheus", version = "0.55.0", optional = true, default-features = false }
opendal-layer-prometheus-client = { path = "layers/prometheus-client", version = "0.55.0", optional = true, default-features = false }
opendal-layer-tail-cut = { path = "layers/tail-cut", version = "0.55.0", optional = true, default-features = false }
opendal-layer-throttle = { path = "layers/throttle", version = "0.55.0", optional = true, default-features = false }
opendal-layer-tracing = { path = "layers/tracing", version = "0.55.0", optional = true, default-features = false }
opendal-service-aliyun-drive = { path = "services/aliyun-drive", version = "0.55.0", optional = true, default-features = false }
opendal-service-azblob = { path = "services/azblob", version = "0.55.0", optional = true, default-features = false }
opendal-service-azdls = { path = "services/azdls", version = "0.55.0", optional = true, default-features = false }
opendal-service-azfile = { path = "services/azfile", version = "0.55.0", optional = true, default-features = false }
opendal-service-cloudflare-kv = { path = "services/cloudflare-kv", version = "0.55.0", optional = true, default-features = false }
opendal-service-ghac = { path = "services/ghac", version = "0.55.0", optional = true, default-features = false }
opendal-service-hdfs-native = { path = "services/hdfs-native", version = "0.55.0", optional = true, default-features = false }
opendal-service-ftp = { path = "services/ftp", version = "0.55.0", optional = true, default-features = false }
opendal-service-ipfs = { path = "services/ipfs", version = "0.55.0", optional = true, default-features = false }
opendal-service-moka = { path = "services/moka", version = "0.55.0", optional = true, default-features = false }
opendal-service-mysql = { path = "services/mysql", version = "0.55.0", optional = true, default-features = false }
<<<<<<< HEAD
opendal-service-oss = { path = "services/oss", version = "0.55.0", optional = true, default-features = false }
=======
opendal-service-obs = { path = "services/obs", version = "0.55.0", optional = true, default-features = false }
>>>>>>> 2b89a68b
opendal-service-postgresql = { path = "services/postgresql", version = "0.55.0", optional = true, default-features = false }
opendal-service-sled = { path = "services/sled", version = "0.55.0", optional = true, default-features = false }
opendal-service-s3 = { path = "services/s3", version = "0.55.0", optional = true, default-features = false }
opendal-service-tikv = { path = "services/tikv", version = "0.55.0", optional = true, default-features = false }
opendal-service-vercel-blob = { path = "services/vercel-blob", version = "0.55.0", optional = true, default-features = false }

[dev-dependencies]
anyhow = { version = "1.0.100", features = ["std"] }
bytes = { workspace = true }
criterion = { version = "0.7", features = ["async", "async_tokio"] }
divan = { version = "0.1" }
dotenvy = "0.15"
fastrace = { version = "0.7", features = ["enable"] }
fastrace-jaeger = "0.7"
futures = { workspace = true, default-features = true }
http = { workspace = true }
libtest-mimic = "0.8"
log = { workspace = true }
opentelemetry = { version = "0.31.0", default-features = false, features = [
  "trace",
] }
opentelemetry-otlp = { version = "0.31.0", features = ["grpc-tonic"] }
opentelemetry_sdk = { version = "0.31.0", features = ["rt-tokio"] }
pretty_assertions = "1"
rand = { workspace = true }
reqwest = { version = "0.12.24" }
sha2 = { workspace = true }
size = "0.5"
tokio = { workspace = true, features = ["fs", "macros", "rt-multi-thread"] }
tracing-opentelemetry = "0.32.0"
tracing-subscriber = { version = "0.3", features = [
  "env-filter",
  "tracing-log",
] }
uuid = { workspace = true, features = ["serde", "v4"] }<|MERGE_RESOLUTION|>--- conflicted
+++ resolved
@@ -212,11 +212,8 @@
 opendal-service-ipfs = { path = "services/ipfs", version = "0.55.0", optional = true, default-features = false }
 opendal-service-moka = { path = "services/moka", version = "0.55.0", optional = true, default-features = false }
 opendal-service-mysql = { path = "services/mysql", version = "0.55.0", optional = true, default-features = false }
-<<<<<<< HEAD
+opendal-service-obs = { path = "services/obs", version = "0.55.0", optional = true, default-features = false }
 opendal-service-oss = { path = "services/oss", version = "0.55.0", optional = true, default-features = false }
-=======
-opendal-service-obs = { path = "services/obs", version = "0.55.0", optional = true, default-features = false }
->>>>>>> 2b89a68b
 opendal-service-postgresql = { path = "services/postgresql", version = "0.55.0", optional = true, default-features = false }
 opendal-service-sled = { path = "services/sled", version = "0.55.0", optional = true, default-features = false }
 opendal-service-s3 = { path = "services/s3", version = "0.55.0", optional = true, default-features = false }
