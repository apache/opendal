# Licensed to the Apache Software Foundation (ASF) under one
# or more contributor license agreements.  See the NOTICE file
# distributed with this work for additional information
# regarding copyright ownership.  The ASF licenses this file
# to you under the Apache License, Version 2.0 (the
# "License"); you may not use this file except in compliance
# with the License.  You may obtain a copy of the License at
#
#   http://www.apache.org/licenses/LICENSE-2.0
#
# Unless required by applicable law or agreed to in writing,
# software distributed under the License is distributed on an
# "AS IS" BASIS, WITHOUT WARRANTIES OR CONDITIONS OF ANY
# KIND, either express or implied.  See the License for the
# specific language governing permissions and limitations
# under the License.

[workspace]
default-members = [".", "core"]
members = [
  ".",
  "benches/vs_*",
  "core",
  "edge/*",
  "examples/*",
  "fuzz",
  "layers/*",
  "services/*",
  "testkit",
]

[workspace.package]
authors = ["Apache OpenDAL <dev@opendal.apache.org>"]
categories = ["filesystem"]
description = "Apache OpenDAL™: One Layer, All Storage."
edition = "2024"
homepage = "https://opendal.apache.org/"
license = "Apache-2.0"
repository = "https://github.com/apache/opendal"
rust-version = "1.85"
version = "0.55.0"

[workspace.dependencies]
base64 = "0.22"
bytes = "1.10"
ctor = "0.6"
futures = { version = "0.3", default-features = false }
http = "1.1"
log = "0.4"
quick-xml = { version = "0.38", default-features = false }
rand = "0.8"
reqsign = { version = "0.16.5", default-features = false }
serde = { version = "1", default-features = false }
serde_json = "1"
sha2 = "0.10"
tokio = { version = "1.48", default-features = false }
uuid = { version = "1", default-features = false }

[package]
exclude = ["/tests/"]
keywords = ["storage", "fs", "s3", "azblob", "gcs"]
name = "opendal"

authors = { workspace = true }
categories = { workspace = true }
description = { workspace = true }
edition = { workspace = true }
homepage = { workspace = true }
license = { workspace = true }
repository = { workspace = true }
rust-version = { workspace = true }
version = { workspace = true }

[lints.clippy]
unused_async = "warn"

[package.metadata.docs.rs]
all-features = true

[features]
blocking = ["opendal-core/blocking"]
default = [
  "reqwest-rustls-tls",
  "executors-tokio",
  "layers-logging",
  "layers-retry",
  "layers-timeout",
  "services-memory",
]
executors-tokio = ["opendal-core/executors-tokio"]
internal-path-cache = ["opendal-core/internal-path-cache"]
internal-tokio-rt = ["opendal-core/internal-tokio-rt"]
layers-async-backtrace = ["dep:opendal-layer-async-backtrace"]
layers-await-tree = ["dep:opendal-layer-await-tree"]
layers-capability-check = ["dep:opendal-layer-capability-check"]
layers-chaos = ["dep:opendal-layer-chaos"]
layers-dtrace = ["opendal-core/layers-dtrace"]
layers-fastmetrics = ["dep:opendal-layer-fastmetrics"]
layers-fastrace = ["dep:opendal-layer-fastrace"]
layers-immutable-index = ["dep:opendal-layer-immutable-index"]
layers-logging = ["dep:opendal-layer-logging"]
layers-metrics = ["dep:opendal-layer-metrics"]
layers-mime-guess = ["dep:opendal-layer-mime-guess"]
layers-otel-metrics = ["dep:opendal-layer-otelmetrics"]
layers-otel-trace = ["dep:opendal-layer-oteltrace"]
layers-prometheus = ["dep:opendal-layer-prometheus"]
layers-prometheus-client = ["dep:opendal-layer-prometheus-client"]
layers-retry = ["dep:opendal-layer-retry"]
layers-tail-cut = ["dep:opendal-layer-tail-cut"]
layers-throttle = ["dep:opendal-layer-throttle"]
layers-timeout = ["dep:opendal-layer-timeout"]
layers-tracing = ["dep:opendal-layer-tracing"]
reqwest-rustls-tls = ["opendal-core/reqwest-rustls-tls"]
services-aliyun-drive = ["dep:opendal-service-aliyun-drive"]
services-alluxio = ["dep:opendal-service-alluxio"]
services-azblob = ["dep:opendal-service-azblob"]
services-azdls = ["dep:opendal-service-azdls"]
services-azfile = ["dep:opendal-service-azfile"]
services-b2 = ["dep:opendal-service-b2"]
services-cacache = ["dep:opendal-service-cacache"]
services-cloudflare-kv = ["dep:opendal-service-cloudflare-kv"]
services-compfs = ["dep:opendal-service-compfs"]
services-cos = ["dep:opendal-service-cos"]
services-d1 = ["dep:opendal-service-d1"]
services-dashmap = ["dep:opendal-service-dashmap"]
services-dbfs = ["dep:opendal-service-dbfs"]
services-dropbox = ["dep:opendal-service-dropbox"]
services-etcd = ["dep:opendal-service-etcd"]
services-foundationdb = ["dep:opendal-service-foundationdb"]
services-fs = ["dep:opendal-service-fs"]
services-ftp = ["dep:opendal-service-ftp"]
services-gcs = ["dep:opendal-service-gcs"]
services-gdrive = ["dep:opendal-service-gdrive"]
services-ghac = ["dep:opendal-service-ghac"]
services-github = ["dep:opendal-service-github"]
services-gridfs = ["opendal-core/services-gridfs"]
services-hdfs = ["opendal-core/services-hdfs"]
services-hdfs-native = ["dep:opendal-service-hdfs-native"]
services-http = ["dep:opendal-service-http"]
services-huggingface = ["dep:opendal-service-huggingface"]
services-ipfs = ["dep:opendal-service-ipfs"]
services-ipmfs = ["dep:opendal-service-ipmfs"]
services-koofr = ["dep:opendal-service-koofr"]
services-lakefs = ["dep:opendal-service-lakefs"]
services-memcached = ["dep:opendal-service-memcached"]
services-memory = ["opendal-core/services-memory"]
services-mini-moka = ["dep:opendal-service-mini-moka"]
services-moka = ["dep:opendal-service-moka"]
services-mongodb = ["opendal-core/services-mongodb"]
services-monoiofs = ["opendal-core/services-monoiofs"]
services-mysql = ["dep:opendal-service-mysql"]
services-obs = ["dep:opendal-service-obs"]
services-onedrive = ["dep:opendal-service-onedrive"]
services-opfs = ["dep:opendal-service-opfs"]
services-oss = ["dep:opendal-service-oss"]
services-pcloud = ["dep:opendal-service-pcloud"]
services-persy = ["dep:opendal-service-persy"]
services-postgresql = ["dep:opendal-service-postgresql"]
services-redb = ["dep:opendal-service-redb"]
services-redis = ["opendal-core/services-redis"]
services-redis-native-tls = ["opendal-core/services-redis-native-tls"]
services-rocksdb = ["opendal-core/services-rocksdb"]
services-s3 = ["dep:opendal-service-s3"]
services-seafile = ["dep:opendal-service-seafile"]
services-sftp = ["opendal-core/services-sftp"]
services-sled = ["dep:opendal-service-sled"]
services-sqlite = ["dep:opendal-service-sqlite"]
services-surrealdb = ["dep:opendal-service-surrealdb"]
services-swift = ["dep:opendal-service-swift"]
services-tikv = ["dep:opendal-service-tikv"]
services-upyun = ["dep:opendal-service-upyun"]
services-vercel-artifacts = ["opendal-core/services-vercel-artifacts"]
services-vercel-blob = ["dep:opendal-service-vercel-blob"]
<<<<<<< HEAD
services-webdav = ["opendal-core/services-webdav"]
services-webhdfs = ["dep:opendal-service-webhdfs"]
=======
services-webdav = ["dep:opendal-service-webdav"]
services-webhdfs = ["opendal-core/services-webhdfs"]
>>>>>>> 66f08c72
services-yandex-disk = ["dep:opendal-service-yandex-disk"]
tests = ["opendal-testkit"]

[lib]
bench = false

[[bench]]
harness = false
name = "ops"
required-features = ["tests"]

[[bench]]
harness = false
name = "types"

[[test]]
harness = false
name = "behavior"
path = "tests/behavior/main.rs"
required-features = ["tests"]

[dependencies]
opendal-core = { path = "core", version = "0.55.0", default-features = false }
opendal-layer-async-backtrace = { path = "layers/async-backtrace", version = "0.55.0", optional = true, default-features = false }
opendal-layer-await-tree = { path = "layers/await-tree", version = "0.55.0", optional = true, default-features = false }
opendal-layer-capability-check = { path = "layers/capability-check", version = "0.55.0", optional = true, default-features = false }
opendal-layer-chaos = { path = "layers/chaos", version = "0.55.0", optional = true, default-features = false }
opendal-layer-fastmetrics = { path = "layers/fastmetrics", version = "0.55.0", optional = true, default-features = false }
opendal-layer-fastrace = { path = "layers/fastrace", version = "0.55.0", optional = true, default-features = false }
opendal-layer-immutable-index = { path = "layers/immutable-index", version = "0.55.0", optional = true, default-features = false }
opendal-layer-logging = { path = "layers/logging", version = "0.55.0", optional = true, default-features = false }
opendal-layer-metrics = { path = "layers/metrics", version = "0.55.0", optional = true, default-features = false }
opendal-layer-mime-guess = { path = "layers/mime-guess", version = "0.55.0", optional = true, default-features = false }
opendal-layer-observe-metrics-common = { path = "layers/observe-metrics-common", version = "0.55.0", optional = true, default-features = false }
opendal-layer-otelmetrics = { path = "layers/otelmetrics", version = "0.55.0", optional = true, default-features = false }
opendal-layer-oteltrace = { path = "layers/oteltrace", version = "0.55.0", optional = true, default-features = false }
opendal-layer-prometheus = { path = "layers/prometheus", version = "0.55.0", optional = true, default-features = false }
opendal-layer-prometheus-client = { path = "layers/prometheus-client", version = "0.55.0", optional = true, default-features = false }
opendal-layer-retry = { path = "layers/retry", version = "0.55.0", optional = true, default-features = false }
opendal-layer-tail-cut = { path = "layers/tail-cut", version = "0.55.0", optional = true, default-features = false }
opendal-layer-throttle = { path = "layers/throttle", version = "0.55.0", optional = true, default-features = false }
opendal-layer-timeout = { path = "layers/timeout", version = "0.55.0", optional = true, default-features = false }
opendal-layer-tracing = { path = "layers/tracing", version = "0.55.0", optional = true, default-features = false }
opendal-service-aliyun-drive = { path = "services/aliyun-drive", version = "0.55.0", optional = true, default-features = false }
opendal-service-alluxio = { path = "services/alluxio", version = "0.55.0", optional = true, default-features = false }
opendal-service-azblob = { path = "services/azblob", version = "0.55.0", optional = true, default-features = false }
opendal-service-azdls = { path = "services/azdls", version = "0.55.0", optional = true, default-features = false }
opendal-service-azfile = { path = "services/azfile", version = "0.55.0", optional = true, default-features = false }
opendal-service-b2 = { path = "services/b2", version = "0.55.0", optional = true, default-features = false }
opendal-service-cacache = { path = "services/cacache", version = "0.55.0", optional = true, default-features = false }
opendal-service-cloudflare-kv = { path = "services/cloudflare-kv", version = "0.55.0", optional = true, default-features = false }
opendal-service-compfs = { path = "services/compfs", version = "0.55.0", optional = true, default-features = false }
opendal-service-cos = { path = "services/cos", version = "0.55.0", optional = true, default-features = false }
opendal-service-d1 = { path = "services/d1", version = "0.55.0", optional = true, default-features = false }
opendal-service-dashmap = { path = "services/dashmap", version = "0.55.0", optional = true, default-features = false }
opendal-service-dbfs = { path = "services/dbfs", version = "0.55.0", optional = true, default-features = false }
opendal-service-dropbox = { path = "services/dropbox", version = "0.55.0", optional = true, default-features = false }
opendal-service-etcd = { path = "services/etcd", version = "0.55.0", optional = true, default-features = false }
opendal-service-foundationdb = { path = "services/foundationdb", version = "0.55.0", optional = true, default-features = false }
opendal-service-fs = { path = "services/fs", version = "0.55.0", optional = true, default-features = false }
opendal-service-ftp = { path = "services/ftp", version = "0.55.0", optional = true, default-features = false }
opendal-service-gcs = { path = "services/gcs", version = "0.55.0", optional = true, default-features = false }
opendal-service-gdrive = { path = "services/gdrive", version = "0.55.0", optional = true, default-features = false }
opendal-service-ghac = { path = "services/ghac", version = "0.55.0", optional = true, default-features = false }
opendal-service-github = { path = "services/github", version = "0.55.0", optional = true, default-features = false }
opendal-service-hdfs-native = { path = "services/hdfs-native", version = "0.55.0", optional = true, default-features = false }
opendal-service-http = { path = "services/http", version = "0.55.0", optional = true, default-features = false }
opendal-service-huggingface = { path = "services/huggingface", version = "0.55.0", optional = true, default-features = false }
opendal-service-ipfs = { path = "services/ipfs", version = "0.55.0", optional = true, default-features = false }
opendal-service-ipmfs = { path = "services/ipmfs", version = "0.55.0", optional = true, default-features = false }
opendal-service-koofr = { path = "services/koofr", version = "0.55.0", optional = true, default-features = false }
opendal-service-lakefs = { path = "services/lakefs", version = "0.55.0", optional = true, default-features = false }
opendal-service-memcached = { path = "services/memcached", version = "0.55.0", optional = true, default-features = false }
opendal-service-mini-moka = { path = "services/mini_moka", version = "0.55.0", optional = true, default-features = false }
opendal-service-moka = { path = "services/moka", version = "0.55.0", optional = true, default-features = false }
opendal-service-mysql = { path = "services/mysql", version = "0.55.0", optional = true, default-features = false }
opendal-service-obs = { path = "services/obs", version = "0.55.0", optional = true, default-features = false }
opendal-service-onedrive = { path = "services/onedrive", version = "0.55.0", optional = true, default-features = false }
opendal-service-oss = { path = "services/oss", version = "0.55.0", optional = true, default-features = false }
opendal-service-pcloud = { path = "services/pcloud", version = "0.55.0", optional = true, default-features = false }
opendal-service-persy = { path = "services/persy", version = "0.55.0", optional = true, default-features = false }
opendal-service-postgresql = { path = "services/postgresql", version = "0.55.0", optional = true, default-features = false }
opendal-service-redb = { path = "services/redb", version = "0.55.0", optional = true, default-features = false }
opendal-service-s3 = { path = "services/s3", version = "0.55.0", optional = true, default-features = false }
opendal-service-seafile = { path = "services/seafile", version = "0.55.0", optional = true, default-features = false }
opendal-service-sled = { path = "services/sled", version = "0.55.0", optional = true, default-features = false }
opendal-service-sqlite = { path = "services/sqlite", version = "0.55.0", optional = true, default-features = false }
opendal-service-surrealdb = { path = "services/surrealdb", version = "0.55.0", optional = true, default-features = false }
opendal-service-swift = { path = "services/swift", version = "0.55.0", optional = true, default-features = false }
opendal-service-tikv = { path = "services/tikv", version = "0.55.0", optional = true, default-features = false }
opendal-service-upyun = { path = "services/upyun", version = "0.55.0", optional = true, default-features = false }
opendal-service-vercel-blob = { path = "services/vercel-blob", version = "0.55.0", optional = true, default-features = false }
<<<<<<< HEAD
opendal-service-webhdfs = { path = "services/webhdfs", version = "0.55.0", optional = true, default-features = false }
=======
opendal-service-webdav = { path = "services/webdav", version = "0.55.0", optional = true, default-features = false }
>>>>>>> 66f08c72
opendal-service-yandex-disk = { path = "services/yandex-disk", version = "0.55.0", optional = true, default-features = false }
opendal-testkit = { path = "testkit", version = "0.55.0", optional = true }

[dev-dependencies]
anyhow = { version = "1.0.100", features = ["std"] }
bytes = { workspace = true }
criterion = { version = "0.7", features = ["async", "async_tokio"] }
divan = { version = "0.1" }
dotenvy = "0.15"
fastrace = { version = "0.7", features = ["enable"] }
fastrace-jaeger = "0.7"
futures = { workspace = true, default-features = true }
http = { workspace = true }
libtest-mimic = "0.8"
log = { workspace = true }
opentelemetry = { version = "0.31.0", default-features = false, features = [
  "trace",
] }
opentelemetry-otlp = { version = "0.31.0", features = ["grpc-tonic"] }
opentelemetry_sdk = { version = "0.31.0", features = ["rt-tokio"] }
pretty_assertions = "1"
rand = { workspace = true }
reqwest = { version = "0.12.24" }
sha2 = { workspace = true }
size = "0.5"
tokio = { workspace = true, features = ["fs", "macros", "rt-multi-thread"] }
tracing-opentelemetry = "0.32.0"
tracing-subscriber = { version = "0.3", features = [
  "env-filter",
  "tracing-log",
] }
uuid = { workspace = true, features = ["serde", "v4"] }

[target.'cfg(target_arch = "wasm32")'.dependencies]
opendal-service-opfs = { path = "services/opfs", version = "0.55.0", optional = true, default-features = false }<|MERGE_RESOLUTION|>--- conflicted
+++ resolved
@@ -171,13 +171,8 @@
 services-upyun = ["dep:opendal-service-upyun"]
 services-vercel-artifacts = ["opendal-core/services-vercel-artifacts"]
 services-vercel-blob = ["dep:opendal-service-vercel-blob"]
-<<<<<<< HEAD
-services-webdav = ["opendal-core/services-webdav"]
+services-webdav = ["dep:opendal-service-webdav"]
 services-webhdfs = ["dep:opendal-service-webhdfs"]
-=======
-services-webdav = ["dep:opendal-service-webdav"]
-services-webhdfs = ["opendal-core/services-webhdfs"]
->>>>>>> 66f08c72
 services-yandex-disk = ["dep:opendal-service-yandex-disk"]
 tests = ["opendal-testkit"]
 
@@ -270,11 +265,8 @@
 opendal-service-tikv = { path = "services/tikv", version = "0.55.0", optional = true, default-features = false }
 opendal-service-upyun = { path = "services/upyun", version = "0.55.0", optional = true, default-features = false }
 opendal-service-vercel-blob = { path = "services/vercel-blob", version = "0.55.0", optional = true, default-features = false }
-<<<<<<< HEAD
+opendal-service-webdav = { path = "services/webdav", version = "0.55.0", optional = true, default-features = false }
 opendal-service-webhdfs = { path = "services/webhdfs", version = "0.55.0", optional = true, default-features = false }
-=======
-opendal-service-webdav = { path = "services/webdav", version = "0.55.0", optional = true, default-features = false }
->>>>>>> 66f08c72
 opendal-service-yandex-disk = { path = "services/yandex-disk", version = "0.55.0", optional = true, default-features = false }
 opendal-testkit = { path = "testkit", version = "0.55.0", optional = true }
 
