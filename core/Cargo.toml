--- conflicted
+++ resolved
@@ -210,11 +210,8 @@
 opendal-service-ftp = { path = "services/ftp", version = "0.55.0", optional = true, default-features = false }
 opendal-service-ghac = { path = "services/ghac", version = "0.55.0", optional = true, default-features = false }
 opendal-service-hdfs-native = { path = "services/hdfs-native", version = "0.55.0", optional = true, default-features = false }
-<<<<<<< HEAD
-=======
 opendal-service-ftp = { path = "services/ftp", version = "0.55.0", optional = true, default-features = false }
 opendal-service-gcs = { path = "services/gcs", version = "0.55.0", optional = true, default-features = false }
->>>>>>> a9625c81
 opendal-service-ipfs = { path = "services/ipfs", version = "0.55.0", optional = true, default-features = false }
 opendal-service-moka = { path = "services/moka", version = "0.55.0", optional = true, default-features = false }
 opendal-service-mysql = { path = "services/mysql", version = "0.55.0", optional = true, default-features = false }
