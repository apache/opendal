--- conflicted
+++ resolved
@@ -99,14 +99,10 @@
 layers-otel-trace = ["dep:opendal-layer-oteltrace"]
 layers-prometheus = ["dep:opendal-layer-prometheus"]
 layers-prometheus-client = ["dep:opendal-layer-prometheus-client"]
-<<<<<<< HEAD
 layers-throttle = ["dep:opendal-layer-throttle"]
-layers-tracing = ["opendal-core/layers-tracing"]
-=======
 layers-tail-cut = ["dep:opendal-layer-tail-cut"]
 layers-throttle = ["opendal-core/layers-throttle"]
 layers-tracing = ["dep:opendal-layer-tracing"]
->>>>>>> 003204d1
 reqwest-rustls-tls = ["opendal-core/reqwest-rustls-tls"]
 services-aliyun-drive = ["dep:opendal-service-aliyun-drive"]
 services-alluxio = ["opendal-core/services-alluxio"]
@@ -199,12 +195,9 @@
 opendal-layer-fastmetrics = { path = "layers/fastmetrics", version = "0.55.0", optional = true, default-features = false }
 opendal-layer-fastrace = { path = "layers/fastrace", version = "0.55.0", optional = true, default-features = false }
 opendal-layer-metrics = { path = "layers/metrics", version = "0.55.0", optional = true, default-features = false }
-<<<<<<< HEAD
 opendal-layer-throttle = { path = "layers/throttle", version = "0.55.0", optional = true, default-features = false }
-=======
 opendal-layer-mime-guess = { path = "layers/mime-guess", version = "0.55.0", optional = true, default-features = false }
 opendal-layer-observe-metrics-common = { path = "layers/observe-metrics-common", version = "0.55.0", optional = true, default-features = false }
->>>>>>> 003204d1
 opendal-layer-otelmetrics = { path = "layers/otelmetrics", version = "0.55.0", optional = true, default-features = false }
 opendal-layer-oteltrace = { path = "layers/oteltrace", version = "0.55.0", optional = true, default-features = false }
 opendal-layer-prometheus = { path = "layers/prometheus", version = "0.55.0", optional = true, default-features = false }
