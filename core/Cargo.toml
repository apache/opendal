--- conflicted
+++ resolved
@@ -140,16 +140,12 @@
 services-etcd = ["dep:etcd-client", "dep:bb8"]
 services-foundationdb = ["dep:foundationdb"]
 services-fs = ["tokio/fs", "internal-tokio-rt"]
-<<<<<<< HEAD
-services-ftp = ["dep:suppaftp", "dep:bb8", "dep:futures-rustls"]
-=======
 services-ftp = [
   "dep:suppaftp",
   "dep:bb8",
   "dep:futures-rustls",
   "dep:rustls-native-certs",
 ]
->>>>>>> 55ad6136
 services-gcs = [
   "dep:reqsign",
   "reqsign?/services-google",
@@ -240,11 +236,7 @@
 required-features = ["tests"]
 
 [dependencies]
-<<<<<<< HEAD
 futures-rustls = { version = "^0.26", optional = true } 
-
-=======
->>>>>>> 55ad6136
 # Required dependencies
 anyhow = { version = "1.0.30", features = ["std"] }
 async-trait = "0.1.68"
@@ -343,13 +335,9 @@
 # for services-sled
 sled = { version = "0.34.7", optional = true }
 # for services-ftp
-<<<<<<< HEAD
-suppaftp = { version = "6.1.0", default-features = false, features = [
-=======
 futures-rustls = { version = "0.26.0", optional = true }
 rustls-native-certs = { version = "0.8", optional = true }
 suppaftp = { version = "6.1.1", default-features = false, features = [
->>>>>>> 55ad6136
   "async-secure",
   "rustls",
   "async-rustls",
