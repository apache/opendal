--- conflicted
+++ resolved
@@ -92,10 +92,10 @@
 layers-chaos = ["opendal-core/layers-chaos"]
 layers-dtrace = ["opendal-core/layers-dtrace"]
 layers-fastmetrics = ["dep:opendal-layer-fastmetrics"]
-layers-immutable-index = ["dep:opendal-layer-immutable-index"]
 layers-fastrace = ["opendal-core/layers-fastrace"]
 layers-metrics = ["dep:opendal-layer-metrics"]
 layers-mime-guess = ["opendal-core/layers-mime-guess"]
+layers-immutable-index = ["dep:opendal-layer-immutable-index"]
 layers-otel-metrics = ["dep:opendal-layer-otelmetrics"]
 layers-otel-trace = ["opendal-core/layers-otel-trace"]
 layers-prometheus = ["dep:opendal-layer-prometheus"]
@@ -191,17 +191,14 @@
 opendal-layer-async-backtrace = { path = "layers/async-backtrace", version = "0.55.0", optional = true, default-features = false }
 opendal-layer-await-tree = { path = "layers/await-tree", version = "0.55.0", optional = true, default-features = false }
 opendal-layer-capability-check = { path = "layers/capability-check", version = "0.55.0", optional = true, default-features = false }
+opendal-layer-fastmetrics = { path = "layers/fastmetrics", version = "0.55.0", optional = true, default-features = false }
+opendal-layer-immutable-index = { path = "layers/immutable-index", version = "0.55.0", optional = true, default-features = false }
+opendal-layer-metrics = { path = "layers/metrics", version = "0.55.0", optional = true, default-features = false }
 opendal-layer-observe-metrics-common = { path = "layers/observe-metrics-common", version = "0.55.0", optional = true, default-features = false }
-opendal-layer-metrics = { path = "layers/metrics", version = "0.55.0", optional = true, default-features = false }
 opendal-layer-otelmetrics = { path = "layers/otelmetrics", version = "0.55.0", optional = true, default-features = false }
 opendal-layer-prometheus = { path = "layers/prometheus", version = "0.55.0", optional = true, default-features = false }
 opendal-layer-prometheus-client = { path = "layers/prometheus-client", version = "0.55.0", optional = true, default-features = false }
-opendal-layer-fastmetrics = { path = "layers/fastmetrics", version = "0.55.0", optional = true, default-features = false }
-<<<<<<< HEAD
-opendal-layer-immutable-index = { path = "layers/immutable-index", version = "0.55.0", optional = true, default-features = false }
-=======
 opendal-layer-tracing = { path = "layers/tracing", version = "0.55.0", optional = true, default-features = false }
->>>>>>> 6841ae1f
 opendal-service-aliyun-drive = { path = "services/aliyun-drive", version = "0.55.0", optional = true, default-features = false }
 opendal-service-azblob = { path = "services/azblob", version = "0.55.0", optional = true, default-features = false }
 opendal-service-azdls = { path = "services/azdls", version = "0.55.0", optional = true, default-features = false }
