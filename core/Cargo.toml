# Licensed to the Apache Software Foundation (ASF) under one
# or more contributor license agreements.  See the NOTICE file
# distributed with this work for additional information
# regarding copyright ownership.  The ASF licenses this file
# to you under the Apache License, Version 2.0 (the
# "License"); you may not use this file except in compliance
# with the License.  You may obtain a copy of the License at
#
#   http://www.apache.org/licenses/LICENSE-2.0
#
# Unless required by applicable law or agreed to in writing,
# software distributed under the License is distributed on an
# "AS IS" BASIS, WITHOUT WARRANTIES OR CONDITIONS OF ANY
# KIND, either express or implied.  See the License for the
# specific language governing permissions and limitations
# under the License.

[package]
categories = ["filesystem"]
description = "OpenDAL: Access data freely, painlessly, and efficiently."
exclude = ["tests/"]
keywords = ["storage", "fs", "s3", "azblob", "gcs"]
name = "opendal"

authors.workspace = true
edition.workspace = true
homepage.workspace = true
license.workspace = true
repository.workspace = true
rust-version.workspace = true
version.workspace = true

[package.metadata.docs.rs]
all-features = true

[features]
default = [
  "rustls",
  "services-azblob",
  "services-azdfs",
  "services-fs",
  "services-gcs",
  "services-ghac",
  "services-http",
  "services-ipmfs",
  "services-memory",
  "services-obs",
  "services-oss",
  "services-s3",
  "services-webdav",
  "services-webhdfs",
]

# Build docs or not.
#
# This features is used to control whether or not to build opendal's docs.
# And doesn't have any other effects.
docs = []

# Enable trust-dns for pure rust dns cache.
trust-dns = ["reqwest/trust-dns"]

# Enable rustls for TLS support
rustls = ["reqwest/rustls-tls-native-roots"]
# Enable native-tls for TLS support
native-tls = ["reqwest/native-tls"]
# Enable vendored native-tls for TLS support
native-tls-vendored = ["reqwest/native-tls-vendored"]

# Enable all layers.
layers-all = [
  "layers-chaos",
  "layers-metrics",
  "layers-prometheus",
  "layers-tracing",
  "layers-minitrace",
]
# Enable layers chaos support
layers-chaos = ["dep:rand"]
# Enable layers metrics support
layers-metrics = ["dep:metrics"]
# Enable layers prometheus support
layers-prometheus = ["dep:prometheus"]
# Enable layers madsim support
layers-madsim = ["dep:madsim"]
# Enable layers minitrace support.
layers-minitrace = ["dep:minitrace"]
# Enable layers tracing support.
layers-tracing = ["dep:tracing"]
# Enable layers oteltrace support.
layers-otel-trace = ["dep:opentelemetry"]

services-azblob = [
  "dep:reqsign",
  "reqsign?/services-azblob",
  "reqsign?/reqwest_request",
]
services-azdfs = [
  "dep:reqsign",
  "reqsign?/services-azblob",
  "reqsign?/reqwest_request",
]
services-dashmap = ["dep:dashmap"]
services-fs = ["tokio/fs"]
services-ftp = ["dep:suppaftp", "dep:lazy-regex", "dep:bb8", "dep:async-tls"]
services-gcs = [
  "dep:reqsign",
  "reqsign?/services-google",
  "reqsign?/reqwest_request",
]
services-gdrive = []
services-ghac = []
services-hdfs = ["dep:hdrs"]
services-http = []
services-ipfs = ["dep:prost"]
services-ipmfs = []
services-memcached = ["dep:bb8"]
services-memory = []
services-moka = ["dep:moka"]
services-obs = [
  "dep:reqsign",
  "reqsign?/services-huaweicloud",
  "reqsign?/reqwest_request",
]
services-onedrive = []
services-oss = [
  "dep:reqsign",
  "reqsign?/services-aliyun",
  "reqsign?/reqwest_request",
]
services-redis = ["dep:redis"]
services-rocksdb = ["dep:rocksdb"]
services-s3 = [
  "dep:reqsign",
  "reqsign?/services-aws",
  "reqsign?/reqwest_request",
]
<<<<<<< HEAD
services-sftp = ["dep:openssh", "dep:openssh-sftp-client", "dep:dirs"]
=======
services-sftp = [
  "dep:openssh",
  "dep:openssh-sftp-client",
  "dep:bb8",
  "dep:owning_ref",
  "futures/executor",
]
>>>>>>> 84b5e94b
services-sled = ["dep:sled"]
services-supabase = []
services-vercel-artifacts = []
services-wasabi = [
  "dep:reqsign",
  "reqsign?/services-aws",
  "reqsign?/reqwest_request",
]
services-webdav = []
services-webhdfs = []

[lib]
bench = false

[[bench]]
harness = false
name = "ops"

[dependencies]
anyhow = { version = "1.0.30", features = ["std"] }
async-compat = "0.2"
async-tls = { version = "0.11", optional = true }
async-trait = "0.1.68"
backon = "0.4.0"
base64 = "0.21"
bb8 = { version = "0.8", optional = true }
bytes = "1.2"
chrono = "0.4.24"
dashmap = { version = "5.4", optional = true }
dirs = { version = "5.0.1", optional = true }
flagset = "0.4"
futures = { version = "0.3", default-features = false, features = ["alloc"] }
hdrs = { version = "0.2", optional = true, features = ["async_file"] }
http = "0.2.5"
hyper = "0.14"
lazy-regex = { version = "2.5.0", optional = true }
log = "0.4"
madsim = { version = "0.2.21", optional = true }
md-5 = "0.10"
metrics = { version = "0.20", optional = true }
minitrace = { version = "0.4.0", optional = true }
moka = { version = "0.10", optional = true, features = ["future"] }
once_cell = "1"
openssh = { version = "0.9.9", optional = true }
openssh-sftp-client = { git = "https://github.com/silver-ymz/openssh-sftp-client/", rev = "c0a2759318a4fab02c0f27d55d9289aa8ec0606d", optional = true, features = [
  "openssh",
  "tracing",
] }
opentelemetry = { version = "0.19.0", optional = true }
parking_lot = "0.12"
percent-encoding = "2"
pin-project = "1"
prometheus = { version = "0.13", features = ["process"], optional = true }
prost = { version = "0.11", optional = true }
quick-xml = { version = "0.27", features = ["serialize", "overlapped-lists"] }
rand = { version = "0.8", optional = true }
redis = { version = "0.22", features = [
  "tokio-comp",
  "connection-manager",
], optional = true }
reqsign = { version = "0.10.1", default-features = false, optional = true }
reqwest = { version = "0.11.13", features = [
  "stream",
], default-features = false }
rocksdb = { version = "0.20.1", default-features = false, optional = true }
serde = { version = "1", features = ["derive"] }
serde_json = "1"
sled = { version = "0.34.7", optional = true }
suppaftp = { version = "4.5", default-features = false, features = [
  "async-secure",
  "async-rustls",
], optional = true }
tokio = "1.27"
tracing = { version = "0.1", optional = true }
uuid = { version = "1", features = ["serde", "v4"] }

[dev-dependencies]
criterion = { version = "0.4", features = ["async", "async_tokio"] }
dotenvy = "0.15"
opentelemetry = { version = "0.19", default-features = false, features = [
  "trace",
] }
opentelemetry-jaeger = "0.18"
paste = "1"
pretty_assertions = "1"
rand = "0.8"
sha2 = "0.10"
size = "0.4"
tokio = { version = "1.27", features = ["fs", "macros", "rt-multi-thread"] }
tracing-opentelemetry = "0.17"
tracing-subscriber = { version = "0.3", features = [
  "env-filter",
  "tracing-log",
] }
wiremock = "0.5"<|MERGE_RESOLUTION|>--- conflicted
+++ resolved
@@ -135,17 +135,12 @@
   "reqsign?/services-aws",
   "reqsign?/reqwest_request",
 ]
-<<<<<<< HEAD
-services-sftp = ["dep:openssh", "dep:openssh-sftp-client", "dep:dirs"]
-=======
 services-sftp = [
   "dep:openssh",
   "dep:openssh-sftp-client",
-  "dep:bb8",
-  "dep:owning_ref",
+  "dep:dirs",
   "futures/executor",
 ]
->>>>>>> 84b5e94b
 services-sled = ["dep:sled"]
 services-supabase = []
 services-vercel-artifacts = []
