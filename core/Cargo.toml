# Licensed to the Apache Software Foundation (ASF) under one
# or more contributor license agreements.  See the NOTICE file
# distributed with this work for additional information
# regarding copyright ownership.  The ASF licenses this file
# to you under the Apache License, Version 2.0 (the
# "License"); you may not use this file except in compliance
# with the License.  You may obtain a copy of the License at
#
#   http://www.apache.org/licenses/LICENSE-2.0
#
# Unless required by applicable law or agreed to in writing,
# software distributed under the License is distributed on an
# "AS IS" BASIS, WITHOUT WARRANTIES OR CONDITIONS OF ANY
# KIND, either express or implied.  See the License for the
# specific language governing permissions and limitations
# under the License.

[workspace]
default-members = [".", "core"]
members = [
  ".",
  "core",
  "examples/*",
  "fuzz",
  "edge/*",
  "benches/vs_*",
  "services/aliyun-drive",
  "services/*",
  "layers/*",
  "layers/await-tree",
]

[workspace.package]
edition = "2024"
license = "Apache-2.0"
rust-version = "1.85"
version = "0.55.0"

[package]
categories = ["filesystem"]
description = "Apache OpenDAL™: One Layer, All Storage."
exclude = ["/tests/"]
keywords = ["storage", "fs", "s3", "azblob", "gcs"]
name = "opendal"

authors = ["Apache OpenDAL <dev@opendal.apache.org>"]
edition = "2024"
homepage = "https://opendal.apache.org/"
license = "Apache-2.0"
repository = "https://github.com/apache/opendal"
rust-version = "1.85"
version = "0.55.0"

[lints.clippy]
unused_async = "warn"

[package.metadata.docs.rs]
all-features = true

[features]
<<<<<<< HEAD
default = ["reqwest/rustls-tls", "executors-tokio", "services-memory"]

# Enable opendal's blocking support.
blocking = ["internal-tokio-rt"]

# Build test utils or not.
#
# These features are used to control whether to build opendal's test utils.
# And doesn't have any other effects.
#
# You should never enable this feature unless you are developing opendal.
tests = [
  "dep:rand",
  "dep:sha2",
  "dep:dotenvy",
  "services-azblob",
  "services-azdls",
  "services-azfile",
  "services-fs",
  "services-http",
  "services-memory",
  "internal-tokio-rt",
  "services-s3",
]

# Enable path cache.
# This is an internal feature, and should not be used by users.
internal-path-cache = ["dep:moka"]
# Enable tokio runtime.
internal-tokio-rt = ["tokio/rt-multi-thread"]

# Enable tokio executors support.
executors-tokio = ["tokio/rt"]

# Enable layers chaos support
layers-chaos = ["dep:rand"]
# Enable layers metrics support
layers-metrics = ["dep:metrics"]
# Enable layers mime_guess support
layers-mime-guess = ["dep:mime_guess"]
# Enable layers prometheus support, with tikv/prometheus-rs crate
layers-prometheus = ["dep:prometheus"]
# Enable layers prometheus support, with prometheus-client crate
layers-prometheus-client = ["dep:prometheus-client"]
# Enable layers fastmetrics support.
layers-fastmetrics = ["dep:fastmetrics"]
# Enable layers fastrace support.
layers-fastrace = ["dep:fastrace"]
# Enable layers tracing support.
layers-tracing = ["dep:tracing"]
# Enable layers otelmetrics support.
layers-otel-metrics = ["dep:opentelemetry", "opentelemetry/metrics"]
# Enable layers oteltrace support.
layers-otel-trace = ["dep:opentelemetry", "opentelemetry/trace"]
# Enable layers throttle support.
layers-throttle = ["dep:governor"]
# Enable layers await-tree support.
layers-await-tree = ["dep:await-tree"]
# Enable layers async-backtrace support.
layers-async-backtrace = ["dep:async-backtrace"]
# Enable dtrace support.
layers-dtrace = ["dep:probe"]

services-aliyun-drive = []
services-alluxio = []
services-azblob = [
  "dep:sha2",
  "dep:reqsign",
  "reqsign?/services-azblob",
  "reqsign?/reqwest_request",
]
services-azdls = [
  "dep:reqsign",
  "reqsign?/services-azblob",
  "reqsign?/reqwest_request",
]
services-azfile = [
  "dep:reqsign",
  "reqsign?/services-azblob",
  "reqsign?/reqwest_request",
]
services-b2 = []
services-cacache = ["dep:cacache"]
services-cloudflare-kv = []
services-compfs = ["dep:compio"]
services-cos = [
  "dep:reqsign",
  "reqsign?/services-tencent",
  "reqsign?/reqwest_request",
]
services-d1 = []
services-dashmap = ["dep:dashmap"]
services-dbfs = []
services-dropbox = []
services-etcd = ["dep:etcd-client", "dep:bb8"]
services-foundationdb = ["dep:foundationdb"]
services-fs = ["tokio/fs", "internal-tokio-rt"]
services-ftp = [
  "dep:suppaftp",
  "dep:bb8",
  "dep:futures-rustls",
  "dep:rustls-native-certs",
]
services-gcs = [
  "dep:reqsign",
  "reqsign?/services-google",
  "reqsign?/reqwest_request",
]
services-gdrive = ["internal-path-cache"]
services-ghac = ["dep:ghac", "dep:prost", "services-azblob"]
services-github = []
services-gridfs = ["dep:mongodb", "dep:mongodb-internal-macros"]
services-hdfs = ["dep:hdrs"]
services-hdfs-native = ["hdfs-native"]
services-http = []
services-huggingface = []
services-ipfs = ["dep:prost"]
services-ipmfs = []
services-koofr = []
services-lakefs = []
services-memcached = ["dep:bb8"]
services-memory = []
services-mini-moka = ["dep:mini-moka"]
services-moka = ["dep:moka"]
services-mongodb = ["dep:mongodb", "dep:mongodb-internal-macros"]
services-monoiofs = ["dep:monoio", "dep:flume"]
services-mysql = ["dep:sqlx", "sqlx?/mysql"]
services-obs = [
  "dep:reqsign",
  "reqsign?/services-huaweicloud",
  "reqsign?/reqwest_request",
]
services-onedrive = []
services-opfs = [
  "dep:js-sys",
  "dep:wasm-bindgen",
  "dep:wasm-bindgen-futures",
  "dep:web-sys",
]
services-oss = [
  "dep:reqsign",
  "reqsign?/services-aliyun",
  "reqsign?/reqwest_request",
]
services-pcloud = []
services-persy = ["dep:persy", "internal-tokio-rt"]
services-postgresql = ["dep:sqlx", "sqlx?/postgres"]
services-redb = ["dep:redb", "internal-tokio-rt"]
services-redis = ["dep:redis", "dep:bb8", "redis?/tokio-rustls-comp"]
services-redis-native-tls = ["services-redis", "redis?/tokio-native-tls-comp"]
services-rocksdb = ["dep:rocksdb", "internal-tokio-rt"]
services-s3 = [
  "dep:reqsign-core",
  "dep:reqsign-aws-v4",
  "dep:reqsign-file-read-tokio",
  "dep:reqsign-http-send-reqwest",
  "dep:crc-fast",
]
services-seafile = []
services-sftp = ["dep:openssh", "dep:openssh-sftp-client", "dep:bb8"]
services-sled = ["dep:sled", "internal-tokio-rt"]
services-sqlite = ["dep:sqlx", "sqlx?/sqlite", "dep:ouroboros"]
services-surrealdb = ["dep:surrealdb"]
services-swift = []
services-tikv = ["tikv-client"]
services-upyun = ["dep:hmac", "dep:sha1"]
services-vercel-artifacts = []
services-vercel-blob = []
services-webdav = []
services-webhdfs = []
services-yandex-disk = []
=======
blocking = ["opendal-core/blocking"]
default = ["reqwest-rustls-tls", "executors-tokio", "services-memory"]
executors-tokio = ["opendal-core/executors-tokio"]
internal-path-cache = ["opendal-core/internal-path-cache"]
internal-tokio-rt = ["opendal-core/internal-tokio-rt"]
layers-async-backtrace = ["dep:opendal-layer-async-backtrace"]
layers-await-tree = ["dep:opendal-layer-await-tree"]
layers-chaos = ["opendal-core/layers-chaos"]
layers-dtrace = ["opendal-core/layers-dtrace"]
layers-fastmetrics = ["opendal-core/layers-fastmetrics"]
layers-fastrace = ["opendal-core/layers-fastrace"]
layers-metrics = ["opendal-core/layers-metrics"]
layers-mime-guess = ["opendal-core/layers-mime-guess"]
layers-otel-metrics = ["opendal-core/layers-otel-metrics"]
layers-otel-trace = ["opendal-core/layers-otel-trace"]
layers-prometheus = ["opendal-core/layers-prometheus"]
layers-prometheus-client = ["opendal-core/layers-prometheus-client"]
layers-throttle = ["opendal-core/layers-throttle"]
layers-tracing = ["opendal-core/layers-tracing"]
reqwest-rustls-tls = ["opendal-core/reqwest-rustls-tls"]
services-aliyun-drive = ["dep:opendal-service-aliyun-drive"]
services-alluxio = ["opendal-core/services-alluxio"]
services-azblob = ["dep:opendal-service-azblob"]
services-azdls = ["dep:opendal-service-azdls"]
services-azfile = ["dep:opendal-service-azfile"]
services-b2 = ["opendal-core/services-b2"]
services-cacache = ["opendal-core/services-cacache"]
services-cloudflare-kv = ["opendal-core/services-cloudflare-kv"]
services-compfs = ["opendal-core/services-compfs"]
services-cos = ["opendal-core/services-cos"]
services-d1 = ["opendal-core/services-d1"]
services-dashmap = ["opendal-core/services-dashmap"]
services-dbfs = ["opendal-core/services-dbfs"]
services-dropbox = ["opendal-core/services-dropbox"]
services-etcd = ["opendal-core/services-etcd"]
services-foundationdb = ["opendal-core/services-foundationdb"]
services-fs = ["opendal-core/services-fs"]
services-ftp = ["opendal-core/services-ftp"]
services-gcs = ["opendal-core/services-gcs"]
services-gdrive = ["opendal-core/services-gdrive"]
services-ghac = ["dep:opendal-service-ghac"]
services-github = ["opendal-core/services-github"]
services-gridfs = ["opendal-core/services-gridfs"]
services-hdfs = ["opendal-core/services-hdfs"]
services-hdfs-native = ["opendal-core/services-hdfs-native"]
services-http = ["opendal-core/services-http"]
services-huggingface = ["opendal-core/services-huggingface"]
services-ipfs = ["opendal-core/services-ipfs"]
services-ipmfs = ["opendal-core/services-ipmfs"]
services-koofr = ["opendal-core/services-koofr"]
services-lakefs = ["opendal-core/services-lakefs"]
services-memcached = ["opendal-core/services-memcached"]
services-memory = ["opendal-core/services-memory"]
services-mini-moka = ["opendal-core/services-mini-moka"]
services-moka = ["dep:opendal-service-moka"]
services-mongodb = ["opendal-core/services-mongodb"]
services-monoiofs = ["opendal-core/services-monoiofs"]
services-mysql = ["opendal-core/services-mysql"]
services-obs = ["opendal-core/services-obs"]
services-onedrive = ["opendal-core/services-onedrive"]
services-opfs = ["opendal-core/services-opfs"]
services-oss = ["opendal-core/services-oss"]
services-pcloud = ["opendal-core/services-pcloud"]
services-persy = ["opendal-core/services-persy"]
services-postgresql = ["opendal-core/services-postgresql"]
services-redb = ["opendal-core/services-redb"]
services-redis = ["opendal-core/services-redis"]
services-redis-native-tls = ["opendal-core/services-redis-native-tls"]
services-rocksdb = ["opendal-core/services-rocksdb"]
services-s3 = ["dep:opendal-service-s3"]
services-seafile = ["opendal-core/services-seafile"]
services-sftp = ["opendal-core/services-sftp"]
services-sled = ["opendal-core/services-sled"]
services-sqlite = ["opendal-core/services-sqlite"]
services-surrealdb = ["opendal-core/services-surrealdb"]
services-swift = ["opendal-core/services-swift"]
services-tikv = ["opendal-core/services-tikv"]
services-upyun = ["opendal-core/services-upyun"]
services-vercel-artifacts = ["opendal-core/services-vercel-artifacts"]
services-vercel-blob = ["opendal-core/services-vercel-blob"]
services-webdav = ["opendal-core/services-webdav"]
services-webhdfs = ["opendal-core/services-webhdfs"]
services-yandex-disk = ["opendal-core/services-yandex-disk"]
tests = ["opendal-core/tests"]
>>>>>>> 03a8a18f

[lib]
bench = false

[[bench]]
harness = false
name = "ops"
required-features = ["tests"]

[[bench]]
harness = false
name = "types"

[[test]]
harness = false
name = "behavior"
path = "tests/behavior/main.rs"
required-features = ["tests"]

[dependencies]
<<<<<<< HEAD
# Required dependencies
anyhow = { version = "1.0.100", features = ["std"] }
backon = { version = "1.6", features = ["tokio-sleep"] }
base64 = "0.22"
bytes = "1.6"
futures = { version = "0.3", default-features = false, features = [
  "std",
  "async-await",
] }
http = "1.1"
http-body = "1"
jiff = { version = "0.2.15", features = ["serde"] }
log = "0.4"
md-5 = "0.10"
percent-encoding = "2"
quick-xml = { version = "0.38", features = ["serialize", "overlapped-lists"] }
reqwest = { version = "0.12.24", features = [
  "stream",
], default-features = false }
serde = { version = "1", features = ["derive"] }
serde_json = "1"
tokio = { version = "1.48", features = ["sync", "io-util"] }
url = "2.5"
uuid = { version = "1", features = ["serde", "v4"] }

# Test only dependencies
dotenvy = { version = "0.15", optional = true }
rand = { version = "0.8", optional = true }

# Optional dependencies

# Services
# general dependencies.
bb8 = { version = "0.9", optional = true }
prost = { version = "0.13", optional = true }
sha1 = { version = "0.10.6", optional = true }
sha2 = { version = "0.10", optional = true }
sqlx = { version = "0.8.0", features = [
  "runtime-tokio-rustls",
], optional = true }

# For http based services.
reqsign = { version = "0.16.5", default-features = false, optional = true }
# For S3 service migration to v1
reqsign-aws-v4 = { version = "2.0.1", default-features = false, optional = true }
reqsign-core = { version = "2.0.1", default-features = false, optional = true }
reqsign-file-read-tokio = { version = "2.0.1", default-features = false, optional = true }
reqsign-http-send-reqwest = { version = "2.0.1", default-features = false, optional = true }

# for self-referencing structs
ouroboros = { version = "0.18.4", optional = true }

# for services-cacache
cacache = { version = "13.0", default-features = false, features = [
  "tokio-runtime",
  "mmap",
], optional = true }
# for services-dashmap
dashmap = { version = "6", optional = true }
# for services-etcd
etcd-client = { version = "0.17", optional = true, features = ["tls"] }
# for services-foundationdb
foundationdb = { version = "0.9.0", features = [
  "embedded-fdb-include",
  "fdb-7_3",
], optional = true }
# for services-ghac
ghac = { version = "0.2.0", optional = true }
# for services-hdfs
hdrs = { version = "0.3.2", optional = true, features = ["async_file"] }
# for services-upyun
hmac = { version = "0.12.1", optional = true }
# for services-mini-moka
mini-moka = { version = "0.10", optional = true }
# for services-moka
moka = { version = "0.12", optional = true, features = ["future", "sync"] }
# for services-mongodb
mongodb = { version = "3.3.0", optional = true }
mongodb-internal-macros = { version = "3.2.4", optional = true }
# for services-sftp
openssh = { version = "0.11.0", optional = true }
openssh-sftp-client = { version = "0.15.3", optional = true, features = [
  "openssh",
  "tracing",
] }
# for services-persy
persy = { version = "1.7.1", optional = true }
# for services-redb
redb = { version = "2", optional = true }
# for services-redis
redis = { version = "0.32", features = [
  "cluster-async",
  "tokio-comp",
  "connection-manager",
], optional = true }
# for services-rocksdb
rocksdb = { version = "0.21.0", default-features = false, optional = true }
# for services-sled
sled = { version = "0.34.7", optional = true }
# for services-ftp
futures-rustls = { version = "0.26.0", optional = true }
rustls-native-certs = { version = "0.8", optional = true }
suppaftp = { version = "6.3.0", default-features = false, features = [
  "async-secure",
  "rustls",
  "async-rustls",
], optional = true }
# for services-tikv
tikv-client = { version = "0.3.0", optional = true, default-features = false }
# for services-hdfs-native
hdfs-native = { version = "0.13", optional = true }
# for services-surrealdb
surrealdb = { version = "2", optional = true, features = ["protocol-http"] }
# for services-compfs
compio = { version = "0.16.0", optional = true, features = [
  "runtime",
  "bytes",
  "polling",
  "dispatcher",
] }
# for services-s3
crc-fast = { version = "1.8.0", optional = true }
# for services-monoiofs
flume = { version = "0.11", optional = true }
monoio = { version = "0.2.4", optional = true, features = [
  "sync",
  "mkdirat",
  "unlinkat",
  "renameat",
] }
# for service-opfs
js-sys = { version = "0.3.77", optional = true }
wasm-bindgen = { version = "0.2.100", optional = true }
wasm-bindgen-futures = { version = "0.4.50", optional = true }
web-sys = { version = "0.3.77", optional = true, features = [
  "Window",
  "File",
  "FileSystemDirectoryHandle",
  "FileSystemFileHandle",
  "FileSystemGetDirectoryOptions",
  "FileSystemGetFileOptions",
  "FileSystemWritableFileStream",
  "Navigator",
  "StorageManager",
  "FileSystemGetFileOptions",
] }

# Layers
# for layers-async-backtrace
async-backtrace = { version = "0.2.6", optional = true }
# for layers-await-tree
await-tree = { version = "0.3", optional = true }
# for layers-throttle
governor = { version = "0.10.1", optional = true, features = ["std"] }
# for layers-metrics
metrics = { version = "0.24", optional = true }
# for layers-mime-guess
mime_guess = { version = "2.0.5", optional = true }
# for layers-fastrace
fastrace = { version = "0.7.14", optional = true }
# for layers-opentelemetry
opentelemetry = { version = "0.31.0", optional = true }
# for layers-prometheus
prometheus = { version = "0.14", features = ["process"], optional = true }
# for layers-prometheus-client
prometheus-client = { version = "0.24", optional = true }
# for fastmetrics
fastmetrics = { version = "0.4.1", optional = true }
# for layers-tracing
tracing = { version = "0.1", optional = true }
# for layers-dtrace
probe = { version = "0.5.1", optional = true }

[target.'cfg(target_arch = "wasm32")'.dependencies]
backon = { version = "1.6", features = ["gloo-timers-sleep"] }
getrandom = { version = "0.2", features = ["js"] }
jiff = { version = "0.2.15", features = ["serde", "js"] }
tokio = { version = "1.48", features = ["time"] }
uuid = { version = "1.18", features = ["serde", "v4", "js"] }
=======
opendal-core = { path = "core", version = "0.55.0", default-features = false }
opendal-layer-async-backtrace = { path = "layers/async-backtrace", version = "0.55.0", optional = true, default-features = false }
opendal-layer-await-tree = { path = "layers/await-tree", version = "0.55.0", optional = true, default-features = false }
opendal-service-s3 = { path = "services/s3", version = "0.55.0", optional = true, default-features = false }
opendal-service-moka = { path = "services/moka", version = "0.55.0", optional = true, default-features = false }
opendal-service-azblob = { path = "services/azblob", version = "0.55.0", optional = true, default-features = false }
opendal-service-azdls = { path = "services/azdls", version = "0.55.0", optional = true, default-features = false }
opendal-service-azfile = { path = "services/azfile", version = "0.55.0", optional = true, default-features = false }
opendal-service-ghac = { path = "services/ghac", version = "0.55.0", optional = true, default-features = false }
opendal-service-aliyun-drive = { path = "services/aliyun-drive", version = "0.55.0", optional = true, default-features = false }
>>>>>>> 03a8a18f

[dev-dependencies]
anyhow = { version = "1.0.100", features = ["std"] }
bytes = "1.10"
criterion = { version = "0.7", features = ["async", "async_tokio"] }
divan = { version = "0.1" }
dotenvy = "0.15"
fastrace = { version = "0.7", features = ["enable"] }
fastrace-jaeger = "0.7"
futures = "0.3"
http = "1.1"
libtest-mimic = "0.8"
log = "0.4"
opentelemetry = { version = "0.31.0", default-features = false, features = [
  "trace",
] }
opentelemetry-otlp = { version = "0.31.0", features = ["grpc-tonic"] }
opentelemetry_sdk = { version = "0.31.0", features = ["rt-tokio"] }
pretty_assertions = "1"
rand = "0.8"
reqwest = { version = "0.12.24" }
sha2 = "0.10"
size = "0.5"
tokio = { version = "1.48", features = ["fs", "macros", "rt-multi-thread"] }
tracing-opentelemetry = "0.32.0"
tracing-subscriber = { version = "0.3", features = [
  "env-filter",
  "tracing-log",
] }
uuid = { version = "1", features = ["serde", "v4"] }<|MERGE_RESOLUTION|>--- conflicted
+++ resolved
@@ -58,179 +58,6 @@
 all-features = true
 
 [features]
-<<<<<<< HEAD
-default = ["reqwest/rustls-tls", "executors-tokio", "services-memory"]
-
-# Enable opendal's blocking support.
-blocking = ["internal-tokio-rt"]
-
-# Build test utils or not.
-#
-# These features are used to control whether to build opendal's test utils.
-# And doesn't have any other effects.
-#
-# You should never enable this feature unless you are developing opendal.
-tests = [
-  "dep:rand",
-  "dep:sha2",
-  "dep:dotenvy",
-  "services-azblob",
-  "services-azdls",
-  "services-azfile",
-  "services-fs",
-  "services-http",
-  "services-memory",
-  "internal-tokio-rt",
-  "services-s3",
-]
-
-# Enable path cache.
-# This is an internal feature, and should not be used by users.
-internal-path-cache = ["dep:moka"]
-# Enable tokio runtime.
-internal-tokio-rt = ["tokio/rt-multi-thread"]
-
-# Enable tokio executors support.
-executors-tokio = ["tokio/rt"]
-
-# Enable layers chaos support
-layers-chaos = ["dep:rand"]
-# Enable layers metrics support
-layers-metrics = ["dep:metrics"]
-# Enable layers mime_guess support
-layers-mime-guess = ["dep:mime_guess"]
-# Enable layers prometheus support, with tikv/prometheus-rs crate
-layers-prometheus = ["dep:prometheus"]
-# Enable layers prometheus support, with prometheus-client crate
-layers-prometheus-client = ["dep:prometheus-client"]
-# Enable layers fastmetrics support.
-layers-fastmetrics = ["dep:fastmetrics"]
-# Enable layers fastrace support.
-layers-fastrace = ["dep:fastrace"]
-# Enable layers tracing support.
-layers-tracing = ["dep:tracing"]
-# Enable layers otelmetrics support.
-layers-otel-metrics = ["dep:opentelemetry", "opentelemetry/metrics"]
-# Enable layers oteltrace support.
-layers-otel-trace = ["dep:opentelemetry", "opentelemetry/trace"]
-# Enable layers throttle support.
-layers-throttle = ["dep:governor"]
-# Enable layers await-tree support.
-layers-await-tree = ["dep:await-tree"]
-# Enable layers async-backtrace support.
-layers-async-backtrace = ["dep:async-backtrace"]
-# Enable dtrace support.
-layers-dtrace = ["dep:probe"]
-
-services-aliyun-drive = []
-services-alluxio = []
-services-azblob = [
-  "dep:sha2",
-  "dep:reqsign",
-  "reqsign?/services-azblob",
-  "reqsign?/reqwest_request",
-]
-services-azdls = [
-  "dep:reqsign",
-  "reqsign?/services-azblob",
-  "reqsign?/reqwest_request",
-]
-services-azfile = [
-  "dep:reqsign",
-  "reqsign?/services-azblob",
-  "reqsign?/reqwest_request",
-]
-services-b2 = []
-services-cacache = ["dep:cacache"]
-services-cloudflare-kv = []
-services-compfs = ["dep:compio"]
-services-cos = [
-  "dep:reqsign",
-  "reqsign?/services-tencent",
-  "reqsign?/reqwest_request",
-]
-services-d1 = []
-services-dashmap = ["dep:dashmap"]
-services-dbfs = []
-services-dropbox = []
-services-etcd = ["dep:etcd-client", "dep:bb8"]
-services-foundationdb = ["dep:foundationdb"]
-services-fs = ["tokio/fs", "internal-tokio-rt"]
-services-ftp = [
-  "dep:suppaftp",
-  "dep:bb8",
-  "dep:futures-rustls",
-  "dep:rustls-native-certs",
-]
-services-gcs = [
-  "dep:reqsign",
-  "reqsign?/services-google",
-  "reqsign?/reqwest_request",
-]
-services-gdrive = ["internal-path-cache"]
-services-ghac = ["dep:ghac", "dep:prost", "services-azblob"]
-services-github = []
-services-gridfs = ["dep:mongodb", "dep:mongodb-internal-macros"]
-services-hdfs = ["dep:hdrs"]
-services-hdfs-native = ["hdfs-native"]
-services-http = []
-services-huggingface = []
-services-ipfs = ["dep:prost"]
-services-ipmfs = []
-services-koofr = []
-services-lakefs = []
-services-memcached = ["dep:bb8"]
-services-memory = []
-services-mini-moka = ["dep:mini-moka"]
-services-moka = ["dep:moka"]
-services-mongodb = ["dep:mongodb", "dep:mongodb-internal-macros"]
-services-monoiofs = ["dep:monoio", "dep:flume"]
-services-mysql = ["dep:sqlx", "sqlx?/mysql"]
-services-obs = [
-  "dep:reqsign",
-  "reqsign?/services-huaweicloud",
-  "reqsign?/reqwest_request",
-]
-services-onedrive = []
-services-opfs = [
-  "dep:js-sys",
-  "dep:wasm-bindgen",
-  "dep:wasm-bindgen-futures",
-  "dep:web-sys",
-]
-services-oss = [
-  "dep:reqsign",
-  "reqsign?/services-aliyun",
-  "reqsign?/reqwest_request",
-]
-services-pcloud = []
-services-persy = ["dep:persy", "internal-tokio-rt"]
-services-postgresql = ["dep:sqlx", "sqlx?/postgres"]
-services-redb = ["dep:redb", "internal-tokio-rt"]
-services-redis = ["dep:redis", "dep:bb8", "redis?/tokio-rustls-comp"]
-services-redis-native-tls = ["services-redis", "redis?/tokio-native-tls-comp"]
-services-rocksdb = ["dep:rocksdb", "internal-tokio-rt"]
-services-s3 = [
-  "dep:reqsign-core",
-  "dep:reqsign-aws-v4",
-  "dep:reqsign-file-read-tokio",
-  "dep:reqsign-http-send-reqwest",
-  "dep:crc-fast",
-]
-services-seafile = []
-services-sftp = ["dep:openssh", "dep:openssh-sftp-client", "dep:bb8"]
-services-sled = ["dep:sled", "internal-tokio-rt"]
-services-sqlite = ["dep:sqlx", "sqlx?/sqlite", "dep:ouroboros"]
-services-surrealdb = ["dep:surrealdb"]
-services-swift = []
-services-tikv = ["tikv-client"]
-services-upyun = ["dep:hmac", "dep:sha1"]
-services-vercel-artifacts = []
-services-vercel-blob = []
-services-webdav = []
-services-webhdfs = []
-services-yandex-disk = []
-=======
 blocking = ["opendal-core/blocking"]
 default = ["reqwest-rustls-tls", "executors-tokio", "services-memory"]
 executors-tokio = ["opendal-core/executors-tokio"]
@@ -315,7 +142,6 @@
 services-webhdfs = ["opendal-core/services-webhdfs"]
 services-yandex-disk = ["opendal-core/services-yandex-disk"]
 tests = ["opendal-core/tests"]
->>>>>>> 03a8a18f
 
 [lib]
 bench = false
@@ -336,187 +162,6 @@
 required-features = ["tests"]
 
 [dependencies]
-<<<<<<< HEAD
-# Required dependencies
-anyhow = { version = "1.0.100", features = ["std"] }
-backon = { version = "1.6", features = ["tokio-sleep"] }
-base64 = "0.22"
-bytes = "1.6"
-futures = { version = "0.3", default-features = false, features = [
-  "std",
-  "async-await",
-] }
-http = "1.1"
-http-body = "1"
-jiff = { version = "0.2.15", features = ["serde"] }
-log = "0.4"
-md-5 = "0.10"
-percent-encoding = "2"
-quick-xml = { version = "0.38", features = ["serialize", "overlapped-lists"] }
-reqwest = { version = "0.12.24", features = [
-  "stream",
-], default-features = false }
-serde = { version = "1", features = ["derive"] }
-serde_json = "1"
-tokio = { version = "1.48", features = ["sync", "io-util"] }
-url = "2.5"
-uuid = { version = "1", features = ["serde", "v4"] }
-
-# Test only dependencies
-dotenvy = { version = "0.15", optional = true }
-rand = { version = "0.8", optional = true }
-
-# Optional dependencies
-
-# Services
-# general dependencies.
-bb8 = { version = "0.9", optional = true }
-prost = { version = "0.13", optional = true }
-sha1 = { version = "0.10.6", optional = true }
-sha2 = { version = "0.10", optional = true }
-sqlx = { version = "0.8.0", features = [
-  "runtime-tokio-rustls",
-], optional = true }
-
-# For http based services.
-reqsign = { version = "0.16.5", default-features = false, optional = true }
-# For S3 service migration to v1
-reqsign-aws-v4 = { version = "2.0.1", default-features = false, optional = true }
-reqsign-core = { version = "2.0.1", default-features = false, optional = true }
-reqsign-file-read-tokio = { version = "2.0.1", default-features = false, optional = true }
-reqsign-http-send-reqwest = { version = "2.0.1", default-features = false, optional = true }
-
-# for self-referencing structs
-ouroboros = { version = "0.18.4", optional = true }
-
-# for services-cacache
-cacache = { version = "13.0", default-features = false, features = [
-  "tokio-runtime",
-  "mmap",
-], optional = true }
-# for services-dashmap
-dashmap = { version = "6", optional = true }
-# for services-etcd
-etcd-client = { version = "0.17", optional = true, features = ["tls"] }
-# for services-foundationdb
-foundationdb = { version = "0.9.0", features = [
-  "embedded-fdb-include",
-  "fdb-7_3",
-], optional = true }
-# for services-ghac
-ghac = { version = "0.2.0", optional = true }
-# for services-hdfs
-hdrs = { version = "0.3.2", optional = true, features = ["async_file"] }
-# for services-upyun
-hmac = { version = "0.12.1", optional = true }
-# for services-mini-moka
-mini-moka = { version = "0.10", optional = true }
-# for services-moka
-moka = { version = "0.12", optional = true, features = ["future", "sync"] }
-# for services-mongodb
-mongodb = { version = "3.3.0", optional = true }
-mongodb-internal-macros = { version = "3.2.4", optional = true }
-# for services-sftp
-openssh = { version = "0.11.0", optional = true }
-openssh-sftp-client = { version = "0.15.3", optional = true, features = [
-  "openssh",
-  "tracing",
-] }
-# for services-persy
-persy = { version = "1.7.1", optional = true }
-# for services-redb
-redb = { version = "2", optional = true }
-# for services-redis
-redis = { version = "0.32", features = [
-  "cluster-async",
-  "tokio-comp",
-  "connection-manager",
-], optional = true }
-# for services-rocksdb
-rocksdb = { version = "0.21.0", default-features = false, optional = true }
-# for services-sled
-sled = { version = "0.34.7", optional = true }
-# for services-ftp
-futures-rustls = { version = "0.26.0", optional = true }
-rustls-native-certs = { version = "0.8", optional = true }
-suppaftp = { version = "6.3.0", default-features = false, features = [
-  "async-secure",
-  "rustls",
-  "async-rustls",
-], optional = true }
-# for services-tikv
-tikv-client = { version = "0.3.0", optional = true, default-features = false }
-# for services-hdfs-native
-hdfs-native = { version = "0.13", optional = true }
-# for services-surrealdb
-surrealdb = { version = "2", optional = true, features = ["protocol-http"] }
-# for services-compfs
-compio = { version = "0.16.0", optional = true, features = [
-  "runtime",
-  "bytes",
-  "polling",
-  "dispatcher",
-] }
-# for services-s3
-crc-fast = { version = "1.8.0", optional = true }
-# for services-monoiofs
-flume = { version = "0.11", optional = true }
-monoio = { version = "0.2.4", optional = true, features = [
-  "sync",
-  "mkdirat",
-  "unlinkat",
-  "renameat",
-] }
-# for service-opfs
-js-sys = { version = "0.3.77", optional = true }
-wasm-bindgen = { version = "0.2.100", optional = true }
-wasm-bindgen-futures = { version = "0.4.50", optional = true }
-web-sys = { version = "0.3.77", optional = true, features = [
-  "Window",
-  "File",
-  "FileSystemDirectoryHandle",
-  "FileSystemFileHandle",
-  "FileSystemGetDirectoryOptions",
-  "FileSystemGetFileOptions",
-  "FileSystemWritableFileStream",
-  "Navigator",
-  "StorageManager",
-  "FileSystemGetFileOptions",
-] }
-
-# Layers
-# for layers-async-backtrace
-async-backtrace = { version = "0.2.6", optional = true }
-# for layers-await-tree
-await-tree = { version = "0.3", optional = true }
-# for layers-throttle
-governor = { version = "0.10.1", optional = true, features = ["std"] }
-# for layers-metrics
-metrics = { version = "0.24", optional = true }
-# for layers-mime-guess
-mime_guess = { version = "2.0.5", optional = true }
-# for layers-fastrace
-fastrace = { version = "0.7.14", optional = true }
-# for layers-opentelemetry
-opentelemetry = { version = "0.31.0", optional = true }
-# for layers-prometheus
-prometheus = { version = "0.14", features = ["process"], optional = true }
-# for layers-prometheus-client
-prometheus-client = { version = "0.24", optional = true }
-# for fastmetrics
-fastmetrics = { version = "0.4.1", optional = true }
-# for layers-tracing
-tracing = { version = "0.1", optional = true }
-# for layers-dtrace
-probe = { version = "0.5.1", optional = true }
-
-[target.'cfg(target_arch = "wasm32")'.dependencies]
-backon = { version = "1.6", features = ["gloo-timers-sleep"] }
-getrandom = { version = "0.2", features = ["js"] }
-jiff = { version = "0.2.15", features = ["serde", "js"] }
-tokio = { version = "1.48", features = ["time"] }
-uuid = { version = "1.18", features = ["serde", "v4", "js"] }
-=======
 opendal-core = { path = "core", version = "0.55.0", default-features = false }
 opendal-layer-async-backtrace = { path = "layers/async-backtrace", version = "0.55.0", optional = true, default-features = false }
 opendal-layer-await-tree = { path = "layers/await-tree", version = "0.55.0", optional = true, default-features = false }
@@ -527,7 +172,6 @@
 opendal-service-azfile = { path = "services/azfile", version = "0.55.0", optional = true, default-features = false }
 opendal-service-ghac = { path = "services/ghac", version = "0.55.0", optional = true, default-features = false }
 opendal-service-aliyun-drive = { path = "services/aliyun-drive", version = "0.55.0", optional = true, default-features = false }
->>>>>>> 03a8a18f
 
 [dev-dependencies]
 anyhow = { version = "1.0.100", features = ["std"] }
