# Licensed to the Apache Software Foundation (ASF) under one
# or more contributor license agreements.  See the NOTICE file
# distributed with this work for additional information
# regarding copyright ownership.  The ASF licenses this file
# to you under the Apache License, Version 2.0 (the
# "License"); you may not use this file except in compliance
# with the License.  You may obtain a copy of the License at
#
#   http://www.apache.org/licenses/LICENSE-2.0
#
# Unless required by applicable law or agreed to in writing,
# software distributed under the License is distributed on an
# "AS IS" BASIS, WITHOUT WARRANTIES OR CONDITIONS OF ANY
# KIND, either express or implied.  See the License for the
# specific language governing permissions and limitations
# under the License.

[package]
categories = ["filesystem"]
description = "Apache OpenDAL™: One Layer, All Storage."
exclude = ["/tests/"]
keywords = ["storage", "fs", "s3", "azblob", "gcs"]
name = "opendal-core"

authors = { workspace = true }
edition = { workspace = true }
homepage = { workspace = true }
license = { workspace = true }
repository = { workspace = true }
rust-version = { workspace = true }
version = { workspace = true }

[lints.clippy]
unused_async = "warn"

[package.metadata.docs.rs]
all-features = true

[features]
default = ["reqwest-rustls-tls", "executors-tokio", "services-memory"]

# Enable reqwest rustls tls support.
reqwest-rustls-tls = ["reqwest/rustls-tls"]

# Enable opendal's blocking support.
blocking = ["internal-tokio-rt"]

# Build test utils or not.
#
# These features are used to control whether to build opendal's test utils.
# And doesn't have any other effects.
#
# You should never enable this feature unless you are developing opendal.
tests = [
  "dep:rand",
  "dep:sha2",
  "dep:dotenvy",
  "services-fs",
  "services-http",
  "services-memory",
  "internal-tokio-rt",
]

# Enable path cache.
# This is an internal feature, and should not be used by users.
internal-path-cache = ["dep:moka"]
# Enable tokio runtime.
internal-tokio-rt = ["tokio/rt-multi-thread"]

# Enable tokio executors support.
executors-tokio = ["tokio/rt"]

# Enable layers chaos support
layers-chaos = ["dep:rand"]
<<<<<<< HEAD
# Enable layers throttle support.
layers-throttle = ["dep:governor"]
=======
# Enable dtrace support.
layers-dtrace = ["dep:probe"]
>>>>>>> 10900282

services-alluxio = []
services-b2 = []
services-cacache = ["dep:cacache"]
services-compfs = ["dep:compio"]
services-cos = [
  "dep:reqsign",
  "reqsign?/services-tencent",
  "reqsign?/reqwest_request",
]
services-d1 = []
services-dashmap = ["dep:dashmap"]
services-dbfs = []
services-dropbox = []
services-etcd = ["dep:etcd-client", "dep:fastpool"]
services-foundationdb = ["dep:foundationdb"]
services-fs = ["tokio/fs", "internal-tokio-rt"]
services-gcs = [
  "dep:reqsign",
  "reqsign?/services-google",
  "reqsign?/reqwest_request",
]
services-gdrive = ["internal-path-cache"]
services-github = []
services-gridfs = ["dep:mongodb", "dep:mongodb-internal-macros"]
services-hdfs = ["dep:hdrs"]
services-http = []
services-huggingface = []
services-ipmfs = []
services-koofr = []
services-lakefs = []
services-memcached = ["dep:fastpool"]
services-memory = []
services-mini-moka = ["dep:mini-moka"]
services-mongodb = ["dep:mongodb", "dep:mongodb-internal-macros"]
services-monoiofs = ["dep:monoio", "dep:flume"]
services-onedrive = []
services-opfs = [
  "dep:js-sys",
  "dep:wasm-bindgen",
  "dep:wasm-bindgen-futures",
  "dep:web-sys",
]
services-oss = [
  "dep:reqsign",
  "reqsign?/services-aliyun",
  "reqsign?/reqwest_request",
]
services-pcloud = []
services-persy = ["dep:persy", "internal-tokio-rt"]
services-redb = ["dep:redb", "internal-tokio-rt"]
services-redis = ["dep:redis", "dep:fastpool", "redis?/tokio-rustls-comp"]
services-redis-native-tls = ["services-redis", "redis?/tokio-native-tls-comp"]
services-rocksdb = ["dep:rocksdb", "internal-tokio-rt"]
services-seafile = []
services-sftp = ["dep:openssh", "dep:openssh-sftp-client", "dep:fastpool"]
services-sqlite = ["dep:sqlx", "sqlx?/sqlite", "dep:ouroboros"]
services-surrealdb = ["dep:surrealdb"]
services-swift = []
services-upyun = ["dep:hmac", "dep:sha1"]
services-vercel-artifacts = []
services-webdav = []
services-webhdfs = []
services-yandex-disk = []

[lib]
bench = false
doctest = false

[dependencies]
# Required dependencies
anyhow = { version = "1.0.100", features = ["std"] }
backon = { version = "1.6", features = ["tokio-sleep"] }
base64 = { workspace = true }
bytes = { workspace = true }
ctor = { workspace = true }
futures = { workspace = true, default-features = false, features = [
  "std",
  "async-await",
] }
http = { workspace = true }
http-body = "1"
jiff = { version = "0.2.15", features = ["serde"] }
log = { workspace = true }
md-5 = "0.10"
mea = { version = "0.5.1" }
percent-encoding = "2"
quick-xml = { workspace = true, features = ["serialize", "overlapped-lists"] }
reqwest = { version = "0.12.24", features = [
  "stream",
], default-features = false }
serde = { workspace = true, features = ["derive"] }
serde_json = { workspace = true }
tokio = { workspace = true, features = ["macros", "io-util"] }
url = "2.5"
uuid = { workspace = true, features = ["serde", "v4"] }

# Test only dependencies
dotenvy = { version = "0.15", optional = true }
rand = { workspace = true, optional = true }

# Optional dependencies

# Services
# general dependencies.
fastpool = { version = "1.0.2", optional = true }
prost = { version = "0.13", optional = true }
sha1 = { version = "0.10.6", optional = true }
sha2 = { workspace = true, optional = true }
sqlx = { version = "0.8.0", features = [
  "runtime-tokio-rustls",
], optional = true }

# For http based services.
reqsign = { workspace = true, default-features = false, optional = true }

# for self-referencing structs
ouroboros = { version = "0.18.4", optional = true }

# for services-cacache
cacache = { version = "13.0", default-features = false, features = [
  "tokio-runtime",
  "mmap",
], optional = true }
# for services-dashmap
dashmap = { version = "6", optional = true }
# for services-etcd
etcd-client = { version = "0.17", optional = true, features = ["tls"] }
# for services-foundationdb
foundationdb = { version = "0.9.0", features = [
  "embedded-fdb-include",
  "fdb-7_3",
], optional = true }
# for services-hdfs
hdrs = { version = "0.3.2", optional = true, features = ["async_file"] }
# for services-upyun
hmac = { version = "0.12.1", optional = true }
# for services-mini-moka
mini-moka = { version = "0.10", optional = true }
# for services-moka
moka = { version = "0.12", optional = true, features = ["future", "sync"] }
# for services-mongodb
mongodb = { version = "3.3.0", optional = true }
mongodb-internal-macros = { version = "3.2.4", optional = true }
# for services-sftp
openssh = { version = "0.11.0", optional = true }
openssh-sftp-client = { version = "0.15.3", optional = true, features = [
  "openssh",
  "tracing",
] }
# for services-persy
persy = { version = "1.7.1", optional = true }
# for services-redb
redb = { version = "2", optional = true }
# for services-redis
redis = { version = "1.0", features = [
  "cluster-async",
  "tokio-comp",
  "connection-manager",
], optional = true }
# for services-rocksdb
rocksdb = { version = "0.21.0", default-features = false, optional = true }
# for services-hdfs-native
hdfs-native = { version = "0.13", optional = true }
# for services-surrealdb
surrealdb = { version = "2", optional = true, features = ["protocol-http"] }
# for services-compfs
compio = { version = "0.16.0", optional = true, features = [
  "runtime",
  "bytes",
  "polling",
  "dispatcher",
] }
# for services-monoiofs
flume = { version = "0.11", optional = true }
monoio = { version = "0.2.4", optional = true, features = [
  "sync",
  "mkdirat",
  "unlinkat",
  "renameat",
] }
# for service-opfs
js-sys = { version = "0.3.77", optional = true }
wasm-bindgen = { version = "0.2.100", optional = true }
wasm-bindgen-futures = { version = "0.4.50", optional = true }
web-sys = { version = "0.3.77", optional = true, features = [
  "Window",
  "File",
  "FileSystemDirectoryHandle",
  "FileSystemFileHandle",
  "FileSystemGetDirectoryOptions",
  "FileSystemGetFileOptions",
  "FileSystemWritableFileStream",
  "Navigator",
  "StorageManager",
] }

# Layers
<<<<<<< HEAD
# for layers-throttle
governor = { version = "0.10.1", optional = true, features = ["std"] }
=======
# for layers-dtrace
probe = { version = "0.5.1", optional = true }
>>>>>>> 10900282

[target.'cfg(target_arch = "wasm32")'.dependencies]
backon = { version = "1.6", features = ["gloo-timers-sleep"] }
getrandom = { version = "0.2", features = ["js"] }
jiff = { version = "0.2.15", features = ["serde", "js"] }
tokio = { workspace = true, features = ["time"] }
uuid = { workspace = true, features = ["serde", "v4", "js"] }
web-time = { version = "1.1.0" }

[dev-dependencies]
criterion = { version = "0.7", features = ["async", "async_tokio"] }
divan = { version = "0.1" }
dotenvy = "0.15"
libtest-mimic = "0.8"
pretty_assertions = "1"
rand = { workspace = true }
sha2 = { workspace = true }
size = "0.5"
tokio = { workspace = true, features = ["fs", "macros", "rt-multi-thread"] }
tracing-opentelemetry = "0.32.0"
tracing-subscriber = { version = "0.3", features = [
  "env-filter",
  "tracing-log",
] }<|MERGE_RESOLUTION|>--- conflicted
+++ resolved
@@ -72,13 +72,8 @@
 
 # Enable layers chaos support
 layers-chaos = ["dep:rand"]
-<<<<<<< HEAD
 # Enable layers throttle support.
 layers-throttle = ["dep:governor"]
-=======
-# Enable dtrace support.
-layers-dtrace = ["dep:probe"]
->>>>>>> 10900282
 
 services-alluxio = []
 services-b2 = []
@@ -277,13 +272,8 @@
 ] }
 
 # Layers
-<<<<<<< HEAD
 # for layers-throttle
 governor = { version = "0.10.1", optional = true, features = ["std"] }
-=======
-# for layers-dtrace
-probe = { version = "0.5.1", optional = true }
->>>>>>> 10900282
 
 [target.'cfg(target_arch = "wasm32")'.dependencies]
 backon = { version = "1.6", features = ["gloo-timers-sleep"] }
