--- conflicted
+++ resolved
@@ -178,22 +178,12 @@
 hdfs-native = { version = "0.13", optional = true }
 # for services-surrealdb
 surrealdb = { version = "2", optional = true, features = ["protocol-http"] }
-<<<<<<< HEAD
 # for services-compfs
 compio = { version = "0.16.0", optional = true, features = [
   "runtime",
   "bytes",
   "polling",
   "dispatcher",
-=======
-# for services-monoiofs
-flume = { version = "0.11", optional = true }
-monoio = { version = "0.2.4", optional = true, features = [
-  "sync",
-  "mkdirat",
-  "unlinkat",
-  "renameat",
->>>>>>> 1cc0410f
 ] }
 # for service-opfs
 js-sys = { version = "0.3.77", optional = true }
