# Licensed to the Apache Software Foundation (ASF) under one
# or more contributor license agreements.  See the NOTICE file
# distributed with this work for additional information
# regarding copyright ownership.  The ASF licenses this file
# to you under the Apache License, Version 2.0 (the
# "License"); you may not use this file except in compliance
# with the License.  You may obtain a copy of the License at
#
#   http://www.apache.org/licenses/LICENSE-2.0
#
# Unless required by applicable law or agreed to in writing,
# software distributed under the License is distributed on an
# "AS IS" BASIS, WITHOUT WARRANTIES OR CONDITIONS OF ANY
# KIND, either express or implied.  See the License for the
# specific language governing permissions and limitations
# under the License.

[package]
categories = ["filesystem"]
description = "Apache OpenDAL™: One Layer, All Storage."
exclude = ["/tests/"]
keywords = ["storage", "fs", "s3", "azblob", "gcs"]
name = "opendal-core"

authors = { workspace = true }
edition = { workspace = true }
homepage = { workspace = true }
license = { workspace = true }
repository = { workspace = true }
rust-version = { workspace = true }
version = { workspace = true }

[lints.clippy]
unused_async = "warn"

[package.metadata.docs.rs]
all-features = true

[features]
default = ["reqwest-rustls-tls", "executors-tokio", "services-memory"]

# Enable reqwest rustls tls support.
reqwest-rustls-tls = ["reqwest/rustls-tls"]

# Enable opendal's blocking support.
blocking = ["internal-tokio-rt"]

# Build test utils or not.
#
# These features are used to control whether to build opendal's test utils.
# And doesn't have any other effects.
#
# You should never enable this feature unless you are developing opendal.
tests = [
  "dep:rand",
  "dep:sha2",
  "dep:dotenvy",
  "services-fs",
  "services-http",
  "services-memory",
  "internal-tokio-rt",
]

# Enable path cache.
# This is an internal feature, and should not be used by users.
internal-path-cache = ["dep:moka"]
# Enable tokio runtime.
internal-tokio-rt = ["tokio/rt-multi-thread"]

# Enable tokio executors support.
executors-tokio = ["tokio/rt"]

# Enable layers chaos support
layers-chaos = ["dep:rand"]
<<<<<<< HEAD
# Enable layers mime_guess support
layers-mime-guess = ["dep:mime_guess"]
=======
# Enable layers fastrace support.
layers-fastrace = ["dep:fastrace"]
>>>>>>> 1b300160
# Enable layers oteltrace support.
layers-otel-trace = ["dep:opentelemetry", "opentelemetry/trace"]
# Enable layers throttle support.
layers-throttle = ["dep:governor"]
# Enable dtrace support.
layers-dtrace = ["dep:probe"]

services-alluxio = []
services-b2 = []
services-cacache = ["dep:cacache"]
services-cloudflare-kv = []
services-compfs = ["dep:compio"]
services-cos = [
  "dep:reqsign",
  "reqsign?/services-tencent",
  "reqsign?/reqwest_request",
]
services-d1 = []
services-dashmap = ["dep:dashmap"]
services-dbfs = []
services-dropbox = []
services-etcd = ["dep:etcd-client", "dep:fastpool"]
services-foundationdb = ["dep:foundationdb"]
services-fs = ["tokio/fs", "internal-tokio-rt"]
services-ftp = [
  "dep:suppaftp",
  "dep:fastpool",
  "dep:futures-rustls",
  "dep:rustls-native-certs",
]
services-gcs = [
  "dep:reqsign",
  "reqsign?/services-google",
  "reqsign?/reqwest_request",
]
services-gdrive = ["internal-path-cache"]
services-github = []
services-gridfs = ["dep:mongodb", "dep:mongodb-internal-macros"]
services-hdfs = ["dep:hdrs"]
services-http = []
services-huggingface = []
services-ipfs = ["dep:prost"]
services-ipmfs = []
services-koofr = []
services-lakefs = []
services-memcached = ["dep:fastpool"]
services-memory = []
services-mini-moka = ["dep:mini-moka"]
services-mongodb = ["dep:mongodb", "dep:mongodb-internal-macros"]
services-monoiofs = ["dep:monoio", "dep:flume"]
services-obs = [
  "dep:reqsign",
  "reqsign?/services-huaweicloud",
  "reqsign?/reqwest_request",
]
services-onedrive = []
services-opfs = [
  "dep:js-sys",
  "dep:wasm-bindgen",
  "dep:wasm-bindgen-futures",
  "dep:web-sys",
]
services-oss = [
  "dep:reqsign",
  "reqsign?/services-aliyun",
  "reqsign?/reqwest_request",
]
services-pcloud = []
services-persy = ["dep:persy", "internal-tokio-rt"]
services-postgresql = ["dep:sqlx", "sqlx?/postgres"]
services-redb = ["dep:redb", "internal-tokio-rt"]
services-redis = ["dep:redis", "dep:fastpool", "redis?/tokio-rustls-comp"]
services-redis-native-tls = ["services-redis", "redis?/tokio-native-tls-comp"]
services-rocksdb = ["dep:rocksdb", "internal-tokio-rt"]
services-seafile = []
services-sftp = ["dep:openssh", "dep:openssh-sftp-client", "dep:fastpool"]
services-sled = ["dep:sled", "internal-tokio-rt"]
services-sqlite = ["dep:sqlx", "sqlx?/sqlite", "dep:ouroboros"]
services-surrealdb = ["dep:surrealdb"]
services-swift = []
services-tikv = ["tikv-client"]
services-upyun = ["dep:hmac", "dep:sha1"]
services-vercel-artifacts = []
services-vercel-blob = []
services-webdav = []
services-webhdfs = []
services-yandex-disk = []

[lib]
bench = false
doctest = false

[dependencies]
# Required dependencies
anyhow = { version = "1.0.100", features = ["std"] }
backon = { version = "1.6", features = ["tokio-sleep"] }
base64 = { workspace = true }
bytes = { workspace = true }
ctor = { workspace = true }
futures = { workspace = true, default-features = false, features = [
  "std",
  "async-await",
] }
http = { workspace = true }
http-body = "1"
jiff = { version = "0.2.15", features = ["serde"] }
log = { workspace = true }
md-5 = "0.10"
mea = { version = "0.5.1" }
percent-encoding = "2"
quick-xml = { workspace = true, features = ["serialize", "overlapped-lists"] }
reqwest = { version = "0.12.24", features = [
  "stream",
], default-features = false }
serde = { workspace = true, features = ["derive"] }
serde_json = { workspace = true }
tokio = { workspace = true, features = ["macros", "io-util"] }
url = "2.5"
uuid = { workspace = true, features = ["serde", "v4"] }

# Test only dependencies
dotenvy = { version = "0.15", optional = true }
rand = { workspace = true, optional = true }

# Optional dependencies

# Services
# general dependencies.
fastpool = { version = "1.0.2", optional = true }
prost = { version = "0.13", optional = true }
sha1 = { version = "0.10.6", optional = true }
sha2 = { workspace = true, optional = true }
sqlx = { version = "0.8.0", features = [
  "runtime-tokio-rustls",
], optional = true }

# For http based services.
reqsign = { workspace = true, default-features = false, optional = true }

# for self-referencing structs
ouroboros = { version = "0.18.4", optional = true }

# for services-cacache
cacache = { version = "13.0", default-features = false, features = [
  "tokio-runtime",
  "mmap",
], optional = true }
# for services-dashmap
dashmap = { version = "6", optional = true }
# for services-etcd
etcd-client = { version = "0.17", optional = true, features = ["tls"] }
# for services-foundationdb
foundationdb = { version = "0.9.0", features = [
  "embedded-fdb-include",
  "fdb-7_3",
], optional = true }
# for services-hdfs
hdrs = { version = "0.3.2", optional = true, features = ["async_file"] }
# for services-upyun
hmac = { version = "0.12.1", optional = true }
# for services-mini-moka
mini-moka = { version = "0.10", optional = true }
# for services-moka
moka = { version = "0.12", optional = true, features = ["future", "sync"] }
# for services-mongodb
mongodb = { version = "3.3.0", optional = true }
mongodb-internal-macros = { version = "3.2.4", optional = true }
# for services-sftp
openssh = { version = "0.11.0", optional = true }
openssh-sftp-client = { version = "0.15.3", optional = true, features = [
  "openssh",
  "tracing",
] }
# for services-persy
persy = { version = "1.7.1", optional = true }
# for services-redb
redb = { version = "2", optional = true }
# for services-redis
redis = { version = "1.0", features = [
  "cluster-async",
  "tokio-comp",
  "connection-manager",
], optional = true }
# for services-rocksdb
rocksdb = { version = "0.21.0", default-features = false, optional = true }
# for services-sled
sled = { version = "0.34.7", optional = true }
# for services-ftp
futures-rustls = { version = "0.26.0", optional = true }
rustls-native-certs = { version = "0.8", optional = true }
suppaftp = { version = "6.3.0", default-features = false, features = [
  "async-secure",
  "rustls",
  "async-rustls",
], optional = true }
# for services-tikv
tikv-client = { version = "0.3.0", optional = true, default-features = false }
# for services-hdfs-native
hdfs-native = { version = "0.13", optional = true }
# for services-surrealdb
surrealdb = { version = "2", optional = true, features = ["protocol-http"] }
# for services-compfs
compio = { version = "0.16.0", optional = true, features = [
  "runtime",
  "bytes",
  "polling",
  "dispatcher",
] }
# for services-monoiofs
flume = { version = "0.11", optional = true }
monoio = { version = "0.2.4", optional = true, features = [
  "sync",
  "mkdirat",
  "unlinkat",
  "renameat",
] }
# for service-opfs
js-sys = { version = "0.3.77", optional = true }
wasm-bindgen = { version = "0.2.100", optional = true }
wasm-bindgen-futures = { version = "0.4.50", optional = true }
web-sys = { version = "0.3.77", optional = true, features = [
  "Window",
  "File",
  "FileSystemDirectoryHandle",
  "FileSystemFileHandle",
  "FileSystemGetDirectoryOptions",
  "FileSystemGetFileOptions",
  "FileSystemWritableFileStream",
  "Navigator",
  "StorageManager",
] }

# Layers
# for layers-throttle
governor = { version = "0.10.1", optional = true, features = ["std"] }
<<<<<<< HEAD
# for layers-mime-guess
mime_guess = { version = "2.0.5", optional = true }
=======
# for layers-fastrace
fastrace = { version = "0.7.14", optional = true }
>>>>>>> 1b300160
# for layers-opentelemetry
opentelemetry = { version = "0.31.0", optional = true }
# for layers-dtrace
probe = { version = "0.5.1", optional = true }

[target.'cfg(target_arch = "wasm32")'.dependencies]
backon = { version = "1.6", features = ["gloo-timers-sleep"] }
getrandom = { version = "0.2", features = ["js"] }
jiff = { version = "0.2.15", features = ["serde", "js"] }
tokio = { workspace = true, features = ["time"] }
uuid = { workspace = true, features = ["serde", "v4", "js"] }
web-time = { version = "1.1.0" }

[dev-dependencies]
criterion = { version = "0.7", features = ["async", "async_tokio"] }
divan = { version = "0.1" }
dotenvy = "0.15"
libtest-mimic = "0.8"
opentelemetry = { version = "0.31.0", default-features = false, features = [
  "trace",
] }
opentelemetry-otlp = { version = "0.31.0", features = ["grpc-tonic"] }
opentelemetry_sdk = { version = "0.31.0", features = ["rt-tokio"] }
pretty_assertions = "1"
rand = { workspace = true }
sha2 = { workspace = true }
size = "0.5"
tokio = { workspace = true, features = ["fs", "macros", "rt-multi-thread"] }
tracing-opentelemetry = "0.32.0"
tracing-subscriber = { version = "0.3", features = [
  "env-filter",
  "tracing-log",
] }<|MERGE_RESOLUTION|>--- conflicted
+++ resolved
@@ -72,13 +72,6 @@
 
 # Enable layers chaos support
 layers-chaos = ["dep:rand"]
-<<<<<<< HEAD
-# Enable layers mime_guess support
-layers-mime-guess = ["dep:mime_guess"]
-=======
-# Enable layers fastrace support.
-layers-fastrace = ["dep:fastrace"]
->>>>>>> 1b300160
 # Enable layers oteltrace support.
 layers-otel-trace = ["dep:opentelemetry", "opentelemetry/trace"]
 # Enable layers throttle support.
@@ -314,13 +307,6 @@
 # Layers
 # for layers-throttle
 governor = { version = "0.10.1", optional = true, features = ["std"] }
-<<<<<<< HEAD
-# for layers-mime-guess
-mime_guess = { version = "2.0.5", optional = true }
-=======
-# for layers-fastrace
-fastrace = { version = "0.7.14", optional = true }
->>>>>>> 1b300160
 # for layers-opentelemetry
 opentelemetry = { version = "0.31.0", optional = true }
 # for layers-dtrace
