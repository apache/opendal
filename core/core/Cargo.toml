--- conflicted
+++ resolved
@@ -63,11 +63,7 @@
 services-ipmfs = []
 services-memory = []
 services-mongodb = ["dep:mongodb", "dep:mongodb-internal-macros"]
-<<<<<<< HEAD
 services-onedrive = []
-=======
-services-monoiofs = ["dep:monoio", "dep:flume"]
->>>>>>> e5ef650a
 services-redis = ["dep:redis", "dep:fastpool", "redis?/tokio-rustls-comp"]
 services-redis-native-tls = ["services-redis", "redis?/tokio-native-tls-comp"]
 services-rocksdb = ["dep:rocksdb", "internal-tokio-rt"]
@@ -134,19 +130,8 @@
 ], optional = true }
 # for services-rocksdb
 rocksdb = { version = "0.21.0", default-features = false, optional = true }
-<<<<<<< HEAD
 # for services-hdfs-native
 hdfs-native = { version = "0.13", optional = true }
-=======
-# for services-monoiofs
-flume = { version = "0.11", optional = true }
-monoio = { version = "0.2.4", optional = true, features = [
-  "sync",
-  "mkdirat",
-  "unlinkat",
-  "renameat",
-] }
->>>>>>> e5ef650a
 
 # Layers
 # for layers-dtrace
