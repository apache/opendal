--- conflicted
+++ resolved
@@ -152,25 +152,6 @@
   "unlinkat",
   "renameat",
 ] }
-<<<<<<< HEAD
-# for service-opfs
-js-sys = { version = "0.3.77", optional = true }
-wasm-bindgen = { version = "0.2.100", optional = true }
-wasm-bindgen-futures = { version = "0.4.50", optional = true }
-web-sys = { version = "0.3.77", optional = true, features = [
-  "Window",
-  "File",
-  "FileSystemDirectoryHandle",
-  "FileSystemFileHandle",
-  "FileSystemGetDirectoryOptions",
-  "FileSystemGetFileOptions",
-  "FileSystemRemoveOptions",
-  "FileSystemWritableFileStream",
-  "Navigator",
-  "StorageManager",
-] }
-=======
->>>>>>> 2b43da28
 
 # Layers
 # for layers-dtrace
