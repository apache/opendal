--- conflicted
+++ resolved
@@ -161,18 +161,15 @@
 # for services-mongodb
 mongodb = { version = "3.3.0", optional = true }
 mongodb-internal-macros = { version = "3.2.4", optional = true }
-<<<<<<< HEAD
 
 # for services-redb
 redb = { version = "2", optional = true }
-=======
 # for services-sftp
 openssh = { version = "0.11.0", optional = true }
 openssh-sftp-client = { version = "0.15.3", optional = true, features = [
   "openssh",
   "tracing",
 ] }
->>>>>>> 1cc0410f
 # for services-redis
 redis = { version = "1.0", features = [
   "cluster-async",
