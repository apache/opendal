--- conflicted
+++ resolved
@@ -62,11 +62,6 @@
 services-hdfs = ["dep:hdrs"]
 services-http = []
 services-ipmfs = []
-<<<<<<< HEAD
-services-koofr = []
-=======
-services-lakefs = []
->>>>>>> 615b2974
 services-memory = []
 services-mongodb = ["dep:mongodb", "dep:mongodb-internal-macros"]
 services-monoiofs = ["dep:monoio", "dep:flume"]
