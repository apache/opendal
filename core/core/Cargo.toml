--- conflicted
+++ resolved
@@ -45,27 +45,6 @@
 # Enable opendal's blocking support.
 blocking = ["internal-tokio-rt"]
 
-<<<<<<< HEAD
-# Build test utils or not.
-#
-# These features are used to control whether to build opendal's test utils.
-# And doesn't have any other effects.
-#
-# You should never enable this feature unless you are developing opendal.
-tests = [
-  "dep:rand",
-  "dep:sha2",
-  "dep:dotenvy",
-  "services-azblob",
-  "services-azdls",
-  "services-azfile",
-  "services-fs",
-  "services-memory",
-  "internal-tokio-rt",
-]
-
-=======
->>>>>>> a71ce00c
 # Enable path cache.
 # This is an internal feature, and should not be used by users.
 internal-path-cache = ["dep:moka"]
@@ -81,13 +60,6 @@
 services-gdrive = ["internal-path-cache"]
 services-gridfs = ["dep:mongodb", "dep:mongodb-internal-macros"]
 services-hdfs = ["dep:hdrs"]
-<<<<<<< HEAD
-services-hdfs-native = ["hdfs-native"]
-services-huggingface = []
-services-ipfs = ["dep:prost"]
-=======
-services-http = []
->>>>>>> a71ce00c
 services-ipmfs = []
 services-lakefs = []
 services-memory = []
