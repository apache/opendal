--- conflicted
+++ resolved
@@ -57,16 +57,4 @@
 #[cfg(feature = "services-sftp")]
 mod sftp;
 #[cfg(feature = "services-sftp")]
-pub use sftp::*;
-
-<<<<<<< HEAD
-#[cfg(feature = "services-webdav")]
-mod webdav;
-#[cfg(feature = "services-webdav")]
-pub use webdav::*;
-=======
-#[cfg(feature = "services-webhdfs")]
-mod webhdfs;
-#[cfg(feature = "services-webhdfs")]
-pub use webhdfs::*;
->>>>>>> 66f08c72
+pub use sftp::*;