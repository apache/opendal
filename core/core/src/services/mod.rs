--- conflicted
+++ resolved
@@ -19,73 +19,6 @@
 //!
 //! More ongoing services support is tracked at [opendal#5](https://github.com/apache/opendal/issues/5). Please feel free to submit issues if there are services not covered.
 
-<<<<<<< HEAD
-#[cfg(feature = "services-cacache")]
-mod cacache;
-#[cfg(feature = "services-cacache")]
-pub use self::cacache::*;
-
-#[cfg(feature = "services-dbfs")]
-mod dbfs;
-#[cfg(feature = "services-dbfs")]
-pub use self::dbfs::*;
-
-#[cfg(feature = "services-dropbox")]
-mod dropbox;
-#[cfg(feature = "services-dropbox")]
-pub use dropbox::*;
-
-#[cfg(feature = "services-etcd")]
-mod etcd;
-#[cfg(feature = "services-etcd")]
-pub use self::etcd::*;
-
-#[cfg(feature = "services-foundationdb")]
-mod foundationdb;
-#[cfg(feature = "services-foundationdb")]
-pub use self::foundationdb::*;
-
-#[cfg(feature = "services-gdrive")]
-mod gdrive;
-#[cfg(feature = "services-gdrive")]
-pub use gdrive::*;
-
-#[cfg(feature = "services-hdfs")]
-mod hdfs;
-#[cfg(feature = "services-hdfs")]
-pub use self::hdfs::*;
-
-#[cfg(feature = "services-http")]
-mod http;
-#[cfg(feature = "services-http")]
-pub use self::http::*;
-
-#[cfg(feature = "services-huggingface")]
-mod huggingface;
-#[cfg(feature = "services-huggingface")]
-pub use huggingface::*;
-
-#[cfg(feature = "services-ipmfs")]
-mod ipmfs;
-#[cfg(feature = "services-ipmfs")]
-pub use ipmfs::*;
-
-#[cfg(feature = "services-koofr")]
-mod koofr;
-#[cfg(feature = "services-koofr")]
-pub use koofr::*;
-
-#[cfg(feature = "services-lakefs")]
-mod lakefs;
-#[cfg(feature = "services-lakefs")]
-pub use lakefs::*;
-=======
-#[cfg(feature = "services-gridfs")]
-mod gridfs;
-#[cfg(feature = "services-gridfs")]
-pub use gridfs::*;
->>>>>>> f9ad7828
-
 #[cfg(feature = "services-memory")]
 mod memory;
 #[cfg(feature = "services-memory")]
