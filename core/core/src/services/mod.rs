--- conflicted
+++ resolved
@@ -112,13 +112,4 @@
 #[cfg(feature = "services-yandex-disk")]
 mod yandex_disk;
 #[cfg(feature = "services-yandex-disk")]
-<<<<<<< HEAD
-pub use yandex_disk::*;
-
-#[cfg(all(target_arch = "wasm32", feature = "services-opfs"))]
-mod opfs;
-#[cfg(all(target_arch = "wasm32", feature = "services-opfs"))]
-pub use opfs::*;
-=======
-pub use yandex_disk::*;
->>>>>>> 2b43da28
+pub use yandex_disk::*;