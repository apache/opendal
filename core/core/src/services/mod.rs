// Licensed to the Apache Software Foundation (ASF) under one
// or more contributor license agreements.  See the NOTICE file
// distributed with this work for additional information
// regarding copyright ownership.  The ASF licenses this file
// to you under the Apache License, Version 2.0 (the
// "License"); you may not use this file except in compliance
// with the License.  You may obtain a copy of the License at
//
//   http://www.apache.org/licenses/LICENSE-2.0
//
// Unless required by applicable law or agreed to in writing,
// software distributed under the License is distributed on an
// "AS IS" BASIS, WITHOUT WARRANTIES OR CONDITIONS OF ANY
// KIND, either express or implied.  See the License for the
// specific language governing permissions and limitations
// under the License.

//! Services will provide builders to build underlying backends.
//!
//! More ongoing services support is tracked at [opendal#5](https://github.com/apache/opendal/issues/5). Please feel free to submit issues if there are services not covered.

#[cfg(feature = "services-gdrive")]
mod gdrive;
#[cfg(feature = "services-gdrive")]
pub use gdrive::*;

#[cfg(feature = "services-gridfs")]
mod gridfs;
#[cfg(feature = "services-gridfs")]
pub use gridfs::*;

#[cfg(feature = "services-hdfs")]
mod hdfs;
#[cfg(feature = "services-hdfs")]
pub use self::hdfs::*;

<<<<<<< HEAD
#[cfg(feature = "services-hdfs-native")]
mod hdfs_native;
#[cfg(feature = "services-hdfs-native")]
pub use hdfs_native::*;

#[cfg(feature = "services-huggingface")]
mod huggingface;
#[cfg(feature = "services-huggingface")]
pub use huggingface::*;

#[cfg(feature = "services-ipfs")]
mod ipfs;
#[cfg(feature = "services-ipfs")]
pub use self::ipfs::*;
=======
#[cfg(feature = "services-http")]
mod http;
#[cfg(feature = "services-http")]
pub use self::http::*;
>>>>>>> a71ce00c

#[cfg(feature = "services-ipmfs")]
mod ipmfs;
#[cfg(feature = "services-ipmfs")]
pub use ipmfs::*;

#[cfg(feature = "services-lakefs")]
mod lakefs;
#[cfg(feature = "services-lakefs")]
pub use lakefs::*;

#[cfg(feature = "services-memory")]
mod memory;
#[cfg(feature = "services-memory")]
pub use self::memory::*;

#[cfg(feature = "services-mongodb")]
mod mongodb;
#[cfg(feature = "services-mongodb")]
pub use self::mongodb::*;

#[cfg(feature = "services-monoiofs")]
mod monoiofs;
#[cfg(feature = "services-monoiofs")]
pub use monoiofs::*;

#[cfg(feature = "services-onedrive")]
mod onedrive;
#[cfg(feature = "services-onedrive")]
pub use onedrive::*;

#[cfg(feature = "services-redis")]
mod redis;
#[cfg(feature = "services-redis")]
pub use self::redis::*;

#[cfg(feature = "services-rocksdb")]
mod rocksdb;
#[cfg(feature = "services-rocksdb")]
pub use self::rocksdb::*;

#[cfg(feature = "services-seafile")]
mod seafile;
#[cfg(feature = "services-seafile")]
pub use seafile::*;

#[cfg(feature = "services-sftp")]
mod sftp;
#[cfg(feature = "services-sftp")]
pub use sftp::*;

#[cfg(feature = "services-swift")]
mod swift;
#[cfg(feature = "services-swift")]
pub use self::swift::*;

#[cfg(feature = "services-vercel-artifacts")]
mod vercel_artifacts;
#[cfg(feature = "services-vercel-artifacts")]
pub use vercel_artifacts::*;

#[cfg(feature = "services-webdav")]
mod webdav;
#[cfg(feature = "services-webdav")]
pub use webdav::*;

#[cfg(feature = "services-webhdfs")]
mod webhdfs;
#[cfg(feature = "services-webhdfs")]
pub use webhdfs::*;

#[cfg(feature = "services-yandex-disk")]
mod yandex_disk;
#[cfg(feature = "services-yandex-disk")]
pub use yandex_disk::*;<|MERGE_RESOLUTION|>--- conflicted
+++ resolved
@@ -33,28 +33,6 @@
 mod hdfs;
 #[cfg(feature = "services-hdfs")]
 pub use self::hdfs::*;
-
-<<<<<<< HEAD
-#[cfg(feature = "services-hdfs-native")]
-mod hdfs_native;
-#[cfg(feature = "services-hdfs-native")]
-pub use hdfs_native::*;
-
-#[cfg(feature = "services-huggingface")]
-mod huggingface;
-#[cfg(feature = "services-huggingface")]
-pub use huggingface::*;
-
-#[cfg(feature = "services-ipfs")]
-mod ipfs;
-#[cfg(feature = "services-ipfs")]
-pub use self::ipfs::*;
-=======
-#[cfg(feature = "services-http")]
-mod http;
-#[cfg(feature = "services-http")]
-pub use self::http::*;
->>>>>>> a71ce00c
 
 #[cfg(feature = "services-ipmfs")]
 mod ipmfs;
