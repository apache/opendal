--- conflicted
+++ resolved
@@ -74,7 +74,6 @@
 #[cfg(feature = "services-rocksdb")]
 pub use self::rocksdb::*;
 
-<<<<<<< HEAD
 #[cfg(feature = "services-seafile")]
 mod seafile;
 #[cfg(feature = "services-seafile")]
@@ -84,12 +83,10 @@
 mod swift;
 #[cfg(feature = "services-swift")]
 pub use self::swift::*;
-=======
 #[cfg(feature = "services-sftp")]
 mod sftp;
 #[cfg(feature = "services-sftp")]
 pub use sftp::*;
->>>>>>> a6fa856c
 
 #[cfg(feature = "services-vercel-artifacts")]
 mod vercel_artifacts;
