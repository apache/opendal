// Licensed to the Apache Software Foundation (ASF) under one
// or more contributor license agreements.  See the NOTICE file
// distributed with this work for additional information
// regarding copyright ownership.  The ASF licenses this file
// to you under the Apache License, Version 2.0 (the
// "License"); you may not use this file except in compliance
// with the License.  You may obtain a copy of the License at
//
//   http://www.apache.org/licenses/LICENSE-2.0
//
// Unless required by applicable law or agreed to in writing,
// software distributed under the License is distributed on an
// "AS IS" BASIS, WITHOUT WARRANTIES OR CONDITIONS OF ANY
// KIND, either express or implied.  See the License for the
// specific language governing permissions and limitations
// under the License.

//! Services will provide builders to build underlying backends.
//!
//! More ongoing services support is tracked at [opendal#5](https://github.com/apache/opendal/issues/5). Please feel free to submit issues if there are services not covered.

#[cfg(feature = "services-gdrive")]
mod gdrive;
#[cfg(feature = "services-gdrive")]
pub use gdrive::*;

#[cfg(feature = "services-gridfs")]
mod gridfs;
#[cfg(feature = "services-gridfs")]
pub use gridfs::*;

#[cfg(feature = "services-hdfs")]
mod hdfs;
#[cfg(feature = "services-hdfs")]
pub use self::hdfs::*;

#[cfg(feature = "services-http")]
mod http;
#[cfg(feature = "services-http")]
pub use self::http::*;

#[cfg(feature = "services-ipmfs")]
mod ipmfs;
#[cfg(feature = "services-ipmfs")]
pub use ipmfs::*;

<<<<<<< HEAD
#[cfg(feature = "services-koofr")]
mod koofr;
#[cfg(feature = "services-koofr")]
pub use koofr::*;
=======
#[cfg(feature = "services-lakefs")]
mod lakefs;
#[cfg(feature = "services-lakefs")]
pub use lakefs::*;
>>>>>>> 615b2974

#[cfg(feature = "services-memory")]
mod memory;
#[cfg(feature = "services-memory")]
pub use self::memory::*;

#[cfg(feature = "services-mongodb")]
mod mongodb;
#[cfg(feature = "services-mongodb")]
pub use self::mongodb::*;

#[cfg(feature = "services-monoiofs")]
mod monoiofs;
#[cfg(feature = "services-monoiofs")]
pub use monoiofs::*;

#[cfg(feature = "services-onedrive")]
mod onedrive;
#[cfg(feature = "services-onedrive")]
pub use onedrive::*;

#[cfg(feature = "services-redis")]
mod redis;
#[cfg(feature = "services-redis")]
pub use self::redis::*;

#[cfg(feature = "services-rocksdb")]
mod rocksdb;
#[cfg(feature = "services-rocksdb")]
pub use self::rocksdb::*;

#[cfg(feature = "services-seafile")]
mod seafile;
#[cfg(feature = "services-seafile")]
pub use seafile::*;

#[cfg(feature = "services-sftp")]
mod sftp;
#[cfg(feature = "services-sftp")]
pub use sftp::*;

#[cfg(feature = "services-swift")]
mod swift;
#[cfg(feature = "services-swift")]
pub use self::swift::*;

#[cfg(feature = "services-upyun")]
mod upyun;
#[cfg(feature = "services-upyun")]
pub use upyun::*;

#[cfg(feature = "services-vercel-artifacts")]
mod vercel_artifacts;
#[cfg(feature = "services-vercel-artifacts")]
pub use vercel_artifacts::*;

#[cfg(feature = "services-webdav")]
mod webdav;
#[cfg(feature = "services-webdav")]
pub use webdav::*;

#[cfg(feature = "services-webhdfs")]
mod webhdfs;
#[cfg(feature = "services-webhdfs")]
pub use webhdfs::*;

#[cfg(feature = "services-yandex-disk")]
mod yandex_disk;
#[cfg(feature = "services-yandex-disk")]
pub use yandex_disk::*;<|MERGE_RESOLUTION|>--- conflicted
+++ resolved
@@ -43,18 +43,6 @@
 mod ipmfs;
 #[cfg(feature = "services-ipmfs")]
 pub use ipmfs::*;
-
-<<<<<<< HEAD
-#[cfg(feature = "services-koofr")]
-mod koofr;
-#[cfg(feature = "services-koofr")]
-pub use koofr::*;
-=======
-#[cfg(feature = "services-lakefs")]
-mod lakefs;
-#[cfg(feature = "services-lakefs")]
-pub use lakefs::*;
->>>>>>> 615b2974
 
 #[cfg(feature = "services-memory")]
 mod memory;
