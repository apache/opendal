--- conflicted
+++ resolved
@@ -31,11 +31,7 @@
 all-features = true
 
 [dependencies]
-<<<<<<< HEAD
-fastmetrics = "0.4.1"
-=======
 fastmetrics = "0.5.1"
->>>>>>> ce8f158a
 opendal-core = { path = "../../core", version = "0.55.0", default-features = false }
 opendal-layer-observe-metrics-common = { path = "../observe-metrics-common", version = "0.55.0", default-features = false }
 
