--- conflicted
+++ resolved
@@ -249,12 +249,10 @@
 #[doc = include_str!("5479_context.md")]
 pub mod rfc_5479_context {}
 
-<<<<<<< HEAD
-/// List With Deleted
-#[doc = include_str!("5495_list_with_deleted.md")]
-pub mod rfc_5495_list_with_deleted {}
-=======
 /// Conditional Reader
 #[doc = include_str!("5485_conditional_reader.md")]
 pub mod rfc_5485_conditional_reader {}
->>>>>>> 977fd2d3
+
+/// List With Deleted
+#[doc = include_str!("5495_list_with_deleted.md")]
+pub mod rfc_5495_list_with_deleted {}