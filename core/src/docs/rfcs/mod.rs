--- conflicted
+++ resolved
@@ -269,12 +269,10 @@
 #[doc = include_str!("6189_remove_native_blocking.md")]
 pub mod rfc_6189_remove_native_blocking {}
 
-<<<<<<< HEAD
 /// Glob support
 #[doc = include_str!("6209_glob_support.md")]
 pub mod rfc_6209_glob_support {}
-=======
+
 /// Options API
 #[doc = include_str!("6213_options_api.md")]
-pub mod rfc_6213_options_api {}
->>>>>>> a07881a8
+pub mod rfc_6213_options_api {}