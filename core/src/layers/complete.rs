// Licensed to the Apache Software Foundation (ASF) under one
// or more contributor license agreements.  See the NOTICE file
// distributed with this work for additional information
// regarding copyright ownership.  The ASF licenses this file
// to you under the Apache License, Version 2.0 (the
// "License"); you may not use this file except in compliance
// with the License.  You may obtain a copy of the License at
//
//   http://www.apache.org/licenses/LICENSE-2.0
//
// Unless required by applicable law or agreed to in writing,
// software distributed under the License is distributed on an
// "AS IS" BASIS, WITHOUT WARRANTIES OR CONDITIONS OF ANY
// KIND, either express or implied.  See the License for the
// specific language governing permissions and limitations
// under the License.

use std::fmt::Debug;
use std::fmt::Formatter;
use std::io;
use std::sync::Arc;
use std::task::Context;
use std::task::Poll;

use async_trait::async_trait;
use bytes::Bytes;

use crate::raw::oio::into_flat_page;
use crate::raw::oio::into_hierarchy_page;
use crate::raw::oio::ByRangeSeekableReader;
use crate::raw::oio::Entry;
use crate::raw::oio::FlatPager;
use crate::raw::oio::HierarchyPager;
use crate::raw::oio::StreamableReader;
use crate::raw::*;
use crate::*;

/// Complete underlying services features so that users can use them in
/// the same way.
///
/// # Notes
///
/// CompleteLayer is not a public accessible layer that can be used by
/// external users. OpenDAL will make sure every accessor will apply this
/// layer once and only once.
///
/// # Internal
///
/// So far `CompleteLayer` will do the following things:
///
/// ## Read Completion
///
/// OpenDAL requires all reader implements [`oio::Read`] and
/// [`oio::BlockingRead`]. However, not all services have the
/// capabilities. CompleteLayer will add those capabilities in
/// a zero cost way.
///
/// Underlying services will return [`AccessorHint`] to indicate the
/// features that returning readers support.
///
/// - If both `seekable` and `streamable`, return directly.
/// - If not `streamable`, with [`oio::into_streamable_reader`].
/// - If not `seekable`, with [`oio::into_reader::by_range`]
/// - If neither not supported, wrap both by_range and into_streamable.
///
/// All implementations of Reader should be `zero cost`. In our cases,
/// which means others must pay the same cost for the same feature provide
/// by us.
///
/// For examples, call `read` without `seek` should always act the same as
/// calling `read` on plain reader.
///
/// ### Read is Seekable
///
/// We use internal `AccessorHint::ReadSeekable` to decide the most
/// suitable implementations.
///
/// If there is a hint that `ReadSeekable`, we will open it with given args
/// directly. Otherwise, we will pick a seekable reader implementation based
/// on input range for it.
///
/// - `Some(offset), Some(size)` => `RangeReader`
/// - `Some(offset), None` and `None, None` => `OffsetReader`
/// - `None, Some(size)` => get the total size first to convert as `RangeReader`
///
/// No matter which reader we use, we will make sure the `read` operation
/// is zero cost.
///
/// ### Read is Streamable
///
/// We use internal `AccessorHint::ReadStreamable` to decide the most
/// suitable implementations.
///
/// If there is a hint that `ReadStreamable`, we will use existing reader
/// directly. Otherwise, we will use transform this reader as a stream.
///
/// ### Consume instead of Drop
///
/// Normally, if reader is seekable, we need to drop current reader and start
/// a new read call.
///
/// We can consume the data if the seek position is close enough. For
/// example, users try to seek to `Current(1)`, we can just read the data
/// can consume it.
///
/// In this way, we can reduce the extra cost of dropping reader.
///
/// ## List Completion
///
/// There are two styles of list, but not all services support both of
/// them. CompleteLayer will add those capabilities in a zero cost way.
///
/// Underlying services will return [`AccessorHint`] to indicate the
/// features that returning pagers support.
///
/// - If both `flat` and `hierarchy`, return directly.
/// - If only `flat`, with [`oio::to_flat_pager`].
/// - if only `hierarchy`, with [`oio::to_hierarchy_pager`].
/// - If neither not supported, something must be wrong.
///
/// ## Capability Check
///
/// Before performing any operations, `CompleteLayer` will first check
/// the operation against capability of the underlying service. If the
/// operation is not supported, an error will be returned directly.
///
/// [`AccessorHint`]: crate::raw::AccessorHint
pub struct CompleteLayer;

impl<A: Accessor> Layer<A> for CompleteLayer {
    type LayeredAccessor = CompleteReaderAccessor<A>;

    fn layer(&self, inner: A) -> Self::LayeredAccessor {
        CompleteReaderAccessor {
            meta: inner.info(),
            inner: Arc::new(inner),
        }
    }
}

/// Provide reader wrapper for backend.
pub struct CompleteReaderAccessor<A: Accessor> {
    meta: AccessorInfo,
    inner: Arc<A>,
}

impl<A: Accessor> Debug for CompleteReaderAccessor<A> {
    fn fmt(&self, f: &mut Formatter<'_>) -> std::fmt::Result {
        self.inner.fmt(f)
    }
}

impl<A: Accessor> CompleteReaderAccessor<A> {
    async fn complete_reader(
        &self,
        path: &str,
        args: OpRead,
    ) -> Result<(RpRead, CompleteReader<A, A::Reader>)> {
        let capability = self.meta.full_capability();
        if !capability.read {
            return new_capability_unsupported_error(Operation::Read);
        }

        let seekable = capability.read_can_seek;
        let streamable = capability.read_can_next;

        let range = args.range();
        let (rp, r) = self.inner.read(path, args).await?;
        let content_length = rp.metadata().content_length();

        match (seekable, streamable) {
            (true, true) => Ok((rp, CompleteReader::AlreadyComplete(r))),
            (true, false) => {
                let r = oio::into_streamable_read(r, 256 * 1024);
                Ok((rp, CompleteReader::NeedStreamable(r)))
            }
            _ => {
                let (offset, size) = match (range.offset(), range.size()) {
                    (Some(offset), _) => (offset, content_length),
                    (None, None) => (0, content_length),
                    (None, Some(size)) => {
                        // TODO: we can read content range to calculate
                        // the total content length.
                        let om = self.inner.stat(path, OpStat::new()).await?.into_metadata();
                        let total_size = om.content_length();
                        let (offset, size) = if size > total_size {
                            (0, total_size)
                        } else {
                            (total_size - size, size)
                        };

                        (offset, size)
                    }
                };
                let r = oio::into_seekable_read_by_range(self.inner.clone(), path, r, offset, size);

                if streamable {
                    Ok((rp, CompleteReader::NeedSeekable(r)))
                } else {
                    let r = oio::into_streamable_read(r, 256 * 1024);
                    Ok((rp, CompleteReader::NeedBoth(r)))
                }
            }
        }
    }

    fn complete_blocking_reader(
        &self,
        path: &str,
        args: OpRead,
    ) -> Result<(RpRead, CompleteReader<A, A::BlockingReader>)> {
        let capability = self.meta.full_capability();
        if !capability.read || !capability.blocking {
            return new_capability_unsupported_error(Operation::BlockingRead);
        }

        let seekable = capability.read_can_seek;
        let streamable = capability.read_can_next;

        let range = args.range();
        let (rp, r) = self.inner.blocking_read(path, args)?;
        let content_length = rp.metadata().content_length();

        match (seekable, streamable) {
            (true, true) => Ok((rp, CompleteReader::AlreadyComplete(r))),
            (true, false) => {
                let r = oio::into_streamable_read(r, 256 * 1024);
                Ok((rp, CompleteReader::NeedStreamable(r)))
            }
            _ => {
                let (offset, size) = match (range.offset(), range.size()) {
                    (Some(offset), _) => (offset, content_length),
                    (None, None) => (0, content_length),
                    (None, Some(size)) => {
                        // TODO: we can read content range to calculate
                        // the total content length.
                        let om = self
                            .inner
                            .blocking_stat(path, OpStat::new())?
                            .into_metadata();
                        let total_size = om.content_length();
                        let (offset, size) = if size > total_size {
                            (0, total_size)
                        } else {
                            (total_size - size, size)
                        };

                        (offset, size)
                    }
                };
                let r = oio::into_seekable_read_by_range(self.inner.clone(), path, r, offset, size);

                if streamable {
                    Ok((rp, CompleteReader::NeedSeekable(r)))
                } else {
                    let r = oio::into_streamable_read(r, 256 * 1024);
                    Ok((rp, CompleteReader::NeedBoth(r)))
                }
            }
        }
    }

    async fn complete_list(
        &self,
        path: &str,
        args: OpList,
    ) -> Result<(RpList, CompletePager<A, A::Pager>)> {
        let cap = self.meta.full_capability();
        if !cap.list {
            return Err(
                Error::new(ErrorKind::Unsupported, "operation is not supported")
                    .with_context("service", self.meta.scheme())
                    .with_operation("list"),
            );
        }

        let delimiter = args.delimiter();

        if delimiter.is_empty() {
            return if cap.list_without_delimiter {
                let (rp, p) = self.inner.list(path, args).await?;
                Ok((rp, CompletePager::AlreadyComplete(p)))
            } else {
                let p = into_flat_page(
                    self.inner.clone(),
                    path,
                    args.with_delimiter("/").limit().unwrap_or(1000),
                );
                Ok((RpList::default(), CompletePager::NeedFlat(p)))
            };
        }

        if delimiter == "/" {
            return if cap.list_with_delimiter_slash {
                let (rp, p) = self.inner.list(path, args).await?;
                Ok((rp, CompletePager::AlreadyComplete(p)))
            } else {
                let (_, p) = self.inner.list(path, args.with_delimiter("")).await?;
                let p = into_hierarchy_page(p, path);
                Ok((RpList::default(), CompletePager::NeedHierarchy(p)))
            };
        }

        Err(Error::new(
            ErrorKind::Unsupported,
            "list with other delimiter is not supported",
        )
        .with_context("service", self.meta.scheme())
        .with_context("delimiter", delimiter))
    }

    fn complete_blocking_list(
        &self,
        path: &str,
        args: OpList,
    ) -> Result<(RpList, CompletePager<A, A::BlockingPager>)> {
        let cap = self.meta.full_capability();
        if !cap.list {
            return Err(
                Error::new(ErrorKind::Unsupported, "operation is not supported")
                    .with_context("service", self.meta.scheme())
                    .with_operation("list"),
            );
        }

        let delimiter = args.delimiter();

        if delimiter.is_empty() {
            return if cap.list_without_delimiter {
                let (rp, p) = self.inner.blocking_list(path, args)?;
                Ok((rp, CompletePager::AlreadyComplete(p)))
            } else {
                let p = into_flat_page(
                    self.inner.clone(),
                    path,
                    args.with_delimiter("/").limit().unwrap_or(1000),
                );
                Ok((RpList::default(), CompletePager::NeedFlat(p)))
            };
        }

        if delimiter == "/" {
            return if cap.list_with_delimiter_slash {
                let (rp, p) = self.inner.blocking_list(path, args)?;
                Ok((rp, CompletePager::AlreadyComplete(p)))
            } else {
                let (_, p) = self.inner.blocking_list(path, args.with_delimiter(""))?;
                let p: HierarchyPager<<A as Accessor>::BlockingPager> =
                    into_hierarchy_page(p, path);
                Ok((RpList::default(), CompletePager::NeedHierarchy(p)))
            };
        }

        Err(Error::new(
            ErrorKind::Unsupported,
            "list with other delimiter is not supported",
        )
        .with_context("service", self.meta.scheme())
        .with_context("delimiter", delimiter))
    }
}

#[async_trait]
impl<A: Accessor> LayeredAccessor for CompleteReaderAccessor<A> {
    type Inner = A;
    type Reader = CompleteReader<A, A::Reader>;
    type BlockingReader = CompleteReader<A, A::BlockingReader>;
    type Writer = CompleteWriter<A::Writer>;
    type BlockingWriter = CompleteWriter<A::BlockingWriter>;
    type Pager = CompletePager<A, A::Pager>;
    type BlockingPager = CompletePager<A, A::BlockingPager>;

    fn inner(&self) -> &Self::Inner {
        &self.inner
    }

    fn metadata(&self) -> AccessorInfo {
        let mut meta = self.meta.clone();
        let cap = meta.full_capability_mut();
        if cap.read {
            cap.read_can_next = true;
            cap.read_can_seek = true;
        }
        meta
    }

    async fn read(&self, path: &str, args: OpRead) -> Result<(RpRead, Self::Reader)> {
        self.complete_reader(path, args).await
    }

    fn blocking_read(&self, path: &str, args: OpRead) -> Result<(RpRead, Self::BlockingReader)> {
        self.complete_blocking_reader(path, args)
    }

    async fn stat(&self, path: &str, args: OpStat) -> Result<RpStat> {
        let capability = self.meta.full_capability();
        if !capability.stat {
            return new_capability_unsupported_error(Operation::Stat);
        }

        self.inner.stat(path, args).await.map(|v| {
            v.map_metadata(|m| {
                let bit = m.bit();
                m.with_bit(bit | Metakey::Complete)
            })
        })
    }

    fn blocking_stat(&self, path: &str, args: OpStat) -> Result<RpStat> {
        let capability = self.meta.full_capability();
        if !capability.stat || !capability.blocking {
            return new_capability_unsupported_error(Operation::BlockingStat);
        }

        self.inner.blocking_stat(path, args).map(|v| {
            v.map_metadata(|m| {
                let bit = m.bit();
                m.with_bit(bit | Metakey::Complete)
            })
        })
    }

    async fn write(&self, path: &str, args: OpWrite) -> Result<(RpWrite, Self::Writer)> {
        let capability = self.meta.full_capability();
        if !capability.write {
            return new_capability_unsupported_error(Operation::Write);
        }

        let size = args.content_length();
        self.inner
            .write(path, args)
            .await
            .map(|(rp, w)| (rp, CompleteWriter::new(w, size)))
    }

    fn blocking_write(&self, path: &str, args: OpWrite) -> Result<(RpWrite, Self::BlockingWriter)> {
        let capability = self.meta.full_capability();
        if !capability.write || !capability.blocking {
            return new_capability_unsupported_error(Operation::BlockingWrite);
        }

        let size = args.content_length();
        self.inner
            .blocking_write(path, args)
            .map(|(rp, w)| (rp, CompleteWriter::new(w, size)))
    }

<<<<<<< HEAD
=======
    async fn append(&self, path: &str, args: OpAppend) -> Result<(RpAppend, Self::Appender)> {
        let capability = self.meta.full_capability();
        if !capability.append {
            return new_capability_unsupported_error(Operation::Append);
        }

        self.inner
            .append(path, args)
            .await
            .map(|(rp, a)| (rp, CompleteAppender::new(a)))
    }

>>>>>>> f4cd502f
    async fn create_dir(&self, path: &str, args: OpCreateDir) -> Result<RpCreateDir> {
        let capability = self.meta.full_capability();
        if !capability.create_dir {
            return new_capability_unsupported_error(Operation::CreateDir);
        }

        self.inner().create_dir(path, args).await
    }

    fn blocking_create_dir(&self, path: &str, args: OpCreateDir) -> Result<RpCreateDir> {
        let capability = self.meta.full_capability();
        if !capability.create_dir || !capability.blocking {
            return new_capability_unsupported_error(Operation::BlockingCreateDir);
        }

        self.inner().blocking_create_dir(path, args)
    }

    async fn delete(&self, path: &str, args: OpDelete) -> Result<RpDelete> {
        let capability = self.meta.full_capability();
        if !capability.delete {
            return new_capability_unsupported_error(Operation::Delete);
        }

        self.inner().delete(path, args).await
    }

    fn blocking_delete(&self, path: &str, args: OpDelete) -> Result<RpDelete> {
        let capability = self.meta.full_capability();
        if !capability.delete || !capability.blocking {
            return new_capability_unsupported_error(Operation::BlockingDelete);
        }

        self.inner().blocking_delete(path, args)
    }

    async fn copy(&self, from: &str, to: &str, args: OpCopy) -> Result<RpCopy> {
        let capability = self.meta.full_capability();
        if !capability.copy {
            return new_capability_unsupported_error(Operation::Copy);
        }

        self.inner().copy(from, to, args).await
    }

    fn blocking_copy(&self, from: &str, to: &str, args: OpCopy) -> Result<RpCopy> {
        let capability = self.meta.full_capability();
        if !capability.copy || !capability.blocking {
            return new_capability_unsupported_error(Operation::BlockingCopy);
        }

        self.inner().blocking_copy(from, to, args)
    }

    async fn rename(&self, from: &str, to: &str, args: OpRename) -> Result<RpRename> {
        let capability = self.meta.full_capability();
        if !capability.rename {
            return new_capability_unsupported_error(Operation::Rename);
        }

        self.inner().rename(from, to, args).await
    }

    fn blocking_rename(&self, from: &str, to: &str, args: OpRename) -> Result<RpRename> {
        let capability = self.meta.full_capability();
        if !capability.rename || !capability.blocking {
            return new_capability_unsupported_error(Operation::BlockingRename);
        }

        self.inner().blocking_rename(from, to, args)
    }

    async fn list(&self, path: &str, args: OpList) -> Result<(RpList, Self::Pager)> {
        let capability = self.meta.full_capability();
        if !capability.list {
            return new_capability_unsupported_error(Operation::List);
        }

        self.complete_list(path, args).await
    }

    fn blocking_list(&self, path: &str, args: OpList) -> Result<(RpList, Self::BlockingPager)> {
        let capability = self.meta.full_capability();
        if !capability.list || !capability.blocking {
            return new_capability_unsupported_error(Operation::BlockingList);
        }

        self.complete_blocking_list(path, args)
    }

    async fn presign(&self, path: &str, args: OpPresign) -> Result<RpPresign> {
        let capability = self.meta.full_capability();
        if !capability.presign {
            return new_capability_unsupported_error(Operation::Presign);
        }

        self.inner.presign(path, args).await
    }

    async fn batch(&self, args: OpBatch) -> Result<RpBatch> {
        let capability = self.meta.full_capability();
        if !capability.batch {
            return new_capability_unsupported_error(Operation::Batch);
        }

        self.inner().batch(args).await
    }
}

pub enum CompleteReader<A: Accessor, R> {
    AlreadyComplete(R),
    NeedSeekable(ByRangeSeekableReader<A, R>),
    NeedStreamable(StreamableReader<R>),
    NeedBoth(StreamableReader<ByRangeSeekableReader<A, R>>),
}

impl<A, R> oio::Read for CompleteReader<A, R>
where
    A: Accessor<Reader = R>,
    R: oio::Read,
{
    fn poll_read(&mut self, cx: &mut Context<'_>, buf: &mut [u8]) -> Poll<Result<usize>> {
        use CompleteReader::*;

        match self {
            AlreadyComplete(r) => r.poll_read(cx, buf),
            NeedSeekable(r) => r.poll_read(cx, buf),
            NeedStreamable(r) => r.poll_read(cx, buf),
            NeedBoth(r) => r.poll_read(cx, buf),
        }
    }

    fn poll_seek(&mut self, cx: &mut Context<'_>, pos: io::SeekFrom) -> Poll<Result<u64>> {
        use CompleteReader::*;

        match self {
            AlreadyComplete(r) => r.poll_seek(cx, pos),
            NeedSeekable(r) => r.poll_seek(cx, pos),
            NeedStreamable(r) => r.poll_seek(cx, pos),
            NeedBoth(r) => r.poll_seek(cx, pos),
        }
    }

    fn poll_next(&mut self, cx: &mut Context<'_>) -> Poll<Option<Result<Bytes>>> {
        use CompleteReader::*;

        match self {
            AlreadyComplete(r) => r.poll_next(cx),
            NeedSeekable(r) => r.poll_next(cx),
            NeedStreamable(r) => r.poll_next(cx),
            NeedBoth(r) => r.poll_next(cx),
        }
    }
}

impl<A, R> oio::BlockingRead for CompleteReader<A, R>
where
    A: Accessor<BlockingReader = R>,
    R: oio::BlockingRead,
{
    fn read(&mut self, buf: &mut [u8]) -> Result<usize> {
        use CompleteReader::*;

        match self {
            AlreadyComplete(r) => r.read(buf),
            NeedSeekable(r) => r.read(buf),
            NeedStreamable(r) => r.read(buf),
            NeedBoth(r) => r.read(buf),
        }
    }

    fn seek(&mut self, pos: io::SeekFrom) -> Result<u64> {
        use CompleteReader::*;

        match self {
            AlreadyComplete(r) => r.seek(pos),
            NeedSeekable(r) => r.seek(pos),
            NeedStreamable(r) => r.seek(pos),
            NeedBoth(r) => r.seek(pos),
        }
    }

    fn next(&mut self) -> Option<Result<Bytes>> {
        use CompleteReader::*;

        match self {
            AlreadyComplete(r) => r.next(),
            NeedSeekable(r) => r.next(),
            NeedStreamable(r) => r.next(),
            NeedBoth(r) => r.next(),
        }
    }
}

pub enum CompletePager<A: Accessor, P> {
    AlreadyComplete(P),
    NeedFlat(FlatPager<Arc<A>, P>),
    NeedHierarchy(HierarchyPager<P>),
}

#[async_trait]
impl<A, P> oio::Page for CompletePager<A, P>
where
    A: Accessor<Pager = P>,
    P: oio::Page,
{
    async fn next(&mut self) -> Result<Option<Vec<Entry>>> {
        use CompletePager::*;

        match self {
            AlreadyComplete(p) => p.next().await,
            NeedFlat(p) => p.next().await,
            NeedHierarchy(p) => p.next().await,
        }
    }
}

impl<A, P> oio::BlockingPage for CompletePager<A, P>
where
    A: Accessor<BlockingPager = P>,
    P: oio::BlockingPage,
{
    fn next(&mut self) -> Result<Option<Vec<Entry>>> {
        use CompletePager::*;

        match self {
            AlreadyComplete(p) => p.next(),
            NeedFlat(p) => p.next(),
            NeedHierarchy(p) => p.next(),
        }
    }
}

pub struct CompleteWriter<W> {
    inner: Option<W>,
    size: Option<u64>,
    written: u64,
}

impl<W> CompleteWriter<W> {
    pub fn new(inner: W, size: Option<u64>) -> CompleteWriter<W> {
        CompleteWriter {
            inner: Some(inner),
            size,
            written: 0,
        }
    }
}

/// Check if the writer has been closed or aborted while debug_assertions
/// enabled. This code will never be executed in release mode.
#[cfg(debug_assertions)]
impl<W> Drop for CompleteWriter<W> {
    fn drop(&mut self) {
        if self.inner.is_some() {
            // Do we need to panic here?
            log::warn!("writer has not been closed or aborted, must be a bug")
        }
    }
}

#[async_trait]
impl<W> oio::Write for CompleteWriter<W>
where
    W: oio::Write,
{
    async fn write(&mut self, bs: Bytes) -> Result<()> {
        let n = bs.len();

        if let Some(size) = self.size {
            if self.written + n as u64 > size {
                return Err(Error::new(
                    ErrorKind::ContentTruncated,
                    &format!(
                        "writer got too much data, expect: {size}, actual: {}",
                        self.written + n as u64
                    ),
                ));
            }
        }

        let w = self.inner.as_mut().ok_or_else(|| {
            Error::new(ErrorKind::Unexpected, "writer has been closed or aborted")
        })?;
        w.write(bs).await?;
        self.written += n as u64;
        Ok(())
    }

    async fn sink(&mut self, size: u64, s: oio::Streamer) -> Result<()> {
        if let Some(total_size) = self.size {
            if self.written + size > total_size {
                return Err(Error::new(
                    ErrorKind::ContentTruncated,
                    &format!(
                        "writer got too much data, expect: {size}, actual: {}",
                        self.written + size
                    ),
                ));
            }
        }

        let w = self.inner.as_mut().ok_or_else(|| {
            Error::new(ErrorKind::Unexpected, "writer has been closed or aborted")
        })?;
        w.sink(size, s).await?;
        self.written += size;
        Ok(())
    }

    async fn abort(&mut self) -> Result<()> {
        let w = self.inner.as_mut().ok_or_else(|| {
            Error::new(ErrorKind::Unexpected, "writer has been closed or aborted")
        })?;

        w.abort().await?;
        self.inner = None;

        Ok(())
    }

    async fn close(&mut self) -> Result<()> {
        if let Some(size) = self.size {
            if self.written < size {
                return Err(Error::new(
                    ErrorKind::ContentIncomplete,
                    &format!(
                        "writer got too less data, expect: {size}, actual: {}",
                        self.written
                    ),
                ));
            }
        }

        let w = self.inner.as_mut().ok_or_else(|| {
            Error::new(ErrorKind::Unexpected, "writer has been closed or aborted")
        })?;

        w.close().await?;
        self.inner = None;

        Ok(())
    }
}

impl<W> oio::BlockingWrite for CompleteWriter<W>
where
    W: oio::BlockingWrite,
{
    fn write(&mut self, bs: Bytes) -> Result<()> {
        let n = bs.len();

        if let Some(size) = self.size {
            if self.written + n as u64 > size {
                return Err(Error::new(
                    ErrorKind::ContentTruncated,
                    &format!(
                        "writer got too much data, expect: {size}, actual: {}",
                        self.written + n as u64
                    ),
                ));
            }
        }

        let w = self.inner.as_mut().ok_or_else(|| {
            Error::new(ErrorKind::Unexpected, "writer has been closed or aborted")
        })?;

        w.write(bs)?;
        self.written += n as u64;
        Ok(())
    }

    fn close(&mut self) -> Result<()> {
        if let Some(size) = self.size {
            if self.written < size {
                return Err(Error::new(
                    ErrorKind::ContentIncomplete,
                    &format!(
                        "writer got too less data, expect: {size}, actual: {}",
                        self.written
                    ),
                ));
            }
        }

        let w = self.inner.as_mut().ok_or_else(|| {
            Error::new(ErrorKind::Unexpected, "writer has been closed or aborted")
        })?;

        w.close()?;
        self.inner = None;
        Ok(())
    }
}

fn new_capability_unsupported_error<R>(operation: Operation) -> Result<R> {
    Err(Error::new(ErrorKind::Unsupported, "operation is not supported").with_operation(operation))
}

#[cfg(test)]
mod tests {
    use std::collections::HashMap;
    use std::time::Duration;

    use async_trait::async_trait;
    use http::HeaderMap;
    use http::Method as HttpMethod;

    use super::*;

    #[derive(Default)]
    struct MockBuilder {
        capability: Capability,
    }

    impl MockBuilder {
        fn with_capacity(mut self, capability: Capability) -> Self {
            self.capability = capability;
            self
        }
    }

    impl Builder for MockBuilder {
        const SCHEME: Scheme = Scheme::Custom("mock");
        type Accessor = MockService;

        fn from_map(_: HashMap<String, String>) -> Self {
            Self::default()
        }

        fn build(&mut self) -> Result<Self::Accessor> {
            Ok(MockService {
                capability: self.capability,
            })
        }
    }

    #[derive(Debug)]
    struct MockService {
        capability: Capability,
    }

    #[async_trait]
    impl Accessor for MockService {
        type Reader = ();
        type BlockingReader = ();
        type Writer = ();
        type BlockingWriter = ();
        type Pager = ();
        type BlockingPager = ();

        fn info(&self) -> AccessorInfo {
            let mut info = AccessorInfo::default();
            info.set_full_capability(self.capability);

            info
        }

        async fn stat(&self, _: &str, _: OpStat) -> Result<RpStat> {
            Ok(RpStat::new(Metadata::new(EntryMode::Unknown)))
        }

        async fn read(&self, _: &str, _: OpRead) -> Result<(RpRead, Self::Reader)> {
            Ok((RpRead::new(0), ()))
        }

        async fn write(&self, _: &str, _: OpWrite) -> Result<(RpWrite, Self::Writer)> {
            Ok((RpWrite::new(), ()))
        }

        async fn copy(&self, _: &str, _: &str, _: OpCopy) -> Result<RpCopy> {
            Ok(RpCopy {})
        }

        async fn create_dir(&self, _: &str, _: OpCreateDir) -> Result<RpCreateDir> {
            Ok(RpCreateDir {})
        }

        async fn delete(&self, _: &str, _: OpDelete) -> Result<RpDelete> {
            Ok(RpDelete {})
        }

        async fn list(&self, _: &str, _: OpList) -> Result<(RpList, Self::Pager)> {
            Ok((RpList {}, ()))
        }

        async fn rename(&self, _: &str, _: &str, _: OpRename) -> Result<RpRename> {
            Ok(RpRename {})
        }

        async fn presign(&self, _: &str, _: OpPresign) -> Result<RpPresign> {
            Ok(RpPresign::new(PresignedRequest::new(
                HttpMethod::POST,
                "https://example.com/presign".parse().expect("should parse"),
                HeaderMap::new(),
            )))
        }
    }

    /// Perform the test against different capability preconditions.
    macro_rules! capability_test {
        ($cap:ident, |$arg:ident| { $($body:tt)* }) => {
            paste::item! {
                #[tokio::test]
                async fn [<test_capability_ $cap>]() {
                    let res_builder = |$arg: Operator| async move {
                        let res = { $($body)* };
                        res.await.err()
                    };

                    let builder = MockBuilder::default().with_capacity(Capability {
                        $cap: false,
                        ..Default::default()
                    });
                    let op = Operator::new(builder).expect("should build").finish();
                    let res = res_builder(op.clone()).await;
                    assert_eq!(res.expect("should not be None").kind(), ErrorKind::Unsupported);

                    let builder = MockBuilder::default().with_capacity(Capability {
                        $cap: true,
                        ..Default::default()
                    });
                    let op = Operator::new(builder).expect("should build").finish();
                    let res = res_builder(op.clone()).await;
                    assert!(res.is_none());
                }
            }
        };
    }

    capability_test!(stat, |op| { op.stat("/path/to/mock_file") });
    capability_test!(read, |op| { op.read("/path/to/mock_file") });
    capability_test!(write, |op| { op.writer("/path/to/mock_file") });
    capability_test!(create_dir, |op| { op.create_dir("/path/to/mock_dir/") });
    capability_test!(delete, |op| { op.delete("/path/to/mock_file") });
    capability_test!(copy, |op| {
        op.copy("/path/to/mock_file", "/path/to/mock_file_2")
    });
    capability_test!(rename, |op| {
        op.rename("/path/to/mock_file", "/path/to/mock_file_2")
    });
    capability_test!(list, |op| { op.lister("/path/to/mock_dir/") });
    capability_test!(presign, |op| {
        op.presign_read("/path/to/mock_file", Duration::from_secs(1))
    });
}<|MERGE_RESOLUTION|>--- conflicted
+++ resolved
@@ -445,21 +445,6 @@
             .map(|(rp, w)| (rp, CompleteWriter::new(w, size)))
     }
 
-<<<<<<< HEAD
-=======
-    async fn append(&self, path: &str, args: OpAppend) -> Result<(RpAppend, Self::Appender)> {
-        let capability = self.meta.full_capability();
-        if !capability.append {
-            return new_capability_unsupported_error(Operation::Append);
-        }
-
-        self.inner
-            .append(path, args)
-            .await
-            .map(|(rp, a)| (rp, CompleteAppender::new(a)))
-    }
-
->>>>>>> f4cd502f
     async fn create_dir(&self, path: &str, args: OpCreateDir) -> Result<RpCreateDir> {
         let capability = self.meta.full_capability();
         if !capability.create_dir {
