--- conflicted
+++ resolved
@@ -62,13 +62,10 @@
     pub use opendal_layer_capability_check::*;
     #[cfg(feature = "layers-fastmetrics")]
     pub use opendal_layer_fastmetrics::*;
-<<<<<<< HEAD
+    #[cfg(feature = "layers-fastrace")]
+    pub use opendal_layer_fastrace::*;
     #[cfg(feature = "layers-immutable-index")]
     pub use opendal_layer_immutable_index::*;
-=======
-    #[cfg(feature = "layers-fastrace")]
-    pub use opendal_layer_fastrace::*;
->>>>>>> 661e65bb
     #[cfg(feature = "layers-metrics")]
     pub use opendal_layer_metrics::*;
     #[cfg(feature = "layers-mime-guess")]
