// Licensed to the Apache Software Foundation (ASF) under one
// or more contributor license agreements.  See the NOTICE file
// distributed with this work for additional information
// regarding copyright ownership.  The ASF licenses this file
// to you under the Apache License, Version 2.0 (the
// "License"); you may not use this file except in compliance
// with the License.  You may obtain a copy of the License at
//
//   http://www.apache.org/licenses/LICENSE-2.0
//
// Unless required by applicable law or agreed to in writing,
// software distributed under the License is distributed on an
// "AS IS" BASIS, WITHOUT WARRANTIES OR CONDITIONS OF ANY
// KIND, either express or implied.  See the License for the
// specific language governing permissions and limitations
// under the License.

#![doc(
    html_logo_url = "https://raw.githubusercontent.com/apache/opendal/main/website/static/img/logo.svg"
)]
#![cfg_attr(docsrs, feature(doc_cfg))]
//! Facade crate that re-exports all public APIs from `opendal-core` and optional services/layers.
#![deny(missing_docs)]

pub use opendal_core::*;

#[cfg(feature = "tests")]
pub use opendal_testkit as tests;

/// Re-export of service implementations.
pub mod services {
    pub use opendal_core::services::*;
    #[cfg(feature = "services-aliyun-drive")]
    pub use opendal_service_aliyun_drive::*;
    #[cfg(feature = "services-alluxio")]
    pub use opendal_service_alluxio::*;
    #[cfg(feature = "services-azblob")]
    pub use opendal_service_azblob::*;
    #[cfg(feature = "services-azdls")]
    pub use opendal_service_azdls::*;
    #[cfg(feature = "services-azfile")]
    pub use opendal_service_azfile::*;
    #[cfg(feature = "services-b2")]
    pub use opendal_service_b2::*;
    #[cfg(feature = "services-cacache")]
    pub use opendal_service_cacache::*;
    #[cfg(feature = "services-cloudflare-kv")]
    pub use opendal_service_cloudflare_kv::*;
    #[cfg(feature = "services-compfs")]
    pub use opendal_service_compfs::*;
    #[cfg(feature = "services-cos")]
    pub use opendal_service_cos::*;
    #[cfg(feature = "services-d1")]
    pub use opendal_service_d1::*;
    #[cfg(feature = "services-dashmap")]
    pub use opendal_service_dashmap::*;
    #[cfg(feature = "services-dbfs")]
    pub use opendal_service_dbfs::*;
    #[cfg(feature = "services-dropbox")]
    pub use opendal_service_dropbox::*;
    #[cfg(feature = "services-etcd")]
    pub use opendal_service_etcd::*;
    #[cfg(feature = "services-foundationdb")]
    pub use opendal_service_foundationdb::*;
    #[cfg(feature = "services-fs")]
    pub use opendal_service_fs::*;
    #[cfg(feature = "services-ftp")]
    pub use opendal_service_ftp::*;
    #[cfg(feature = "services-gcs")]
    pub use opendal_service_gcs::*;
    #[cfg(feature = "services-gdrive")]
    pub use opendal_service_gdrive::*;
    #[cfg(feature = "services-ghac")]
    pub use opendal_service_ghac::*;
    #[cfg(feature = "services-github")]
    pub use opendal_service_github::*;
<<<<<<< HEAD
    #[cfg(feature = "services-gridfs")]
    pub use opendal_service_gridfs::*;
=======
    #[cfg(feature = "services-hdfs")]
    pub use opendal_service_hdfs::*;
>>>>>>> f9ad7828
    #[cfg(feature = "services-hdfs-native")]
    pub use opendal_service_hdfs_native::*;
    #[cfg(feature = "services-http")]
    pub use opendal_service_http::*;
    #[cfg(feature = "services-huggingface")]
    pub use opendal_service_huggingface::*;
    #[cfg(feature = "services-ipfs")]
    pub use opendal_service_ipfs::*;
    #[cfg(feature = "services-ipmfs")]
    pub use opendal_service_ipmfs::*;
    #[cfg(feature = "services-koofr")]
    pub use opendal_service_koofr::*;
    #[cfg(feature = "services-lakefs")]
    pub use opendal_service_lakefs::*;
    #[cfg(feature = "services-memcached")]
    pub use opendal_service_memcached::*;
    #[cfg(feature = "services-mini-moka")]
    pub use opendal_service_mini_moka::*;
    #[cfg(feature = "services-moka")]
    pub use opendal_service_moka::*;
    #[cfg(feature = "services-monoiofs")]
    pub use opendal_service_monoiofs::*;
    #[cfg(feature = "services-mysql")]
    pub use opendal_service_mysql::*;
    #[cfg(feature = "services-obs")]
    pub use opendal_service_obs::*;
    #[cfg(feature = "services-onedrive")]
    pub use opendal_service_onedrive::*;
    #[cfg(all(target_arch = "wasm32", feature = "services-opfs"))]
    pub use opendal_service_opfs::*;
    #[cfg(feature = "services-oss")]
    pub use opendal_service_oss::*;
    #[cfg(feature = "services-pcloud")]
    pub use opendal_service_pcloud::*;
    #[cfg(feature = "services-persy")]
    pub use opendal_service_persy::*;
    #[cfg(feature = "services-postgresql")]
    pub use opendal_service_postgresql::*;
    #[cfg(feature = "services-redb")]
    pub use opendal_service_redb::*;
    #[cfg(feature = "services-s3")]
    pub use opendal_service_s3::*;
    #[cfg(feature = "services-seafile")]
    pub use opendal_service_seafile::*;
    #[cfg(feature = "services-sftp")]
    pub use opendal_service_sftp::*;
    #[cfg(feature = "services-sled")]
    pub use opendal_service_sled::*;
    #[cfg(feature = "services-sqlite")]
    pub use opendal_service_sqlite::*;
    #[cfg(feature = "services-surrealdb")]
    pub use opendal_service_surrealdb::*;
    #[cfg(feature = "services-swift")]
    pub use opendal_service_swift::*;
    #[cfg(feature = "services-tikv")]
    pub use opendal_service_tikv::*;
    #[cfg(feature = "services-upyun")]
    pub use opendal_service_upyun::*;
    #[cfg(feature = "services-vercel-blob")]
    pub use opendal_service_vercel_blob::*;
    #[cfg(feature = "services-webdav")]
    pub use opendal_service_webdav::*;
    #[cfg(feature = "services-webhdfs")]
    pub use opendal_service_webhdfs::*;
    #[cfg(feature = "services-yandex-disk")]
    pub use opendal_service_yandex_disk::*;
}

/// Re-export of layers.
pub mod layers {
    pub use opendal_core::layers::*;
    #[cfg(feature = "layers-async-backtrace")]
    pub use opendal_layer_async_backtrace::*;
    #[cfg(feature = "layers-await-tree")]
    pub use opendal_layer_await_tree::*;
    #[cfg(feature = "layers-capability-check")]
    pub use opendal_layer_capability_check::*;
    #[cfg(feature = "layers-chaos")]
    pub use opendal_layer_chaos::*;
    #[cfg(feature = "layers-concurrent-limit")]
    pub use opendal_layer_concurrent_limit::*;
    #[cfg(feature = "layers-fastmetrics")]
    pub use opendal_layer_fastmetrics::*;
    #[cfg(feature = "layers-fastrace")]
    pub use opendal_layer_fastrace::*;
    #[cfg(feature = "layers-immutable-index")]
    pub use opendal_layer_immutable_index::*;
    #[cfg(feature = "layers-logging")]
    pub use opendal_layer_logging::*;
    #[cfg(feature = "layers-metrics")]
    pub use opendal_layer_metrics::*;
    #[cfg(feature = "layers-mime-guess")]
    pub use opendal_layer_mime_guess::*;
    #[cfg(feature = "layers-otel-metrics")]
    pub use opendal_layer_otelmetrics::*;
    #[cfg(feature = "layers-otel-trace")]
    pub use opendal_layer_oteltrace::*;
    #[cfg(feature = "layers-prometheus")]
    pub use opendal_layer_prometheus::*;
    #[cfg(feature = "layers-prometheus-client")]
    pub use opendal_layer_prometheus_client::*;
    #[cfg(feature = "layers-retry")]
    pub use opendal_layer_retry::*;
    #[cfg(feature = "layers-tail-cut")]
    pub use opendal_layer_tail_cut::*;
    #[cfg(feature = "layers-throttle")]
    pub use opendal_layer_throttle::*;
    #[cfg(feature = "layers-timeout")]
    pub use opendal_layer_timeout::*;
    #[cfg(feature = "layers-tracing")]
    pub use opendal_layer_tracing::*;
}<|MERGE_RESOLUTION|>--- conflicted
+++ resolved
@@ -74,13 +74,10 @@
     pub use opendal_service_ghac::*;
     #[cfg(feature = "services-github")]
     pub use opendal_service_github::*;
-<<<<<<< HEAD
     #[cfg(feature = "services-gridfs")]
     pub use opendal_service_gridfs::*;
-=======
     #[cfg(feature = "services-hdfs")]
     pub use opendal_service_hdfs::*;
->>>>>>> f9ad7828
     #[cfg(feature = "services-hdfs-native")]
     pub use opendal_service_hdfs_native::*;
     #[cfg(feature = "services-http")]
