--- conflicted
+++ resolved
@@ -130,13 +130,10 @@
     pub use opendal_service_upyun::*;
     #[cfg(feature = "services-vercel-blob")]
     pub use opendal_service_vercel_blob::*;
-<<<<<<< HEAD
+    #[cfg(feature = "services-webdav")]
+    pub use opendal_service_webdav::*;
     #[cfg(feature = "services-webhdfs")]
     pub use opendal_service_webhdfs::*;
-=======
-    #[cfg(feature = "services-webdav")]
-    pub use opendal_service_webdav::*;
->>>>>>> 66f08c72
     #[cfg(feature = "services-yandex-disk")]
     pub use opendal_service_yandex_disk::*;
 }
