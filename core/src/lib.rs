--- conflicted
+++ resolved
@@ -66,11 +66,8 @@
     pub use opendal_layer_prometheus::*;
     #[cfg(feature = "layers-prometheus-client")]
     pub use opendal_layer_prometheus_client::*;
-<<<<<<< HEAD
     #[cfg(feature = "layers-tail-cut")]
     pub use opendal_layer_tail_cut::*;
-=======
     #[cfg(feature = "layers-tracing")]
     pub use opendal_layer_tracing::*;
->>>>>>> 6841ae1f
 }