--- conflicted
+++ resolved
@@ -106,13 +106,10 @@
     pub use opendal_service_redb::*;
     #[cfg(feature = "services-s3")]
     pub use opendal_service_s3::*;
-<<<<<<< HEAD
     #[cfg(feature = "services-sftp")]
     pub use opendal_service_sftp::*;
-=======
     #[cfg(feature = "services-seafile")]
     pub use opendal_service_seafile::*;
->>>>>>> a6fa856c
     #[cfg(feature = "services-sled")]
     pub use opendal_service_sled::*;
     #[cfg(feature = "services-sqlite")]
