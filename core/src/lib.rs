// Licensed to the Apache Software Foundation (ASF) under one
// or more contributor license agreements.  See the NOTICE file
// distributed with this work for additional information
// regarding copyright ownership.  The ASF licenses this file
// to you under the Apache License, Version 2.0 (the
// "License"); you may not use this file except in compliance
// with the License.  You may obtain a copy of the License at
//
//   http://www.apache.org/licenses/LICENSE-2.0
//
// Unless required by applicable law or agreed to in writing,
// software distributed under the License is distributed on an
// "AS IS" BASIS, WITHOUT WARRANTIES OR CONDITIONS OF ANY
// KIND, either express or implied.  See the License for the
// specific language governing permissions and limitations
// under the License.

#![doc(
    html_logo_url = "https://raw.githubusercontent.com/apache/opendal/main/website/static/img/logo.svg"
)]
#![cfg_attr(docsrs, feature(doc_cfg))]
//! Facade crate that re-exports all public APIs from `opendal-core` and optional services/layers.
#![deny(missing_docs)]

pub use opendal_core::*;

#[cfg(feature = "tests")]
pub use opendal_testkit as tests;

/// Re-export of service implementations.
pub mod services {
    pub use opendal_core::services::*;
    #[cfg(feature = "services-aliyun-drive")]
    pub use opendal_service_aliyun_drive::*;
    #[cfg(feature = "services-alluxio")]
    pub use opendal_service_alluxio::*;
    #[cfg(feature = "services-azblob")]
    pub use opendal_service_azblob::*;
    #[cfg(feature = "services-azdls")]
    pub use opendal_service_azdls::*;
    #[cfg(feature = "services-azfile")]
    pub use opendal_service_azfile::*;
    #[cfg(feature = "services-b2")]
    pub use opendal_service_b2::*;
    #[cfg(feature = "services-cacache")]
    pub use opendal_service_cacache::*;
    #[cfg(feature = "services-cloudflare-kv")]
    pub use opendal_service_cloudflare_kv::*;
    #[cfg(feature = "services-compfs")]
    pub use opendal_service_compfs::*;
    #[cfg(feature = "services-cos")]
    pub use opendal_service_cos::*;
    #[cfg(feature = "services-d1")]
    pub use opendal_service_d1::*;
    #[cfg(feature = "services-dashmap")]
    pub use opendal_service_dashmap::*;
    #[cfg(feature = "services-dbfs")]
    pub use opendal_service_dbfs::*;
    #[cfg(feature = "services-dropbox")]
    pub use opendal_service_dropbox::*;
    #[cfg(feature = "services-etcd")]
    pub use opendal_service_etcd::*;
    #[cfg(feature = "services-foundationdb")]
    pub use opendal_service_foundationdb::*;
    #[cfg(feature = "services-fs")]
    pub use opendal_service_fs::*;
    #[cfg(feature = "services-ftp")]
    pub use opendal_service_ftp::*;
    #[cfg(feature = "services-gcs")]
    pub use opendal_service_gcs::*;
    #[cfg(feature = "services-ghac")]
    pub use opendal_service_ghac::*;
    #[cfg(feature = "services-github")]
    pub use opendal_service_github::*;
    #[cfg(feature = "services-hdfs-native")]
    pub use opendal_service_hdfs_native::*;
    #[cfg(feature = "services-http")]
    pub use opendal_service_http::*;
    #[cfg(feature = "services-huggingface")]
    pub use opendal_service_huggingface::*;
    #[cfg(feature = "services-ipfs")]
    pub use opendal_service_ipfs::*;
    #[cfg(feature = "services-koofr")]
    pub use opendal_service_koofr::*;
    #[cfg(feature = "services-memcached")]
    pub use opendal_service_memcached::*;
    #[cfg(feature = "services-mini-moka")]
    pub use opendal_service_mini_moka::*;
    #[cfg(feature = "services-moka")]
    pub use opendal_service_moka::*;
    #[cfg(feature = "services-mysql")]
    pub use opendal_service_mysql::*;
    #[cfg(feature = "services-obs")]
    pub use opendal_service_obs::*;
<<<<<<< HEAD
    #[cfg(feature = "services-onedrive")]
    pub use opendal_service_onedrive::*;
=======
    #[cfg(all(target_arch = "wasm32", feature = "services-opfs"))]
    pub use opendal_service_opfs::*;
>>>>>>> a6fa856c
    #[cfg(feature = "services-oss")]
    pub use opendal_service_oss::*;
    #[cfg(feature = "services-pcloud")]
    pub use opendal_service_pcloud::*;
    #[cfg(feature = "services-persy")]
    pub use opendal_service_persy::*;
    #[cfg(feature = "services-postgresql")]
    pub use opendal_service_postgresql::*;
    #[cfg(feature = "services-redb")]
    pub use opendal_service_redb::*;
    #[cfg(feature = "services-s3")]
    pub use opendal_service_s3::*;
    #[cfg(feature = "services-seafile")]
    pub use opendal_service_seafile::*;
    #[cfg(feature = "services-sled")]
    pub use opendal_service_sled::*;
    #[cfg(feature = "services-sqlite")]
    pub use opendal_service_sqlite::*;
    #[cfg(feature = "services-surrealdb")]
    pub use opendal_service_surrealdb::*;
    #[cfg(feature = "services-swift")]
    pub use opendal_service_swift::*;
    #[cfg(feature = "services-tikv")]
    pub use opendal_service_tikv::*;
    #[cfg(feature = "services-upyun")]
    pub use opendal_service_upyun::*;
    #[cfg(feature = "services-vercel-blob")]
    pub use opendal_service_vercel_blob::*;
}

/// Re-export of layers.
pub mod layers {
    pub use opendal_core::layers::*;
    #[cfg(feature = "layers-async-backtrace")]
    pub use opendal_layer_async_backtrace::*;
    #[cfg(feature = "layers-await-tree")]
    pub use opendal_layer_await_tree::*;
    #[cfg(feature = "layers-capability-check")]
    pub use opendal_layer_capability_check::*;
    #[cfg(feature = "layers-chaos")]
    pub use opendal_layer_chaos::*;
    #[cfg(feature = "layers-fastmetrics")]
    pub use opendal_layer_fastmetrics::*;
    #[cfg(feature = "layers-fastrace")]
    pub use opendal_layer_fastrace::*;
    #[cfg(feature = "layers-immutable-index")]
    pub use opendal_layer_immutable_index::*;
    #[cfg(feature = "layers-metrics")]
    pub use opendal_layer_metrics::*;
    #[cfg(feature = "layers-mime-guess")]
    pub use opendal_layer_mime_guess::*;
    #[cfg(feature = "layers-otel-metrics")]
    pub use opendal_layer_otelmetrics::*;
    #[cfg(feature = "layers-otel-trace")]
    pub use opendal_layer_oteltrace::*;
    #[cfg(feature = "layers-prometheus")]
    pub use opendal_layer_prometheus::*;
    #[cfg(feature = "layers-prometheus-client")]
    pub use opendal_layer_prometheus_client::*;
    #[cfg(feature = "layers-tail-cut")]
    pub use opendal_layer_tail_cut::*;
    #[cfg(feature = "layers-throttle")]
    pub use opendal_layer_throttle::*;
    #[cfg(feature = "layers-tracing")]
    pub use opendal_layer_tracing::*;
}<|MERGE_RESOLUTION|>--- conflicted
+++ resolved
@@ -92,13 +92,10 @@
     pub use opendal_service_mysql::*;
     #[cfg(feature = "services-obs")]
     pub use opendal_service_obs::*;
-<<<<<<< HEAD
     #[cfg(feature = "services-onedrive")]
     pub use opendal_service_onedrive::*;
-=======
     #[cfg(all(target_arch = "wasm32", feature = "services-opfs"))]
     pub use opendal_service_opfs::*;
->>>>>>> a6fa856c
     #[cfg(feature = "services-oss")]
     pub use opendal_service_oss::*;
     #[cfg(feature = "services-pcloud")]
