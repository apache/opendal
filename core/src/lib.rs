// Licensed to the Apache Software Foundation (ASF) under one
// or more contributor license agreements.  See the NOTICE file
// distributed with this work for additional information
// regarding copyright ownership.  The ASF licenses this file
// to you under the Apache License, Version 2.0 (the
// "License"); you may not use this file except in compliance
// with the License.  You may obtain a copy of the License at
//
//   http://www.apache.org/licenses/LICENSE-2.0
//
// Unless required by applicable law or agreed to in writing,
// software distributed under the License is distributed on an
// "AS IS" BASIS, WITHOUT WARRANTIES OR CONDITIONS OF ANY
// KIND, either express or implied.  See the License for the
// specific language governing permissions and limitations
// under the License.

#![doc(
    html_logo_url = "https://raw.githubusercontent.com/apache/opendal/main/website/static/img/logo.svg"
)]
#![cfg_attr(docsrs, feature(doc_cfg))]
//! Facade crate that re-exports all public APIs from `opendal-core` and optional services/layers.
#![deny(missing_docs)]

pub use opendal_core::*;

#[cfg(feature = "tests")]
pub use opendal_testkit as tests;

/// Re-export of service implementations.
pub mod services {
    pub use opendal_core::services::*;
    #[cfg(feature = "services-aliyun-drive")]
    pub use opendal_service_aliyun_drive::*;
    #[cfg(feature = "services-alluxio")]
    pub use opendal_service_alluxio::*;
    #[cfg(feature = "services-azblob")]
    pub use opendal_service_azblob::*;
    #[cfg(feature = "services-azdls")]
    pub use opendal_service_azdls::*;
    #[cfg(feature = "services-azfile")]
    pub use opendal_service_azfile::*;
    #[cfg(feature = "services-b2")]
    pub use opendal_service_b2::*;
    #[cfg(feature = "services-cacache")]
    pub use opendal_service_cacache::*;
    #[cfg(feature = "services-cloudflare-kv")]
    pub use opendal_service_cloudflare_kv::*;
    #[cfg(feature = "services-compfs")]
    pub use opendal_service_compfs::*;
    #[cfg(feature = "services-cos")]
    pub use opendal_service_cos::*;
    #[cfg(feature = "services-d1")]
    pub use opendal_service_d1::*;
    #[cfg(feature = "services-dashmap")]
    pub use opendal_service_dashmap::*;
    #[cfg(feature = "services-dbfs")]
    pub use opendal_service_dbfs::*;
    #[cfg(feature = "services-dropbox")]
    pub use opendal_service_dropbox::*;
    #[cfg(feature = "services-etcd")]
    pub use opendal_service_etcd::*;
    #[cfg(feature = "services-foundationdb")]
    pub use opendal_service_foundationdb::*;
    #[cfg(feature = "services-fs")]
    pub use opendal_service_fs::*;
    #[cfg(feature = "services-ftp")]
    pub use opendal_service_ftp::*;
    #[cfg(feature = "services-gcs")]
    pub use opendal_service_gcs::*;
    #[cfg(feature = "services-ghac")]
    pub use opendal_service_ghac::*;
    #[cfg(feature = "services-github")]
    pub use opendal_service_github::*;
    #[cfg(feature = "services-hdfs-native")]
    pub use opendal_service_hdfs_native::*;
    #[cfg(feature = "services-huggingface")]
    pub use opendal_service_huggingface::*;
    #[cfg(feature = "services-ipfs")]
    pub use opendal_service_ipfs::*;
<<<<<<< HEAD
    #[cfg(feature = "services-lakefs")]
    pub use opendal_service_lakefs::*;
=======
    #[cfg(feature = "services-koofr")]
    pub use opendal_service_koofr::*;
>>>>>>> 615b2974
    #[cfg(feature = "services-memcached")]
    pub use opendal_service_memcached::*;
    #[cfg(feature = "services-mini-moka")]
    pub use opendal_service_mini_moka::*;
    #[cfg(feature = "services-moka")]
    pub use opendal_service_moka::*;
    #[cfg(feature = "services-mysql")]
    pub use opendal_service_mysql::*;
    #[cfg(feature = "services-obs")]
    pub use opendal_service_obs::*;
    #[cfg(all(target_arch = "wasm32", feature = "services-opfs"))]
    pub use opendal_service_opfs::*;
    #[cfg(feature = "services-oss")]
    pub use opendal_service_oss::*;
    #[cfg(feature = "services-pcloud")]
    pub use opendal_service_pcloud::*;
    #[cfg(feature = "services-persy")]
    pub use opendal_service_persy::*;
    #[cfg(feature = "services-postgresql")]
    pub use opendal_service_postgresql::*;
    #[cfg(feature = "services-redb")]
    pub use opendal_service_redb::*;
    #[cfg(feature = "services-s3")]
    pub use opendal_service_s3::*;
    #[cfg(feature = "services-sled")]
    pub use opendal_service_sled::*;
    #[cfg(feature = "services-sqlite")]
    pub use opendal_service_sqlite::*;
    #[cfg(feature = "services-surrealdb")]
    pub use opendal_service_surrealdb::*;
    #[cfg(feature = "services-tikv")]
    pub use opendal_service_tikv::*;
    #[cfg(feature = "services-vercel-blob")]
    pub use opendal_service_vercel_blob::*;
}

/// Re-export of layers.
pub mod layers {
    pub use opendal_core::layers::*;
    #[cfg(feature = "layers-async-backtrace")]
    pub use opendal_layer_async_backtrace::*;
    #[cfg(feature = "layers-await-tree")]
    pub use opendal_layer_await_tree::*;
    #[cfg(feature = "layers-capability-check")]
    pub use opendal_layer_capability_check::*;
    #[cfg(feature = "layers-chaos")]
    pub use opendal_layer_chaos::*;
    #[cfg(feature = "layers-fastmetrics")]
    pub use opendal_layer_fastmetrics::*;
    #[cfg(feature = "layers-fastrace")]
    pub use opendal_layer_fastrace::*;
    #[cfg(feature = "layers-immutable-index")]
    pub use opendal_layer_immutable_index::*;
    #[cfg(feature = "layers-metrics")]
    pub use opendal_layer_metrics::*;
    #[cfg(feature = "layers-mime-guess")]
    pub use opendal_layer_mime_guess::*;
    #[cfg(feature = "layers-otel-metrics")]
    pub use opendal_layer_otelmetrics::*;
    #[cfg(feature = "layers-otel-trace")]
    pub use opendal_layer_oteltrace::*;
    #[cfg(feature = "layers-prometheus")]
    pub use opendal_layer_prometheus::*;
    #[cfg(feature = "layers-prometheus-client")]
    pub use opendal_layer_prometheus_client::*;
    #[cfg(feature = "layers-tail-cut")]
    pub use opendal_layer_tail_cut::*;
    #[cfg(feature = "layers-throttle")]
    pub use opendal_layer_throttle::*;
    #[cfg(feature = "layers-tracing")]
    pub use opendal_layer_tracing::*;
}<|MERGE_RESOLUTION|>--- conflicted
+++ resolved
@@ -78,13 +78,10 @@
     pub use opendal_service_huggingface::*;
     #[cfg(feature = "services-ipfs")]
     pub use opendal_service_ipfs::*;
-<<<<<<< HEAD
+    #[cfg(feature = "services-koofr")]
+    pub use opendal_service_koofr::*;
     #[cfg(feature = "services-lakefs")]
     pub use opendal_service_lakefs::*;
-=======
-    #[cfg(feature = "services-koofr")]
-    pub use opendal_service_koofr::*;
->>>>>>> 615b2974
     #[cfg(feature = "services-memcached")]
     pub use opendal_service_memcached::*;
     #[cfg(feature = "services-mini-moka")]
