--- conflicted
+++ resolved
@@ -37,13 +37,8 @@
 use crate::raw::*;
 use crate::*;
 
-<<<<<<< HEAD
-use super::error::parse_error;
-
 use super::lister::generate_continuation_from_start_after;
 
-=======
->>>>>>> be129138
 const X_MS_RENAME_SOURCE: &str = "x-ms-rename-source";
 const X_MS_VERSION: &str = "x-ms-version";
 pub const DIRECTORY: &str = "directory";
