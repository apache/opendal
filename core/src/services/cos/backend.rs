// Licensed to the Apache Software Foundation (ASF) under one
// or more contributor license agreements.  See the NOTICE file
// distributed with this work for additional information
// regarding copyright ownership.  The ASF licenses this file
// to you under the Apache License, Version 2.0 (the
// "License"); you may not use this file except in compliance
// with the License.  You may obtain a copy of the License at
//
//   http://www.apache.org/licenses/LICENSE-2.0
//
// Unless required by applicable law or agreed to in writing,
// software distributed under the License is distributed on an
// "AS IS" BASIS, WITHOUT WARRANTIES OR CONDITIONS OF ANY
// KIND, either express or implied.  See the License for the
// specific language governing permissions and limitations
// under the License.

use std::fmt::Debug;
use std::sync::Arc;

use http::Response;
use http::StatusCode;
use http::Uri;
use log::debug;
use reqsign::TencentCosConfig;
use reqsign::TencentCosCredentialLoader;
use reqsign::TencentCosSigner;

use super::core::*;
use super::delete::CosDeleter;
use super::error::parse_error;
use super::lister::{CosLister, CosListers, CosObjectVersionsLister};
use super::writer::CosWriter;
use super::writer::CosWriters;
use crate::raw::oio::PageLister;
use crate::raw::*;
use crate::services::CosConfig;
use crate::*;

impl Configurator for CosConfig {
    type Builder = CosBuilder;
    fn into_builder(self) -> Self::Builder {
        CosBuilder {
            config: self,
            http_client: None,
        }
    }
}

/// Tencent-Cloud COS services support.
#[doc = include_str!("docs.md")]
#[derive(Default, Clone)]
pub struct CosBuilder {
    config: CosConfig,
    http_client: Option<HttpClient>,
}

impl Debug for CosBuilder {
    fn fmt(&self, f: &mut std::fmt::Formatter<'_>) -> std::fmt::Result {
        f.debug_struct("CosBuilder")
            .field("config", &self.config)
            .finish()
    }
}

impl CosBuilder {
    /// Set root of this backend.
    ///
    /// All operations will happen under this root.
    pub fn root(mut self, root: &str) -> Self {
        self.config.root = if root.is_empty() {
            None
        } else {
            Some(root.to_string())
        };

        self
    }

    /// Set endpoint of this backend.
    ///
    /// NOTE: no bucket or account id in endpoint, we will trim them if exists.
    ///
    /// # Examples
    ///
    /// - `https://cos.ap-singapore.myqcloud.com`
    pub fn endpoint(mut self, endpoint: &str) -> Self {
        if !endpoint.is_empty() {
            self.config.endpoint = Some(endpoint.trim_end_matches('/').to_string());
        }

        self
    }

    /// Set secret_id of this backend.
    /// - If it is set, we will take user's input first.
    /// - If not, we will try to load it from environment.
    pub fn secret_id(mut self, secret_id: &str) -> Self {
        if !secret_id.is_empty() {
            self.config.secret_id = Some(secret_id.to_string());
        }

        self
    }

    /// Set secret_key of this backend.
    /// - If it is set, we will take user's input first.
    /// - If not, we will try to load it from environment.
    pub fn secret_key(mut self, secret_key: &str) -> Self {
        if !secret_key.is_empty() {
            self.config.secret_key = Some(secret_key.to_string());
        }

        self
    }

    /// Set bucket of this backend.
    /// The param is required.
    pub fn bucket(mut self, bucket: &str) -> Self {
        if !bucket.is_empty() {
            self.config.bucket = Some(bucket.to_string());
        }

        self
    }

    /// Set bucket versioning status for this backend
    pub fn enable_versioning(mut self, enabled: bool) -> Self {
        self.config.enable_versioning = enabled;

        self
    }

    /// Disable config load so that opendal will not load config from
    /// environment.
    ///
    /// For examples:
    ///
    /// - envs like `TENCENTCLOUD_SECRET_ID`
    pub fn disable_config_load(mut self) -> Self {
        self.config.disable_config_load = true;
        self
    }

    /// Specify the http client that used by this service.
    ///
    /// # Notes
    ///
    /// This API is part of OpenDAL's Raw API. `HttpClient` could be changed
    /// during minor updates.
    pub fn http_client(mut self, client: HttpClient) -> Self {
        self.http_client = Some(client);
        self
    }
}

impl Builder for CosBuilder {
    const SCHEME: Scheme = Scheme::Cos;
    type Config = CosConfig;

    fn build(self) -> Result<impl Access> {
        debug!("backend build started: {:?}", &self);

        let root = normalize_root(&self.config.root.unwrap_or_default());
        debug!("backend use root {}", root);

        let bucket = match &self.config.bucket {
            Some(bucket) => Ok(bucket.to_string()),
            None => Err(
                Error::new(ErrorKind::ConfigInvalid, "The bucket is misconfigured")
                    .with_context("service", Scheme::Cos),
            ),
        }?;
        debug!("backend use bucket {}", &bucket);

        let uri = match &self.config.endpoint {
            Some(endpoint) => endpoint.parse::<Uri>().map_err(|err| {
                Error::new(ErrorKind::ConfigInvalid, "endpoint is invalid")
                    .with_context("service", Scheme::Cos)
                    .with_context("endpoint", endpoint)
                    .set_source(err)
            }),
            None => Err(Error::new(ErrorKind::ConfigInvalid, "endpoint is empty")
                .with_context("service", Scheme::Cos)),
        }?;

        let scheme = match uri.scheme_str() {
            Some(scheme) => scheme.to_string(),
            None => "https".to_string(),
        };

        // If endpoint contains bucket name, we should trim them.
        let endpoint = uri.host().unwrap().replace(&format!("//{bucket}."), "//");
        debug!("backend use endpoint {}", &endpoint);

        let client = if let Some(client) = self.http_client {
            client
        } else {
            HttpClient::new().map_err(|err| {
                err.with_operation("Builder::build")
                    .with_context("service", Scheme::Cos)
            })?
        };

        let mut cfg = TencentCosConfig::default();
        if !self.config.disable_config_load {
            cfg = cfg.from_env();
        }

        if let Some(v) = self.config.secret_id {
            cfg.secret_id = Some(v);
        }
        if let Some(v) = self.config.secret_key {
            cfg.secret_key = Some(v);
        }

        let cred_loader = TencentCosCredentialLoader::new(GLOBAL_REQWEST_CLIENT.clone(), cfg);

        let signer = TencentCosSigner::new();

        Ok(CosBackend {
            core: Arc::new(CosCore {
                bucket: bucket.clone(),
                root,
                endpoint: format!("{}://{}.{}", &scheme, &bucket, &endpoint),
                enable_versioning: self.config.enable_versioning,
                signer,
                loader: cred_loader,
                client,
            }),
        })
    }
}

/// Backend for Tencent-Cloud COS services.
#[derive(Debug, Clone)]
pub struct CosBackend {
    core: Arc<CosCore>,
}

impl Access for CosBackend {
    type Reader = HttpBody;
    type Writer = CosWriters;
    type Lister = CosListers;
    type Deleter = oio::OneShotDeleter<CosDeleter>;
    type BlockingReader = ();
    type BlockingWriter = ();
    type BlockingLister = ();
    type BlockingDeleter = ();

    fn info(&self) -> Arc<AccessorInfo> {
        let mut am = AccessorInfo::default();
        am.set_scheme(Scheme::Cos)
            .set_root(&self.core.root)
            .set_name(&self.core.bucket)
            .set_native_capability(Capability {
                stat: true,
                stat_with_if_match: true,
                stat_with_if_none_match: true,
                stat_has_cache_control: true,
                stat_has_content_length: true,
                stat_has_content_type: true,
                stat_has_content_encoding: true,
                stat_has_content_range: true,
                stat_with_version: self.core.enable_versioning,
                stat_has_etag: true,
                stat_has_content_md5: true,
                stat_has_last_modified: true,
                stat_has_content_disposition: true,
<<<<<<< HEAD
                stat_has_user_metadata: true,
=======
                stat_has_version: true,
>>>>>>> 41c72d8e

                read: true,

                read_with_if_match: true,
                read_with_if_none_match: true,
                read_with_version: self.core.enable_versioning,

                write: true,
                write_can_empty: true,
                write_can_append: true,
                write_can_multi: true,
                write_with_content_type: true,
                write_with_cache_control: true,
                write_with_content_disposition: true,
                // Cos doesn't support forbid overwrite while version has been enabled.
                write_with_if_not_exists: !self.core.enable_versioning,
                // The min multipart size of COS is 1 MiB.
                //
                // ref: <https://www.tencentcloud.com/document/product/436/14112>
                write_multi_min_size: Some(1024 * 1024),
                // The max multipart size of COS is 5 GiB.
                //
                // ref: <https://www.tencentcloud.com/document/product/436/14112>
                write_multi_max_size: if cfg!(target_pointer_width = "64") {
                    Some(5 * 1024 * 1024 * 1024)
                } else {
                    Some(usize::MAX)
                },
                write_with_user_metadata: true,

                delete: true,
                delete_with_version: self.core.enable_versioning,
                copy: true,

                list: true,
                list_with_recursive: true,
                list_with_versions: self.core.enable_versioning,
                list_with_deleted: self.core.enable_versioning,
                list_has_content_length: true,

                presign: true,
                presign_stat: true,
                presign_read: true,
                presign_write: true,

                shared: true,

                ..Default::default()
            });

        am.into()
    }

    async fn stat(&self, path: &str, args: OpStat) -> Result<RpStat> {
        let resp = self.core.cos_head_object(path, &args).await?;

        let status = resp.status();

        match status {
            StatusCode::OK => {
                let headers = resp.headers();
                let mut meta = parse_into_metadata(path, headers)?;
<<<<<<< HEAD
                let user_meta = parse_prefixed_headers(headers, "x-cos-meta-");
                if !user_meta.is_empty() {
                    meta.with_user_metadata(user_meta);
                }
=======

                if let Some(v) = parse_header_to_str(headers, "x-cos-version-id")? {
                    meta.set_version(v);
                }

>>>>>>> 41c72d8e
                Ok(RpStat::new(meta))
            }
            _ => Err(parse_error(resp)),
        }
    }

    async fn read(&self, path: &str, args: OpRead) -> Result<(RpRead, Self::Reader)> {
        let resp = self.core.cos_get_object(path, args.range(), &args).await?;

        let status = resp.status();

        match status {
            StatusCode::OK | StatusCode::PARTIAL_CONTENT => {
                Ok((RpRead::default(), resp.into_body()))
            }
            _ => {
                let (part, mut body) = resp.into_parts();
                let buf = body.to_buffer().await?;
                Err(parse_error(Response::from_parts(part, buf)))
            }
        }
    }

    async fn write(&self, path: &str, args: OpWrite) -> Result<(RpWrite, Self::Writer)> {
        let writer = CosWriter::new(self.core.clone(), path, args.clone());

        let w = if args.append() {
            CosWriters::Two(oio::AppendWriter::new(writer))
        } else {
            CosWriters::One(oio::MultipartWriter::new(
                writer,
                args.executor().cloned(),
                args.concurrent(),
            ))
        };

        Ok((RpWrite::default(), w))
    }

    async fn delete(&self) -> Result<(RpDelete, Self::Deleter)> {
        Ok((
            RpDelete::default(),
            oio::OneShotDeleter::new(CosDeleter::new(self.core.clone())),
        ))
    }

    async fn list(&self, path: &str, args: OpList) -> Result<(RpList, Self::Lister)> {
        let l = if args.versions() || args.deleted() {
            TwoWays::Two(PageLister::new(CosObjectVersionsLister::new(
                self.core.clone(),
                path,
                args,
            )))
        } else {
            TwoWays::One(PageLister::new(CosLister::new(
                self.core.clone(),
                path,
                args.recursive(),
                args.limit(),
            )))
        };

        Ok((RpList::default(), l))
    }

    async fn copy(&self, from: &str, to: &str, _args: OpCopy) -> Result<RpCopy> {
        let resp = self.core.cos_copy_object(from, to).await?;

        let status = resp.status();

        match status {
            StatusCode::OK => Ok(RpCopy::default()),
            _ => Err(parse_error(resp)),
        }
    }

    async fn presign(&self, path: &str, args: OpPresign) -> Result<RpPresign> {
        let mut req = match args.operation() {
            PresignOperation::Stat(v) => self.core.cos_head_object_request(path, v)?,
            PresignOperation::Read(v) => {
                self.core
                    .cos_get_object_request(path, BytesRange::default(), v)?
            }
            PresignOperation::Write(v) => {
                self.core
                    .cos_put_object_request(path, None, v, Buffer::new())?
            }
        };
        self.core.sign_query(&mut req, args.expire()).await?;

        // We don't need this request anymore, consume it directly.
        let (parts, _) = req.into_parts();

        Ok(RpPresign::new(PresignedRequest::new(
            parts.method,
            parts.uri,
            parts.headers,
        )))
    }
}<|MERGE_RESOLUTION|>--- conflicted
+++ resolved
@@ -267,11 +267,8 @@
                 stat_has_content_md5: true,
                 stat_has_last_modified: true,
                 stat_has_content_disposition: true,
-<<<<<<< HEAD
+                stat_has_version: true,
                 stat_has_user_metadata: true,
-=======
-                stat_has_version: true,
->>>>>>> 41c72d8e
 
                 read: true,
 
@@ -334,18 +331,16 @@
             StatusCode::OK => {
                 let headers = resp.headers();
                 let mut meta = parse_into_metadata(path, headers)?;
-<<<<<<< HEAD
+              
                 let user_meta = parse_prefixed_headers(headers, "x-cos-meta-");
                 if !user_meta.is_empty() {
                     meta.with_user_metadata(user_meta);
                 }
-=======
 
                 if let Some(v) = parse_header_to_str(headers, "x-cos-version-id")? {
                     meta.set_version(v);
                 }
 
->>>>>>> 41c72d8e
                 Ok(RpStat::new(meta))
             }
             _ => Err(parse_error(resp)),
