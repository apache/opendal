// Licensed to the Apache Software Foundation (ASF) under one
// or more contributor license agreements.  See the NOTICE file
// distributed with this work for additional information
// regarding copyright ownership.  The ASF licenses this file
// to you under the Apache License, Version 2.0 (the
// "License"); you may not use this file except in compliance
// with the License.  You may obtain a copy of the License at
//
//   http://www.apache.org/licenses/LICENSE-2.0
//
// Unless required by applicable law or agreed to in writing,
// software distributed under the License is distributed on an
// "AS IS" BASIS, WITHOUT WARRANTIES OR CONDITIONS OF ANY
// KIND, either express or implied.  See the License for the
// specific language governing permissions and limitations
// under the License.

use std::collections::HashMap;
use std::default::Default;
use std::fmt::Debug;
use std::fmt::Formatter;
use std::sync::Arc;
use std::time::Duration;

use backon::ExponentialBuilder;
use bytes::Buf;
use bytes::Bytes;
use chrono::DateTime;
use chrono::Utc;
use http::header;
use http::header::CONTENT_LENGTH;
use http::header::CONTENT_TYPE;
use http::Request;
use http::Response;
use http::StatusCode;
use once_cell::sync::Lazy;
use serde::Deserialize;
use serde::Serialize;
use tokio::sync::Mutex;

use super::error::parse_error;
use crate::raw::*;
use crate::*;

/// BACKOFF is the backoff used inside dropbox to make sure dropbox async task succeed.
pub static BACKOFF: Lazy<ExponentialBuilder> = Lazy::new(|| {
    ExponentialBuilder::default()
        .with_max_delay(Duration::from_secs(10))
        .with_max_times(10)
        .with_jitter()
});

pub struct DropboxCore {
    pub root: String,

    pub client: HttpClient,

    pub signer: Arc<Mutex<DropboxSigner>>,
}

impl Debug for DropboxCore {
    fn fmt(&self, f: &mut Formatter<'_>) -> std::fmt::Result {
        f.debug_struct("DropboxCore")
            .field("root", &self.root)
            .finish()
    }
}

impl DropboxCore {
    fn build_path(&self, path: &str) -> String {
        let path = build_rooted_abs_path(&self.root, path);
        // For dropbox, even the path is a directory,
        // we still need to remove the trailing slash.
        path.trim_end_matches('/').to_string()
    }

    pub async fn sign<T>(&self, req: &mut Request<T>) -> Result<()> {
        let mut signer = self.signer.lock().await;

        // Access token is valid, use it directly.
        if !signer.access_token.is_empty() && signer.expires_in > Utc::now() {
            let value = format!("Bearer {}", signer.access_token)
                .parse()
                .expect("token must be valid header value");
            req.headers_mut().insert(header::AUTHORIZATION, value);
            return Ok(());
        }

        // Refresh invalid token.
        let url = "https://api.dropboxapi.com/oauth2/token".to_string();

        let content = format!(
            "grant_type=refresh_token&refresh_token={}&client_id={}&client_secret={}",
            signer.refresh_token, signer.client_id, signer.client_secret
        );
        let bs = Bytes::from(content);

        let request = Request::post(&url)
            .header(CONTENT_TYPE, "application/x-www-form-urlencoded")
            .header(CONTENT_LENGTH, bs.len())
            .body(Buffer::from(bs))
            .map_err(new_request_build_error)?;

        let resp = self.client.send(request).await?;
        let body = resp.into_body();

        let token: DropboxTokenResponse =
            serde_json::from_reader(body.reader()).map_err(new_json_deserialize_error)?;

        // Update signer after token refreshed.
        signer.access_token = token.access_token.clone();

        // Refresh it 2 minutes earlier.
        signer.expires_in = Utc::now()
            + chrono::TimeDelta::try_seconds(token.expires_in as i64)
                .expect("expires_in must be valid seconds")
            - chrono::TimeDelta::try_seconds(120).expect("120 must be valid seconds");

        let value = format!("Bearer {}", token.access_token)
            .parse()
            .expect("token must be valid header value");
        req.headers_mut().insert(header::AUTHORIZATION, value);

        Ok(())
    }

    pub async fn dropbox_get(
        &self,
        path: &str,
        range: BytesRange,
        _: &OpRead,
    ) -> Result<Response<Buffer>> {
        let url: String = "https://content.dropboxapi.com/2/files/download".to_string();
        let download_args = DropboxDownloadArgs {
            path: build_rooted_abs_path(&self.root, path),
        };
        let request_payload =
            serde_json::to_string(&download_args).map_err(new_json_serialize_error)?;

        let mut req = Request::post(&url)
            .header("Dropbox-API-Arg", request_payload)
            .header(CONTENT_LENGTH, 0);

        if !range.is_full() {
            req = req.header(header::RANGE, range.to_header());
        }

        let mut request = req.body(Buffer::new()).map_err(new_request_build_error)?;

        self.sign(&mut request).await?;
        self.client.send(request).await
    }

    pub async fn dropbox_update(
        &self,
        path: &str,
        size: Option<usize>,
        args: &OpWrite,
        body: Buffer,
    ) -> Result<Response<Buffer>> {
        let url = "https://content.dropboxapi.com/2/files/upload".to_string();
        let dropbox_update_args = DropboxUploadArgs {
            path: build_rooted_abs_path(&self.root, path),
            ..Default::default()
        };
        let mut request_builder = Request::post(&url);
        if let Some(size) = size {
            request_builder = request_builder.header(CONTENT_LENGTH, size);
        }
        request_builder = request_builder.header(
            CONTENT_TYPE,
            args.content_type().unwrap_or("application/octet-stream"),
        );

        let mut request = request_builder
            .header(
                "Dropbox-API-Arg",
                serde_json::to_string(&dropbox_update_args).map_err(new_json_serialize_error)?,
            )
            .body(body)
            .map_err(new_request_build_error)?;

        self.sign(&mut request).await?;
        self.client.send(request).await
    }

    pub async fn dropbox_delete(&self, path: &str) -> Result<Response<Buffer>> {
        let url = "https://api.dropboxapi.com/2/files/delete_v2".to_string();
        let args = DropboxDeleteArgs {
            path: self.build_path(path),
        };

        let bs = Bytes::from(serde_json::to_string(&args).map_err(new_json_serialize_error)?);

        let mut request = Request::post(&url)
            .header(CONTENT_TYPE, "application/json")
            .header(CONTENT_LENGTH, bs.len())
            .body(Buffer::from(bs))
            .map_err(new_request_build_error)?;

        self.sign(&mut request).await?;
        self.client.send(request).await
    }

    pub async fn dropbox_delete_batch(&self, paths: Vec<String>) -> Result<Response<Buffer>> {
        let url = "https://api.dropboxapi.com/2/files/delete_batch".to_string();
        let args = DropboxDeleteBatchArgs {
            entries: paths
                .into_iter()
                .map(|path| DropboxDeleteBatchEntry {
                    path: self.build_path(&path),
                })
                .collect(),
        };

        let bs = Bytes::from(serde_json::to_string(&args).map_err(new_json_serialize_error)?);

        let mut request = Request::post(&url)
            .header(CONTENT_TYPE, "application/json")
            .header(CONTENT_LENGTH, bs.len())
            .body(Buffer::from(bs))
            .map_err(new_request_build_error)?;

        self.sign(&mut request).await?;
        self.client.send(request).await
    }

    pub async fn dropbox_delete_batch_check(&self, async_job_id: String) -> Result<RpBatch> {
        let url = "https://api.dropboxapi.com/2/files/delete_batch/check".to_string();
        let args = DropboxDeleteBatchCheckArgs { async_job_id };

        let bs = Bytes::from(serde_json::to_vec(&args).map_err(new_json_serialize_error)?);

        let mut request = Request::post(&url)
            .header(CONTENT_TYPE, "application/json")
            .header(CONTENT_LENGTH, bs.len())
            .body(Buffer::from(bs))
            .map_err(new_request_build_error)?;

        self.sign(&mut request).await?;

        let resp = self.client.send(request).await?;
        if resp.status() != StatusCode::OK {
            return Err(parse_error(resp).await?);
        }

        let bs = resp.into_body();

        let decoded_response: DropboxDeleteBatchResponse =
            serde_json::from_reader(bs.reader()).map_err(new_json_deserialize_error)?;
        match decoded_response.tag.as_str() {
            "in_progress" => Err(Error::new(
                ErrorKind::Unexpected,
                "delete batch job still in progress",
            )
            .set_temporary()),
            "complete" => {
                let entries = decoded_response.entries.unwrap_or_default();
                let results = self.handle_batch_delete_complete_result(entries);
                Ok(RpBatch::new(results))
            }
            _ => Err(Error::new(
                ErrorKind::Unexpected,
                &format!(
                    "delete batch check failed with unexpected tag {}",
                    decoded_response.tag
                ),
            )),
        }
    }

    pub async fn dropbox_create_folder(&self, path: &str) -> Result<RpCreateDir> {
        let url = "https://api.dropboxapi.com/2/files/create_folder_v2".to_string();
        let args = DropboxCreateFolderArgs {
            path: self.build_path(path),
        };

        let bs = Bytes::from(serde_json::to_string(&args).map_err(new_json_serialize_error)?);

        let mut request = Request::post(&url)
            .header(CONTENT_TYPE, "application/json")
            .header(CONTENT_LENGTH, bs.len())
            .body(Buffer::from(bs))
            .map_err(new_request_build_error)?;

        self.sign(&mut request).await?;
        let resp = self.client.send(request).await?;
        let status = resp.status();
        match status {
            StatusCode::OK => Ok(RpCreateDir::default()),
            _ => {
                let err = parse_error(resp).await?;
                match err.kind() {
                    ErrorKind::AlreadyExists => Ok(RpCreateDir::default()),
                    _ => Err(err),
                }
            }
        }
    }

<<<<<<< HEAD
    pub async fn dropbox_list(
        &self,
        path: &str,
        recursive: bool,
        limit: Option<usize>,
    ) -> Result<Response<oio::Buffer>> {
        let url = "https://api.dropboxapi.com/2/files/list_folder".to_string();

        // The default settings here align with the DropboxAPI default settings.
        // Refer: https://www.dropbox.com/developers/documentation/http/documentation#files-list_folder
        let args = DropboxListArgs {
            path: self.build_path(path),
            recursive,
            limit: limit.unwrap_or(1000),
        };

        let bs = Bytes::from(serde_json::to_string(&args).map_err(new_json_serialize_error)?);

        let mut request = Request::post(&url)
            .header(CONTENT_TYPE, "application/json")
            .header(CONTENT_LENGTH, bs.len())
            .body(AsyncBody::Bytes(bs))
            .map_err(new_request_build_error)?;

        self.sign(&mut request).await?;
        self.client.send(request).await
    }

    pub async fn dropbox_list_continue(&self, cursor: &str) -> Result<Response<oio::Buffer>> {
        let url = "https://api.dropboxapi.com/2/files/list_folder/continue".to_string();

        let args = DropboxListContinueArgs {
            cursor: cursor.to_string(),
        };

        let bs = Bytes::from(serde_json::to_string(&args).map_err(new_json_serialize_error)?);

        let mut request = Request::post(&url)
            .header(CONTENT_TYPE, "application/json")
            .header(CONTENT_LENGTH, bs.len())
            .body(AsyncBody::Bytes(bs))
            .map_err(new_request_build_error)?;

        self.sign(&mut request).await?;
        self.client.send(request).await
    }

    pub async fn dropbox_copy(&self, from: &str, to: &str) -> Result<Response<oio::Buffer>> {
        let url = "https://api.dropboxapi.com/2/files/copy_v2".to_string();

        let args = DropboxCopyArgs {
            from_path: self.build_path(from),
            to_path: self.build_path(to),
        };

        let bs = Bytes::from(serde_json::to_string(&args).map_err(new_json_serialize_error)?);

        let mut request = Request::post(&url)
            .header(CONTENT_TYPE, "application/json")
            .header(CONTENT_LENGTH, bs.len())
            .body(AsyncBody::Bytes(bs))
            .map_err(new_request_build_error)?;

        self.sign(&mut request).await?;
        self.client.send(request).await
    }

    pub async fn dropbox_move(&self, from: &str, to: &str) -> Result<Response<oio::Buffer>> {
        let url = "https://api.dropboxapi.com/2/files/move_v2".to_string();

        let args = DropboxMoveArgs {
            from_path: self.build_path(from),
            to_path: self.build_path(to),
        };

        let bs = Bytes::from(serde_json::to_string(&args).map_err(new_json_serialize_error)?);

        let mut request = Request::post(&url)
            .header(CONTENT_TYPE, "application/json")
            .header(CONTENT_LENGTH, bs.len())
            .body(AsyncBody::Bytes(bs))
            .map_err(new_request_build_error)?;

        self.sign(&mut request).await?;
        self.client.send(request).await
    }

    pub async fn dropbox_get_metadata(&self, path: &str) -> Result<Response<oio::Buffer>> {
=======
    pub async fn dropbox_get_metadata(&self, path: &str) -> Result<Response<Buffer>> {
>>>>>>> 5f6669b0
        let url = "https://api.dropboxapi.com/2/files/get_metadata".to_string();
        let args = DropboxMetadataArgs {
            path: self.build_path(path),
            ..Default::default()
        };

        let bs = Bytes::from(serde_json::to_string(&args).map_err(new_json_serialize_error)?);

        let mut request = Request::post(&url)
            .header(CONTENT_TYPE, "application/json")
            .header(CONTENT_LENGTH, bs.len())
            .body(Buffer::from(bs))
            .map_err(new_request_build_error)?;

        self.sign(&mut request).await?;

        self.client.send(request).await
    }

    pub fn handle_batch_delete_complete_result(
        &self,
        entries: Vec<DropboxDeleteBatchResponseEntry>,
    ) -> Vec<(String, Result<BatchedReply>)> {
        let mut results = Vec::with_capacity(entries.len());
        for entry in entries {
            let result = match entry.tag.as_str() {
                // Only success response has metadata and then path,
                // so we cannot tell which path failed.
                "success" => {
                    let path = entry
                        .metadata
                        .expect("metadata should be present")
                        .path_display;
                    (path, Ok(RpDelete::default().into()))
                }
                "failure" => {
                    let error = entry.failure.expect("error should be present");
                    let error_cause = &error
                        .failure_cause_map
                        .get(&error.tag)
                        .expect("error should be present")
                        .tag;
                    // Ignore errors about path lookup not found and report others.
                    if error.tag == "path_lookup" && error_cause == "not_found" {
                        ("".to_string(), Ok(RpDelete::default().into()))
                    } else {
                        let err = Error::new(
                            ErrorKind::Unexpected,
                            &format!("delete failed with error {} {}", error.tag, error_cause),
                        );
                        ("".to_string(), Err(err))
                    }
                }
                _ => (
                    "".to_string(),
                    Err(Error::new(
                        ErrorKind::Unexpected,
                        &format!("delete failed with unexpected tag {}", entry.tag),
                    )),
                ),
            };
            results.push(result);
        }
        results
    }
}

#[derive(Clone)]
pub struct DropboxSigner {
    pub client_id: String,
    pub client_secret: String,
    pub refresh_token: String,

    pub access_token: String,
    pub expires_in: DateTime<Utc>,
}

impl Default for DropboxSigner {
    fn default() -> Self {
        DropboxSigner {
            refresh_token: String::new(),
            client_id: String::new(),
            client_secret: String::new(),

            access_token: String::new(),
            expires_in: DateTime::<Utc>::MIN_UTC,
        }
    }
}

#[derive(Clone, Debug, Deserialize, Serialize)]
struct DropboxDownloadArgs {
    path: String,
}

#[derive(Clone, Debug, Deserialize, Serialize)]
struct DropboxUploadArgs {
    path: String,
    mode: String,
    mute: bool,
    autorename: bool,
    strict_conflict: bool,
}

impl Default for DropboxUploadArgs {
    fn default() -> Self {
        DropboxUploadArgs {
            mode: "overwrite".to_string(),
            path: "".to_string(),
            mute: true,
            autorename: false,
            strict_conflict: false,
        }
    }
}

#[derive(Clone, Debug, Deserialize, Serialize)]
struct DropboxDeleteArgs {
    path: String,
}

#[derive(Clone, Debug, Deserialize, Serialize)]
struct DropboxDeleteBatchEntry {
    path: String,
}

#[derive(Clone, Debug, Deserialize, Serialize)]
struct DropboxDeleteBatchArgs {
    entries: Vec<DropboxDeleteBatchEntry>,
}

#[derive(Clone, Debug, Deserialize, Serialize)]
struct DropboxDeleteBatchCheckArgs {
    async_job_id: String,
}

#[derive(Clone, Debug, Deserialize, Serialize)]
struct DropboxCreateFolderArgs {
    path: String,
}

#[derive(Clone, Debug, Deserialize, Serialize)]
struct DropboxListArgs {
    path: String,
    recursive: bool,
    limit: usize,
}

#[derive(Clone, Debug, Deserialize, Serialize)]
struct DropboxListContinueArgs {
    cursor: String,
}

#[derive(Clone, Debug, Deserialize, Serialize)]
struct DropboxCopyArgs {
    from_path: String,
    to_path: String,
}

#[derive(Clone, Debug, Deserialize, Serialize)]
struct DropboxMoveArgs {
    from_path: String,
    to_path: String,
}

#[derive(Default, Clone, Debug, Deserialize, Serialize)]
struct DropboxMetadataArgs {
    include_deleted: bool,
    include_has_explicit_shared_members: bool,
    include_media_info: bool,
    path: String,
}

#[derive(Clone, Deserialize)]
struct DropboxTokenResponse {
    access_token: String,
    expires_in: usize,
}

#[derive(Default, Debug, Deserialize)]
#[serde(default)]
pub struct DropboxMetadataResponse {
    #[serde(rename(deserialize = ".tag"))]
    pub tag: String,
    pub client_modified: String,
    pub content_hash: Option<String>,
    pub file_lock_info: Option<DropboxMetadataFileLockInfo>,
    pub has_explicit_shared_members: Option<bool>,
    pub id: String,
    pub is_downloadable: Option<bool>,
    pub name: String,
    pub path_display: String,
    pub path_lower: String,
    pub property_groups: Option<Vec<DropboxMetadataPropertyGroup>>,
    pub rev: Option<String>,
    pub server_modified: Option<String>,
    pub sharing_info: Option<DropboxMetadataSharingInfo>,
    pub size: Option<u64>,
}

#[derive(Default, Debug, Deserialize)]
#[serde(default)]
pub struct DropboxMetadataFileLockInfo {
    pub created: Option<String>,
    pub is_lockholder: bool,
    pub lockholder_name: Option<String>,
}

#[derive(Default, Debug, Deserialize)]
#[serde(default)]
pub struct DropboxMetadataPropertyGroup {
    pub fields: Vec<DropboxMetadataPropertyGroupField>,
    pub template_id: String,
}

#[derive(Default, Debug, Deserialize)]
#[serde(default)]
pub struct DropboxMetadataPropertyGroupField {
    pub name: String,
    pub value: String,
}

#[derive(Default, Debug, Deserialize)]
#[serde(default)]
pub struct DropboxMetadataSharingInfo {
    pub modified_by: Option<String>,
    pub parent_shared_folder_id: Option<String>,
    pub read_only: Option<bool>,
    pub shared_folder_id: Option<String>,
    pub traverse_only: Option<bool>,
    pub no_access: Option<bool>,
}

#[derive(Default, Debug, Deserialize)]
#[serde(default)]
pub struct DropboxListResponse {
    pub entries: Vec<DropboxMetadataResponse>,
    pub cursor: String,
    pub has_more: bool,
}

#[derive(Default, Debug, Deserialize)]
#[serde(default)]
pub struct DropboxDeleteBatchResponse {
    #[serde(rename(deserialize = ".tag"))]
    pub tag: String,
    pub async_job_id: Option<String>,
    pub entries: Option<Vec<DropboxDeleteBatchResponseEntry>>,
}

#[derive(Default, Debug, Deserialize)]
#[serde(default)]
pub struct DropboxDeleteBatchResponseEntry {
    #[serde(rename(deserialize = ".tag"))]
    pub tag: String,
    pub metadata: Option<DropboxMetadataResponse>,
    pub failure: Option<DropboxDeleteBatchFailureResponse>,
}

#[derive(Default, Debug, Deserialize)]
#[serde(default)]
pub struct DropboxDeleteBatchFailureResponse {
    #[serde(rename(deserialize = ".tag"))]
    pub tag: String,
    // During the batch deletion process, Dropbox returns
    // part of the error information in the form of a JSON key.
    // Since it is impossible to determine the JSON key in advance,
    // the error information is parsed into a HashMap here.
    // The key of the HashMap is equal to the value of the tag above.
    #[serde(flatten)]
    pub failure_cause_map: HashMap<String, DropboxDeleteBatchFailureResponseCause>,
}

#[derive(Default, Debug, Deserialize)]
#[serde(default)]
pub struct DropboxDeleteBatchFailureResponseCause {
    #[serde(rename(deserialize = ".tag"))]
    pub tag: String,
}<|MERGE_RESOLUTION|>--- conflicted
+++ resolved
@@ -298,7 +298,6 @@
         }
     }
 
-<<<<<<< HEAD
     pub async fn dropbox_list(
         &self,
         path: &str,
@@ -386,10 +385,7 @@
         self.client.send(request).await
     }
 
-    pub async fn dropbox_get_metadata(&self, path: &str) -> Result<Response<oio::Buffer>> {
-=======
     pub async fn dropbox_get_metadata(&self, path: &str) -> Result<Response<Buffer>> {
->>>>>>> 5f6669b0
         let url = "https://api.dropboxapi.com/2/files/get_metadata".to_string();
         let args = DropboxMetadataArgs {
             path: self.build_path(path),
