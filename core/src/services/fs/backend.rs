--- conflicted
+++ resolved
@@ -20,10 +20,7 @@
 
 use log::debug;
 
-<<<<<<< HEAD
-=======
 use super::FS_SCHEME;
->>>>>>> dbc5e253
 use super::core::*;
 use super::delete::FsDeleter;
 use super::lister::FsLister;
@@ -34,11 +31,9 @@
 use crate::services::FsConfig;
 use crate::types::OperatorUri;
 use crate::*;
-use http::Uri;
-use percent_encoding::percent_decode_str;
 impl Configurator for FsConfig {
     type Builder = FsBuilder;
-<<<<<<< HEAD
+
     fn from_uri(uri: &OperatorUri) -> Result<Self> {
         let mut map = uri.options().clone();
 
@@ -50,27 +45,6 @@
             _ => None,
         } {
             map.insert("root".to_string(), value);
-=======
-
-    fn from_uri(uri: &Uri, options: &HashMap<String, String>) -> Result<Self> {
-        let mut map = options.clone();
-
-        if !map.contains_key("root") {
-            let path = percent_decode_str(uri.path()).decode_utf8_lossy();
-            if path.is_empty() || path == "/" {
-                return Err(Error::new(
-                    ErrorKind::ConfigInvalid,
-                    "fs uri requires absolute path",
-                ));
-            }
-            if !path.starts_with('/') {
-                return Err(Error::new(
-                    ErrorKind::ConfigInvalid,
-                    "fs uri root must be absolute",
-                ));
-            }
-            map.insert("root".to_string(), path.to_string());
->>>>>>> dbc5e253
         }
 
         Self::from_iter(map)
