// Licensed to the Apache Software Foundation (ASF) under one
// or more contributor license agreements.  See the NOTICE file
// distributed with this work for additional information
// regarding copyright ownership.  The ASF licenses this file
// to you under the Apache License, Version 2.0 (the
// "License"); you may not use this file except in compliance
// with the License.  You may obtain a copy of the License at
//
//   http://www.apache.org/licenses/LICENSE-2.0
//
// Unless required by applicable law or agreed to in writing,
// software distributed under the License is distributed on an
// "AS IS" BASIS, WITHOUT WARRANTIES OR CONDITIONS OF ANY
// KIND, either express or implied.  See the License for the
// specific language governing permissions and limitations
// under the License.

use std::fmt::Debug;
use std::fmt::Formatter;
use std::str;
use std::str::FromStr;
use std::sync::Arc;

<<<<<<< HEAD
use bb8::PooledConnection;
use bb8::RunError;
use futures_rustls::TlsConnector;
=======
use super::core::FtpCore;
>>>>>>> 55ad6136
use http::Uri;
use log::debug;
use services::ftp::core::Manager;
use suppaftp::list::File;
<<<<<<< HEAD
use suppaftp::rustls::ClientConfig;
use suppaftp::rustls::RootCertStore;
use suppaftp::types::FileType;
=======
>>>>>>> 55ad6136
use suppaftp::types::Response;
use suppaftp::FtpError;
use suppaftp::Status;
use tokio::sync::OnceCell;
use uuid::Uuid;

use super::delete::FtpDeleter;
use super::err::parse_error;
use super::lister::FtpLister;
use super::reader::FtpReader;
use super::writer::FtpWriter;
use crate::raw::*;
use crate::services::FtpConfig;
use crate::*;

impl Configurator for FtpConfig {
    type Builder = FtpBuilder;
    fn into_builder(self) -> Self::Builder {
        FtpBuilder { config: self }
    }
}

/// FTP and FTPS services support.
#[doc = include_str!("docs.md")]
#[derive(Default)]
pub struct FtpBuilder {
    config: FtpConfig,
}

impl Debug for FtpBuilder {
    fn fmt(&self, f: &mut Formatter<'_>) -> std::fmt::Result {
        f.debug_struct("FtpBuilder")
            .field("config", &self.config)
            .finish()
    }
}

impl FtpBuilder {
    /// set endpoint for ftp backend.
    pub fn endpoint(mut self, endpoint: &str) -> Self {
        self.config.endpoint = if endpoint.is_empty() {
            None
        } else {
            Some(endpoint.to_string())
        };

        self
    }

    /// set root path for ftp backend.
    pub fn root(mut self, root: &str) -> Self {
        self.config.root = if root.is_empty() {
            None
        } else {
            Some(root.to_string())
        };

        self
    }

    /// set user for ftp backend.
    pub fn user(mut self, user: &str) -> Self {
        self.config.user = if user.is_empty() {
            None
        } else {
            Some(user.to_string())
        };

        self
    }

    /// set password for ftp backend.
    pub fn password(mut self, password: &str) -> Self {
        self.config.password = if password.is_empty() {
            None
        } else {
            Some(password.to_string())
        };

        self
    }
}

impl Builder for FtpBuilder {
    const SCHEME: Scheme = Scheme::Ftp;
    type Config = FtpConfig;

    fn build(self) -> Result<impl Access> {
        debug!("ftp backend build started: {:?}", &self);
        let endpoint = match &self.config.endpoint {
            None => return Err(Error::new(ErrorKind::ConfigInvalid, "endpoint is empty")),
            Some(v) => v,
        };

        let endpoint_uri = match endpoint.parse::<Uri>() {
            Err(e) => {
                return Err(Error::new(ErrorKind::ConfigInvalid, "endpoint is invalid")
                    .with_context("endpoint", endpoint)
                    .set_source(e));
            }
            Ok(uri) => uri,
        };

        let host = endpoint_uri.host().unwrap_or("127.0.0.1");
        let port = endpoint_uri.port_u16().unwrap_or(21);

        let endpoint = format!("{host}:{port}");

        let enable_secure = match endpoint_uri.scheme_str() {
            Some("ftp") => false,
            // if the user forgot to add a scheme prefix
            // treat it as using secured scheme
            Some("ftps") | None => true,

            Some(s) => {
                return Err(Error::new(
                    ErrorKind::ConfigInvalid,
                    "endpoint is unsupported or invalid",
                )
                .with_context("endpoint", s));
            }
        };

        let root = normalize_root(&self.config.root.unwrap_or_default());

        let user = match &self.config.user {
            None => "".to_string(),
            Some(v) => v.clone(),
        };

        let password = match &self.config.password {
            None => "".to_string(),
            Some(v) => v.clone(),
        };

        let accessor_info = AccessorInfo::default();
        accessor_info
            .set_scheme(Scheme::Ftp)
            .set_root(&root)
            .set_native_capability(Capability {
                stat: true,
                stat_has_content_length: true,
                stat_has_last_modified: true,

                read: true,

                write: true,
                write_can_multi: true,
                write_can_append: true,

                delete: true,
                create_dir: true,

                list: true,
                list_has_content_length: true,
                list_has_last_modified: true,

                shared: true,

                ..Default::default()
            });
        let manager = Manager {
            endpoint: endpoint.clone(),
            root: root.clone(),
            user: user.clone(),
            password: password.clone(),
            enable_secure,
<<<<<<< HEAD
            pool: OnceCell::new(),
        })
    }
}

pub struct Manager {
    endpoint: String,
    root: String,
    user: String,
    password: String,
    enable_secure: bool,
}

#[async_trait::async_trait]
impl bb8::ManageConnection for Manager {
    type Connection = AsyncRustlsFtpStream;
    type Error = FtpError;

    async fn connect(&self) -> Result<Self::Connection, Self::Error> {
        let stream = ImplAsyncFtpStream::connect(&self.endpoint).await?;
        let mut ftp_stream = if self.enable_secure {
            // Create a root certificate store
            let root_store = RootCertStore::empty();
            // Optionally, add certificates (e.g., system certs or custom ones)
            // For now, we'll leave it empty as an example

            // Build the ClientConfig
            let config = ClientConfig::builder()
                .with_root_certificates(root_store)
                .with_no_client_auth(); // No client-side authentication

            let tls_connector = TlsConnector::from(Arc::new(config));

            stream
                .into_secure(AsyncRustlsConnector::from(tls_connector), &self.endpoint)
                .await?
        } else {
            stream
=======
>>>>>>> 55ad6136
        };
        let core = Arc::new(FtpCore {
            info: accessor_info.into(),
            manager,
            pool: OnceCell::new(),
        });

        Ok(FtpBackend { core })
    }
}

// Backend is used to serve `Accessor` support for ftp.
#[derive(Clone)]
pub struct FtpBackend {
    core: Arc<FtpCore>,
}

impl Debug for FtpBackend {
    fn fmt(&self, f: &mut Formatter<'_>) -> std::fmt::Result {
        f.debug_struct("Backend").finish()
    }
}

impl Access for FtpBackend {
    type Reader = FtpReader;
    type Writer = FtpWriter;
    type Lister = FtpLister;
    type Deleter = oio::OneShotDeleter<FtpDeleter>;
    type BlockingReader = ();
    type BlockingWriter = ();
    type BlockingLister = ();
    type BlockingDeleter = ();

    fn info(&self) -> Arc<AccessorInfo> {
        self.core.info.clone()
    }

    async fn create_dir(&self, path: &str, _: OpCreateDir) -> Result<RpCreateDir> {
        let mut ftp_stream = self.core.ftp_connect(Operation::CreateDir).await?;

        let paths: Vec<&str> = path.split_inclusive('/').collect();

        let mut curr_path = String::new();

        for path in paths {
            curr_path.push_str(path);
            match ftp_stream.mkdir(&curr_path).await {
                // Do nothing if status is FileUnavailable or OK(()) is return.
                Err(FtpError::UnexpectedResponse(Response {
                    status: Status::FileUnavailable,
                    ..
                }))
                | Ok(()) => (),
                Err(e) => {
                    return Err(parse_error(e));
                }
            }
        }

        Ok(RpCreateDir::default())
    }

    async fn stat(&self, path: &str, _: OpStat) -> Result<RpStat> {
        let file = self.ftp_stat(path).await?;

        let mode = if file.is_file() {
            EntryMode::FILE
        } else if file.is_directory() {
            EntryMode::DIR
        } else {
            EntryMode::Unknown
        };

        let mut meta = Metadata::new(mode);
        meta.set_content_length(file.size() as u64);
        meta.set_last_modified(file.modified().into());

        Ok(RpStat::new(meta))
    }

    async fn read(&self, path: &str, args: OpRead) -> Result<(RpRead, Self::Reader)> {
        let ftp_stream = self.core.ftp_connect(Operation::Read).await?;

        let reader = FtpReader::new(ftp_stream, path.to_string(), args).await?;
        Ok((RpRead::new(), reader))
    }

    async fn write(&self, path: &str, op: OpWrite) -> Result<(RpWrite, Self::Writer)> {
        // Ensure the parent dir exists.
        let parent = get_parent(path);
        let paths: Vec<&str> = parent.split('/').collect();

        // TODO: we can optimize this by checking dir existence first.
        let mut ftp_stream = self.core.ftp_connect(Operation::Write).await?;
        let mut curr_path = String::new();

        for path in paths {
            if path.is_empty() {
                continue;
            }
            curr_path.push_str(path);
            curr_path.push('/');
            match ftp_stream.mkdir(&curr_path).await {
                // Do nothing if status is FileUnavailable or OK(()) is return.
                Err(FtpError::UnexpectedResponse(Response {
                    status: Status::FileUnavailable,
                    ..
                }))
                | Ok(()) => (),
                Err(e) => {
                    return Err(parse_error(e));
                }
            }
        }

        let tmp_path = if op.append() {
            None
        } else {
            let uuid = Uuid::new_v4().to_string();
            Some(format!("{}.{}", path, uuid))
        };

        let w = FtpWriter::new(ftp_stream, path.to_string(), tmp_path);

        Ok((RpWrite::new(), w))
    }

    async fn delete(&self) -> Result<(RpDelete, Self::Deleter)> {
        Ok((
            RpDelete::default(),
            oio::OneShotDeleter::new(FtpDeleter::new(self.core.clone())),
        ))
    }

    async fn list(&self, path: &str, _: OpList) -> Result<(RpList, Self::Lister)> {
        let mut ftp_stream = self.core.ftp_connect(Operation::List).await?;

        let pathname = if path == "/" { None } else { Some(path) };
        let files = ftp_stream.list(pathname).await.map_err(parse_error)?;

        Ok((
            RpList::default(),
            FtpLister::new(if path == "/" { "" } else { path }, files),
        ))
    }
}

impl FtpBackend {
    pub async fn ftp_stat(&self, path: &str) -> Result<File> {
        let mut ftp_stream = self.core.ftp_connect(Operation::Stat).await?;

        let (parent, basename) = (get_parent(path), get_basename(path));

        let pathname = if parent == "/" { None } else { Some(parent) };

        let resp = ftp_stream.list(pathname).await.map_err(parse_error)?;

        // Get stat of file.
        let mut files = resp
            .into_iter()
            .filter_map(|file| File::from_str(file.as_str()).ok())
            .filter(|f| f.name() == basename.trim_end_matches('/'))
            .collect::<Vec<File>>();

        if files.is_empty() {
            Err(Error::new(
                ErrorKind::NotFound,
                "file is not found during list",
            ))
        } else {
            Ok(files.remove(0))
        }
    }
}

#[cfg(test)]
mod build_test {
    use super::FtpBuilder;
    use crate::*;

    #[test]
    fn test_build() {
        // ftps scheme, should suffix with default port 21
        let b = FtpBuilder::default()
            .endpoint("ftps://ftp_server.local")
            .build();
        assert!(b.is_ok());

        // ftp scheme
        let b = FtpBuilder::default()
            .endpoint("ftp://ftp_server.local:1234")
            .build();
        assert!(b.is_ok());

        // no scheme
        let b = FtpBuilder::default()
            .endpoint("ftp_server.local:8765")
            .build();
        assert!(b.is_ok());

        // invalid scheme
        let b = FtpBuilder::default()
            .endpoint("invalidscheme://ftp_server.local:8765")
            .build();
        assert!(b.is_err());
        let e = b.unwrap_err();
        assert_eq!(e.kind(), ErrorKind::ConfigInvalid);
    }
}<|MERGE_RESOLUTION|>--- conflicted
+++ resolved
@@ -21,23 +21,17 @@
 use std::str::FromStr;
 use std::sync::Arc;
 
-<<<<<<< HEAD
 use bb8::PooledConnection;
 use bb8::RunError;
 use futures_rustls::TlsConnector;
-=======
 use super::core::FtpCore;
->>>>>>> 55ad6136
 use http::Uri;
 use log::debug;
 use services::ftp::core::Manager;
 use suppaftp::list::File;
-<<<<<<< HEAD
 use suppaftp::rustls::ClientConfig;
 use suppaftp::rustls::RootCertStore;
 use suppaftp::types::FileType;
-=======
->>>>>>> 55ad6136
 use suppaftp::types::Response;
 use suppaftp::FtpError;
 use suppaftp::Status;
@@ -205,7 +199,6 @@
             user: user.clone(),
             password: password.clone(),
             enable_secure,
-<<<<<<< HEAD
             pool: OnceCell::new(),
         })
     }
@@ -244,8 +237,6 @@
                 .await?
         } else {
             stream
-=======
->>>>>>> 55ad6136
         };
         let core = Arc::new(FtpCore {
             info: accessor_info.into(),
