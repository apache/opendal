// Licensed to the Apache Software Foundation (ASF) under one
// or more contributor license agreements.  See the NOTICE file
// distributed with this work for additional information
// regarding copyright ownership.  The ASF licenses this file
// to you under the Apache License, Version 2.0 (the
// "License"); you may not use this file except in compliance
// with the License.  You may obtain a copy of the License at
//
//   http://www.apache.org/licenses/LICENSE-2.0
//
// Unless required by applicable law or agreed to in writing,
// software distributed under the License is distributed on an
// "AS IS" BASIS, WITHOUT WARRANTIES OR CONDITIONS OF ANY
// KIND, either express or implied.  See the License for the
// specific language governing permissions and limitations
// under the License.

use std::fmt::Debug;
use std::fmt::Formatter;
use std::sync::Arc;

use http::Response;
use http::StatusCode;
use log::debug;
use reqsign::GoogleCredentialLoader;
use reqsign::GoogleSigner;
use reqsign::GoogleTokenLoad;
use reqsign::GoogleTokenLoader;

use super::core::*;
use super::delete::GcsDeleter;
use super::error::parse_error;
use super::lister::GcsLister;
use super::writer::GcsWriter;
use super::writer::GcsWriters;
use crate::raw::oio::BatchDeleter;
use crate::raw::*;
use crate::services::GcsConfig;
use crate::*;

const DEFAULT_GCS_ENDPOINT: &str = "https://storage.googleapis.com";
const DEFAULT_GCS_SCOPE: &str = "https://www.googleapis.com/auth/devstorage.read_write";

impl Configurator for GcsConfig {
    type Builder = GcsBuilder;

    #[allow(deprecated)]
    fn into_builder(self) -> Self::Builder {
        GcsBuilder {
            config: self,
            http_client: None,
            customized_token_loader: None,
        }
    }
}

/// [Google Cloud Storage](https://cloud.google.com/storage) services support.
#[doc = include_str!("docs.md")]
#[derive(Default)]
pub struct GcsBuilder {
    config: GcsConfig,

    #[deprecated(since = "0.53.0", note = "Use `Operator::update_http_client` instead")]
    http_client: Option<HttpClient>,
    customized_token_loader: Option<Box<dyn GoogleTokenLoad>>,
}

impl Debug for GcsBuilder {
    fn fmt(&self, f: &mut Formatter<'_>) -> std::fmt::Result {
        let mut ds = f.debug_struct("GcsBuilder");

        ds.field("config", &self.config);
        ds.finish_non_exhaustive()
    }
}

impl GcsBuilder {
    /// set the working directory root of backend
    pub fn root(mut self, root: &str) -> Self {
        self.config.root = if root.is_empty() {
            None
        } else {
            Some(root.to_string())
        };

        self
    }

    /// set the container's name
    pub fn bucket(mut self, bucket: &str) -> Self {
        self.config.bucket = bucket.to_string();
        self
    }

    /// set the GCS service scope
    ///
    /// If not set, we will use `https://www.googleapis.com/auth/devstorage.read_write`.
    ///
    /// # Valid scope examples
    ///
    /// - read-only: `https://www.googleapis.com/auth/devstorage.read_only`
    /// - read-write: `https://www.googleapis.com/auth/devstorage.read_write`
    /// - full-control: `https://www.googleapis.com/auth/devstorage.full_control`
    ///
    /// Reference: [Cloud Storage authentication](https://cloud.google.com/storage/docs/authentication)
    pub fn scope(mut self, scope: &str) -> Self {
        if !scope.is_empty() {
            self.config.scope = Some(scope.to_string())
        };
        self
    }

    /// Set the GCS service account.
    ///
    /// service account will be used for fetch token from vm metadata.
    /// If not set, we will try to fetch with `default` service account.
    pub fn service_account(mut self, service_account: &str) -> Self {
        if !service_account.is_empty() {
            self.config.service_account = Some(service_account.to_string())
        };
        self
    }

    /// set the endpoint GCS service uses
    pub fn endpoint(mut self, endpoint: &str) -> Self {
        if !endpoint.is_empty() {
            self.config.endpoint = Some(endpoint.to_string())
        };
        self
    }

    /// set the base64 hashed credentials string used for OAuth2 authentication.
    ///
    /// this method allows to specify the credentials directly as a base64 hashed string.
    /// alternatively, you can use `credential_path()` to provide the local path to a credentials file.
    /// we will use one of `credential` and `credential_path` to complete the OAuth2 authentication.
    ///
    /// Reference: [Google Cloud Storage Authentication](https://cloud.google.com/docs/authentication).
    pub fn credential(mut self, credential: &str) -> Self {
        if !credential.is_empty() {
            self.config.credential = Some(credential.to_string())
        };
        self
    }

    /// set the local path to credentials file which is used for OAuth2 authentication.
    ///
    /// credentials file contains the original credentials that have not been base64 hashed.
    /// we will use one of `credential` and `credential_path` to complete the OAuth2 authentication.
    ///
    /// Reference: [Google Cloud Storage Authentication](https://cloud.google.com/docs/authentication).
    pub fn credential_path(mut self, path: &str) -> Self {
        if !path.is_empty() {
            self.config.credential_path = Some(path.to_string())
        };
        self
    }

    /// Specify the http client that used by this service.
    ///
    /// # Notes
    ///
    /// This API is part of OpenDAL's Raw API. `HttpClient` could be changed
    /// during minor updates.
    #[deprecated(since = "0.53.0", note = "Use `Operator::update_http_client` instead")]
    #[allow(deprecated)]
    pub fn http_client(mut self, client: HttpClient) -> Self {
        self.http_client = Some(client);
        self
    }

    /// Specify the customized token loader used by this service.
    pub fn customized_token_loader(mut self, token_load: Box<dyn GoogleTokenLoad>) -> Self {
        self.customized_token_loader = Some(token_load);
        self
    }

    /// Provide the OAuth2 token to use.
    pub fn token(mut self, token: String) -> Self {
        self.config.token = Some(token);
        self
    }

    /// Disable attempting to load credentials from the GCE metadata server.
    pub fn disable_vm_metadata(mut self) -> Self {
        self.config.disable_vm_metadata = true;
        self
    }

    /// Disable loading configuration from the environment.
    pub fn disable_config_load(mut self) -> Self {
        self.config.disable_config_load = true;
        self
    }

    /// Set bucket versioning status for this backend
    pub fn enable_versioning(mut self, enabled: bool) -> Self {
        self.config.enable_versioning = enabled;

        self
    }

    /// Set the predefined acl for GCS.
    ///
    /// Available values are:
    /// - `authenticatedRead`
    /// - `bucketOwnerFullControl`
    /// - `bucketOwnerRead`
    /// - `private`
    /// - `projectPrivate`
    /// - `publicRead`
    pub fn predefined_acl(mut self, acl: &str) -> Self {
        if !acl.is_empty() {
            self.config.predefined_acl = Some(acl.to_string())
        };
        self
    }

    /// Set the default storage class for GCS.
    ///
    /// Available values are:
    /// - `STANDARD`
    /// - `NEARLINE`
    /// - `COLDLINE`
    /// - `ARCHIVE`
    pub fn default_storage_class(mut self, class: &str) -> Self {
        if !class.is_empty() {
            self.config.default_storage_class = Some(class.to_string())
        };
        self
    }

    /// Allow anonymous requests.
    ///
    /// This is typically used for buckets which are open to the public or GCS
    /// storage emulators.
    pub fn allow_anonymous(mut self) -> Self {
        self.config.allow_anonymous = true;
        self
    }
}

impl Builder for GcsBuilder {
    const SCHEME: Scheme = Scheme::Gcs;
    type Config = GcsConfig;

    fn build(self) -> Result<impl Access> {
        debug!("backend build started: {:?}", self);

        let root = normalize_root(&self.config.root.unwrap_or_default());
        debug!("backend use root {}", root);

        // Handle endpoint and bucket name
        let bucket = match self.config.bucket.is_empty() {
            false => Ok(&self.config.bucket),
            true => Err(
                Error::new(ErrorKind::ConfigInvalid, "The bucket is misconfigured")
                    .with_operation("Builder::build")
                    .with_context("service", Scheme::Gcs),
            ),
        }?;

        // TODO: server side encryption

        let endpoint = self
            .config
            .endpoint
            .clone()
            .unwrap_or_else(|| DEFAULT_GCS_ENDPOINT.to_string());
        debug!("backend use endpoint: {endpoint}");

        let mut cred_loader = GoogleCredentialLoader::default();
        if let Some(cred) = &self.config.credential {
            cred_loader = cred_loader.with_content(cred);
        }
        if let Some(cred) = &self.config.credential_path {
            cred_loader = cred_loader.with_path(cred);
        }
        #[cfg(target_arch = "wasm32")]
        {
            cred_loader = cred_loader.with_disable_env();
            cred_loader = cred_loader.with_disable_well_known_location();
        }

        if self.config.disable_config_load {
            cred_loader = cred_loader
                .with_disable_env()
                .with_disable_well_known_location();
        }

        let scope = if let Some(scope) = &self.config.scope {
            scope
        } else {
            DEFAULT_GCS_SCOPE
        };

        let mut token_loader = GoogleTokenLoader::new(scope, GLOBAL_REQWEST_CLIENT.clone());
        if let Some(account) = &self.config.service_account {
            token_loader = token_loader.with_service_account(account);
        }
        if let Ok(Some(cred)) = cred_loader.load() {
            token_loader = token_loader.with_credentials(cred)
        }
        if let Some(loader) = self.customized_token_loader {
            token_loader = token_loader.with_customized_token_loader(loader)
        }

        if self.config.disable_vm_metadata {
            token_loader = token_loader.with_disable_vm_metadata(true);
        }

        let signer = GoogleSigner::new("storage");

        let backend = GcsBackend {
            core: Arc::new(GcsCore {
                info: {
                    let am = AccessorInfo::default();
                    am.set_scheme(Scheme::Gcs)
                        .set_root(&root)
                        .set_name(bucket)
                        .set_native_capability(Capability {
                            stat: true,
                            stat_with_if_match: true,
                            stat_with_if_none_match: true,
                            stat_has_etag: true,
                            stat_has_content_md5: true,
                            stat_has_content_length: true,
                            stat_has_content_type: true,
                            stat_has_content_encoding: true,
                            stat_has_last_modified: true,
                            stat_has_user_metadata: true,
                            stat_has_cache_control: true,

                            read: true,

                            read_with_if_match: true,
                            read_with_if_none_match: true,

                            write: true,
                            write_can_empty: true,
                            write_can_multi: true,
                            write_with_cache_control: true,
                            write_with_content_type: true,
                            write_with_content_encoding: true,
                            write_with_user_metadata: true,
                            write_with_if_not_exists: true,

                            // The min multipart size of Gcs is 5 MiB.
                            //
                            // ref: <https://cloud.google.com/storage/docs/xml-api/put-object-multipart>
                            write_multi_min_size: Some(5 * 1024 * 1024),
                            // The max multipart size of Gcs is 5 GiB.
                            //
                            // ref: <https://cloud.google.com/storage/docs/xml-api/put-object-multipart>
                            write_multi_max_size: if cfg!(target_pointer_width = "64") {
                                Some(5 * 1024 * 1024 * 1024)
                            } else {
                                Some(usize::MAX)
                            },

                            delete: true,
                            delete_max_size: Some(100),
                            copy: true,

                            list: true,
                            list_with_limit: true,
                            list_with_start_after: true,
                            list_with_recursive: true,
                            list_has_etag: true,
                            list_has_content_md5: true,
                            list_has_content_length: true,
                            list_has_content_type: true,
                            list_has_last_modified: true,

                            presign: true,
                            presign_stat: true,
                            presign_read: true,
                            presign_write: true,

                            shared: true,

                            ..Default::default()
                        });

                    // allow deprecated api here for compatibility
                    #[allow(deprecated)]
                    if let Some(client) = self.http_client {
                        am.update_http_client(|_| client);
                    }

                    am.into()
                },
                endpoint,
                bucket: bucket.to_string(),
                root,
                signer,
                token_loader,
                token: self.config.token,
                scope: scope.to_string(),
                credential_loader: cred_loader,
                predefined_acl: self.config.predefined_acl.clone(),
                default_storage_class: self.config.default_storage_class.clone(),
                allow_anonymous: self.config.allow_anonymous,
                enable_versioning: self.config.enable_versioning,
            }),
        };

        Ok(backend)
    }
}

/// GCS storage backend
#[derive(Clone, Debug)]
pub struct GcsBackend {
    core: Arc<GcsCore>,
}

impl Access for GcsBackend {
    type Reader = HttpBody;
    type Writer = GcsWriters;
    type Lister = oio::PageLister<GcsLister>;
    type Deleter = oio::BatchDeleter<GcsDeleter>;

    fn info(&self) -> Arc<AccessorInfo> {
<<<<<<< HEAD
        let mut am = AccessorInfo::default();
        am.set_scheme(Scheme::Gcs)
            .set_root(&self.core.root)
            .set_name(&self.core.bucket)
            .set_native_capability(Capability {
                stat: true,
                stat_with_if_match: true,
                stat_with_if_none_match: true,
                stat_has_etag: true,
                stat_has_content_md5: true,
                stat_has_content_length: true,
                stat_has_content_type: true,
                stat_with_version: self.core.enable_versioning,
                stat_has_last_modified: true,
                stat_has_user_metadata: true,

                read: true,

                read_with_if_match: true,
                read_with_if_none_match: true,
                read_with_version: self.core.enable_versioning,

                write: true,
                write_can_empty: true,
                write_can_multi: true,
                write_with_content_type: true,
                write_with_user_metadata: true,
                write_with_if_not_exists: !self.core.enable_versioning,

                // The min multipart size of Gcs is 5 MiB.
                //
                // ref: <https://cloud.google.com/storage/docs/xml-api/put-object-multipart>
                write_multi_min_size: Some(5 * 1024 * 1024),
                // The max multipart size of Gcs is 5 GiB.
                //
                // ref: <https://cloud.google.com/storage/docs/xml-api/put-object-multipart>
                write_multi_max_size: if cfg!(target_pointer_width = "64") {
                    Some(5 * 1024 * 1024 * 1024)
                } else {
                    Some(usize::MAX)
                },

                delete: true,
                delete_max_size: Some(100),
                delete_with_version: self.core.enable_versioning,
                copy: true,

                list: true,
                list_with_limit: true,
                list_with_start_after: true,
                list_with_recursive: true,
                list_has_etag: true,
                list_has_content_md5: true,
                list_has_content_length: true,
                list_has_content_type: true,
                list_has_last_modified: true,
                list_with_versions: self.core.enable_versioning,
                list_with_deleted: self.core.enable_versioning,

                presign: true,
                presign_stat: true,
                presign_read: true,
                presign_write: true,

                shared: true,

                ..Default::default()
            });
        am.into()
=======
        self.core.info.clone()
>>>>>>> 60f4a0d5
    }

    async fn stat(&self, path: &str, args: OpStat) -> Result<RpStat> {
        let resp = self.core.gcs_get_object_metadata(path, &args).await?;

        if !resp.status().is_success() {
            return Err(parse_error(resp));
        }

        let slc = resp.into_body();
<<<<<<< HEAD

        let meta: GetObjectJsonResponse =
            serde_json::from_reader(slc.reader()).map_err(new_json_deserialize_error)?;

        let mut m = Metadata::new(EntryMode::FILE);

        m.set_etag(&meta.etag);
        m.set_content_md5(&meta.md5_hash);
        m.set_version(&meta.generation);

        let size = meta
            .size
            .parse::<u64>()
            .map_err(|e| Error::new(ErrorKind::Unexpected, "parse u64").set_source(e))?;
        m.set_content_length(size);
        if !meta.content_type.is_empty() {
            m.set_content_type(&meta.content_type);
        }

        m.set_last_modified(parse_datetime_from_rfc3339(&meta.updated)?);

        if !meta.metadata.is_empty() {
            m.with_user_metadata(meta.metadata);
        }
=======
        let m = GcsCore::build_metadata_from_object_response(path, slc)?;
>>>>>>> 60f4a0d5

        Ok(RpStat::new(m))
    }

    async fn read(&self, path: &str, args: OpRead) -> Result<(RpRead, Self::Reader)> {
        let resp = self.core.gcs_get_object(path, args.range(), &args).await?;

        let status = resp.status();

        match status {
            StatusCode::OK | StatusCode::PARTIAL_CONTENT => {
                Ok((RpRead::default(), resp.into_body()))
            }
            _ => {
                let (part, mut body) = resp.into_parts();
                let buf = body.to_buffer().await?;
                Err(parse_error(Response::from_parts(part, buf)))
            }
        }
    }

    async fn write(&self, path: &str, args: OpWrite) -> Result<(RpWrite, Self::Writer)> {
        let concurrent = args.concurrent();
        let w = GcsWriter::new(self.core.clone(), path, args);
        let w = oio::MultipartWriter::new(self.core.info.clone(), w, concurrent);

        Ok((RpWrite::default(), w))
    }

    async fn delete(&self) -> Result<(RpDelete, Self::Deleter)> {
        Ok((
            RpDelete::default(),
            BatchDeleter::new(GcsDeleter::new(self.core.clone())),
        ))
    }

    async fn list(&self, path: &str, args: OpList) -> Result<(RpList, Self::Lister)> {
        Ok((
            RpList::default(),
            oio::PageLister::new(GcsLister::new(self.core.clone(), path, args)),
        ))
    }

    async fn copy(&self, from: &str, to: &str, _: OpCopy) -> Result<RpCopy> {
        let resp = self.core.gcs_copy_object(from, to).await?;

        if resp.status().is_success() {
            Ok(RpCopy::default())
        } else {
            Err(parse_error(resp))
        }
    }

    async fn presign(&self, path: &str, args: OpPresign) -> Result<RpPresign> {
        // We will not send this request out, just for signing.
        let req = match args.operation() {
            PresignOperation::Stat(v) => self.core.gcs_head_object_xml_request(path, v),
            PresignOperation::Read(v) => self.core.gcs_get_object_xml_request(path, v),
            PresignOperation::Write(v) => {
                self.core
                    .gcs_insert_object_xml_request(path, v, Buffer::new())
            }
            PresignOperation::Delete(_) => Err(Error::new(
                ErrorKind::Unsupported,
                "operation is not supported",
            )),
        };
        let mut req = req?;
        self.core.sign_query(&mut req, args.expire())?;

        // We don't need this request anymore, consume it directly.
        let (parts, _) = req.into_parts();

        Ok(RpPresign::new(PresignedRequest::new(
            parts.method,
            parts.uri,
            parts.headers,
        )))
    }
<<<<<<< HEAD
}

/// The raw json response returned by [`get`](https://cloud.google.com/storage/docs/json_api/v1/objects/get)
#[derive(Debug, Default, Deserialize)]
#[serde(default, rename_all = "camelCase")]
struct GetObjectJsonResponse {
    /// GCS will return size in string.
    ///
    /// For example: `"size": "56535"`
    size: String,
    /// etag is not quoted.
    ///
    /// For example: `"etag": "CKWasoTgyPkCEAE="`
    etag: String,
    /// RFC3339 styled datetime string.
    ///
    /// For example: `"updated": "2022-08-15T11:33:34.866Z"`
    updated: String,
    /// Content md5 hash
    ///
    /// For example: `"md5Hash": "fHcEH1vPwA6eTPqxuasXcg=="`
    md5_hash: String,
    /// Content type of this object.
    ///
    /// For example: `"contentType": "image/png",`
    content_type: String,
    /// Generation of this object.
    ///
    /// For example: `"generation": "1660563214863653"`
    generation: String,
    /// Custom metadata of this object.
    ///
    /// For example: `"metadata" : { "my-key": "my-value" }`
    metadata: HashMap<String, String>,
}

#[cfg(test)]
mod tests {
    use super::*;

    #[test]
    fn test_deserialize_get_object_json_response() {
        let content = r#"{
  "kind": "storage#object",
  "id": "example/1.png/1660563214863653",
  "selfLink": "https://www.googleapis.com/storage/v1/b/example/o/1.png",
  "mediaLink": "https://content-storage.googleapis.com/download/storage/v1/b/example/o/1.png?generation=1660563214863653&alt=media",
  "name": "1.png",
  "bucket": "example",
  "generation": "1660563214863653",
  "metageneration": "1",
  "contentType": "image/png",
  "storageClass": "STANDARD",
  "size": "56535",
  "md5Hash": "fHcEH1vPwA6eTPqxuasXcg==",
  "crc32c": "j/un9g==",
  "etag": "CKWasoTgyPkCEAE=",
  "timeCreated": "2022-08-15T11:33:34.866Z",
  "updated": "2022-08-15T11:33:34.866Z",
  "timeStorageClassUpdated": "2022-08-15T11:33:34.866Z",
  "metadata" : {
    "location" : "everywhere"
  }
}"#;

        let meta: GetObjectJsonResponse =
            serde_json::from_str(content).expect("json Deserialize must succeed");

        assert_eq!(meta.size, "56535");
        assert_eq!(meta.updated, "2022-08-15T11:33:34.866Z");
        assert_eq!(meta.md5_hash, "fHcEH1vPwA6eTPqxuasXcg==");
        assert_eq!(meta.etag, "CKWasoTgyPkCEAE=");
        assert_eq!(meta.content_type, "image/png");
        assert_eq!(
            meta.metadata,
            HashMap::from_iter([("location".to_string(), "everywhere".to_string())])
        );
    }
=======
>>>>>>> 60f4a0d5
}<|MERGE_RESOLUTION|>--- conflicted
+++ resolved
@@ -313,86 +313,10 @@
 
         let backend = GcsBackend {
             core: Arc::new(GcsCore {
-                info: {
-                    let am = AccessorInfo::default();
-                    am.set_scheme(Scheme::Gcs)
-                        .set_root(&root)
-                        .set_name(bucket)
-                        .set_native_capability(Capability {
-                            stat: true,
-                            stat_with_if_match: true,
-                            stat_with_if_none_match: true,
-                            stat_has_etag: true,
-                            stat_has_content_md5: true,
-                            stat_has_content_length: true,
-                            stat_has_content_type: true,
-                            stat_has_content_encoding: true,
-                            stat_has_last_modified: true,
-                            stat_has_user_metadata: true,
-                            stat_has_cache_control: true,
-
-                            read: true,
-
-                            read_with_if_match: true,
-                            read_with_if_none_match: true,
-
-                            write: true,
-                            write_can_empty: true,
-                            write_can_multi: true,
-                            write_with_cache_control: true,
-                            write_with_content_type: true,
-                            write_with_content_encoding: true,
-                            write_with_user_metadata: true,
-                            write_with_if_not_exists: true,
-
-                            // The min multipart size of Gcs is 5 MiB.
-                            //
-                            // ref: <https://cloud.google.com/storage/docs/xml-api/put-object-multipart>
-                            write_multi_min_size: Some(5 * 1024 * 1024),
-                            // The max multipart size of Gcs is 5 GiB.
-                            //
-                            // ref: <https://cloud.google.com/storage/docs/xml-api/put-object-multipart>
-                            write_multi_max_size: if cfg!(target_pointer_width = "64") {
-                                Some(5 * 1024 * 1024 * 1024)
-                            } else {
-                                Some(usize::MAX)
-                            },
-
-                            delete: true,
-                            delete_max_size: Some(100),
-                            copy: true,
-
-                            list: true,
-                            list_with_limit: true,
-                            list_with_start_after: true,
-                            list_with_recursive: true,
-                            list_has_etag: true,
-                            list_has_content_md5: true,
-                            list_has_content_length: true,
-                            list_has_content_type: true,
-                            list_has_last_modified: true,
-
-                            presign: true,
-                            presign_stat: true,
-                            presign_read: true,
-                            presign_write: true,
-
-                            shared: true,
-
-                            ..Default::default()
-                        });
-
-                    // allow deprecated api here for compatibility
-                    #[allow(deprecated)]
-                    if let Some(client) = self.http_client {
-                        am.update_http_client(|_| client);
-                    }
-
-                    am.into()
-                },
                 endpoint,
                 bucket: bucket.to_string(),
                 root,
+                client,
                 signer,
                 token_loader,
                 token: self.config.token,
@@ -420,9 +344,12 @@
     type Writer = GcsWriters;
     type Lister = oio::PageLister<GcsLister>;
     type Deleter = oio::BatchDeleter<GcsDeleter>;
+    type BlockingReader = ();
+    type BlockingWriter = ();
+    type BlockingLister = ();
+    type BlockingDeleter = ();
 
     fn info(&self) -> Arc<AccessorInfo> {
-<<<<<<< HEAD
         let mut am = AccessorInfo::default();
         am.set_scheme(Scheme::Gcs)
             .set_root(&self.core.root)
@@ -439,7 +366,7 @@
                 stat_has_last_modified: true,
                 stat_has_user_metadata: true,
 
-                read: true,
+                            read: true,
 
                 read_with_if_match: true,
                 read_with_if_none_match: true,
@@ -452,18 +379,18 @@
                 write_with_user_metadata: true,
                 write_with_if_not_exists: !self.core.enable_versioning,
 
-                // The min multipart size of Gcs is 5 MiB.
-                //
-                // ref: <https://cloud.google.com/storage/docs/xml-api/put-object-multipart>
-                write_multi_min_size: Some(5 * 1024 * 1024),
-                // The max multipart size of Gcs is 5 GiB.
-                //
-                // ref: <https://cloud.google.com/storage/docs/xml-api/put-object-multipart>
-                write_multi_max_size: if cfg!(target_pointer_width = "64") {
-                    Some(5 * 1024 * 1024 * 1024)
-                } else {
-                    Some(usize::MAX)
-                },
+                            // The min multipart size of Gcs is 5 MiB.
+                            //
+                            // ref: <https://cloud.google.com/storage/docs/xml-api/put-object-multipart>
+                            write_multi_min_size: Some(5 * 1024 * 1024),
+                            // The max multipart size of Gcs is 5 GiB.
+                            //
+                            // ref: <https://cloud.google.com/storage/docs/xml-api/put-object-multipart>
+                            write_multi_max_size: if cfg!(target_pointer_width = "64") {
+                                Some(5 * 1024 * 1024 * 1024)
+                            } else {
+                                Some(usize::MAX)
+                            },
 
                 delete: true,
                 delete_max_size: Some(100),
@@ -482,19 +409,56 @@
                 list_with_versions: self.core.enable_versioning,
                 list_with_deleted: self.core.enable_versioning,
 
-                presign: true,
-                presign_stat: true,
-                presign_read: true,
-                presign_write: true,
-
-                shared: true,
-
-                ..Default::default()
-            });
-        am.into()
-=======
+                            presign: true,
+                            presign_stat: true,
+                            presign_read: true,
+                            presign_write: true,
+
+                            shared: true,
+
+                            ..Default::default()
+                        });
+
+                    // allow deprecated api here for compatibility
+                    #[allow(deprecated)]
+                    if let Some(client) = self.http_client {
+                        am.update_http_client(|_| client);
+                    }
+
+                    am.into()
+                },
+                endpoint,
+                bucket: bucket.to_string(),
+                root,
+                signer,
+                token_loader,
+                token: self.config.token,
+                scope: scope.to_string(),
+                credential_loader: cred_loader,
+                predefined_acl: self.config.predefined_acl.clone(),
+                default_storage_class: self.config.default_storage_class.clone(),
+                allow_anonymous: self.config.allow_anonymous,
+            }),
+        };
+
+        Ok(backend)
+    }
+}
+
+/// GCS storage backend
+#[derive(Clone, Debug)]
+pub struct GcsBackend {
+    core: Arc<GcsCore>,
+}
+
+impl Access for GcsBackend {
+    type Reader = HttpBody;
+    type Writer = GcsWriters;
+    type Lister = oio::PageLister<GcsLister>;
+    type Deleter = oio::BatchDeleter<GcsDeleter>;
+
+    fn info(&self) -> Arc<AccessorInfo> {
         self.core.info.clone()
->>>>>>> 60f4a0d5
     }
 
     async fn stat(&self, path: &str, args: OpStat) -> Result<RpStat> {
@@ -505,7 +469,6 @@
         }
 
         let slc = resp.into_body();
-<<<<<<< HEAD
 
         let meta: GetObjectJsonResponse =
             serde_json::from_reader(slc.reader()).map_err(new_json_deserialize_error)?;
@@ -530,9 +493,6 @@
         if !meta.metadata.is_empty() {
             m.with_user_metadata(meta.metadata);
         }
-=======
-        let m = GcsCore::build_metadata_from_object_response(path, slc)?;
->>>>>>> 60f4a0d5
 
         Ok(RpStat::new(m))
     }
@@ -612,7 +572,6 @@
             parts.headers,
         )))
     }
-<<<<<<< HEAD
 }
 
 /// The raw json response returned by [`get`](https://cloud.google.com/storage/docs/json_api/v1/objects/get)
@@ -691,6 +650,4 @@
             HashMap::from_iter([("location".to_string(), "everywhere".to_string())])
         );
     }
-=======
->>>>>>> 60f4a0d5
 }