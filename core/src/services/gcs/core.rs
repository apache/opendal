--- conflicted
+++ resolved
@@ -276,9 +276,6 @@
         }
     }
 
-<<<<<<< HEAD
-    pub async fn gcs_get_object_metadata(
-=======
     // It's for presign operation. Gcs only supports query sign over XML API.
     pub fn gcs_insert_object_xml_request(
         &self,
@@ -323,16 +320,11 @@
     }
 
     pub fn gcs_head_object_request(
->>>>>>> 5edc4fd8
         &self,
         path: &str,
         if_match: Option<&str>,
         if_none_match: Option<&str>,
-<<<<<<< HEAD
-    ) -> Result<Response<IncomingAsyncBody>> {
-=======
-    ) -> Result<Request<AsyncBody>> {
->>>>>>> 5edc4fd8
+    ) -> Result<Request<AsyncBody>> {
         let p = build_abs_path(&self.root, path);
 
         let url = format!(
@@ -343,17 +335,6 @@
         );
 
         let mut req = Request::get(&url);
-<<<<<<< HEAD
-
-        if let Some(if_none_match) = if_none_match {
-            req = req.header(IF_NONE_MATCH, if_none_match);
-        }
-
-        if let Some(if_match) = if_match {
-            req = req.header(IF_MATCH, if_match);
-        }
-=======
->>>>>>> 5edc4fd8
 
         if let Some(if_none_match) = if_none_match {
             req = req.header(IF_NONE_MATCH, if_none_match);
