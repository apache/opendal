// Licensed to the Apache Software Foundation (ASF) under one
// or more contributor license agreements.  See the NOTICE file
// distributed with this work for additional information
// regarding copyright ownership.  The ASF licenses this file
// to you under the Apache License, Version 2.0 (the
// "License"); you may not use this file except in compliance
// with the License.  You may obtain a copy of the License at
//
//   http://www.apache.org/licenses/LICENSE-2.0
//
// Unless required by applicable law or agreed to in writing,
// software distributed under the License is distributed on an
// "AS IS" BASIS, WITHOUT WARRANTIES OR CONDITIONS OF ANY
// KIND, either express or implied.  See the License for the
// specific language governing permissions and limitations
// under the License.

use std::fmt::Debug;
use std::fmt::Formatter;
use std::fmt::Write;
use std::time::Duration;

use backon::ExponentialBuilder;
use backon::Retryable;
use bytes::Bytes;
use bytes::BytesMut;

use http::header::CONTENT_LENGTH;
use http::header::CONTENT_RANGE;
use http::header::CONTENT_TYPE;
use http::header::IF_MATCH;
use http::header::IF_NONE_MATCH;
use http::Request;
use http::Response;
use once_cell::sync::Lazy;
use reqsign::GoogleCredential;
use reqsign::GoogleCredentialLoader;
use reqsign::GoogleSigner;
use reqsign::GoogleToken;
use reqsign::GoogleTokenLoader;
use serde::{Deserialize, Serialize};

use super::uri::percent_encode_path;
use crate::raw::*;
use crate::*;

pub struct GcsCore {
    pub endpoint: String,
    pub bucket: String,
    pub root: String,

    pub client: HttpClient,
    pub signer: GoogleSigner,
    pub token_loader: GoogleTokenLoader,
    pub credential_loader: GoogleCredentialLoader,

    pub predefined_acl: Option<String>,
    pub default_storage_class: Option<String>,
}

impl Debug for GcsCore {
    fn fmt(&self, f: &mut Formatter<'_>) -> std::fmt::Result {
        let mut de = f.debug_struct("Backend");
        de.field("endpoint", &self.endpoint)
            .field("bucket", &self.bucket)
            .field("root", &self.root)
            .finish_non_exhaustive()
    }
}

/// Request of DeleteObjects.
#[derive(Default, Debug, Serialize)]
#[serde(default, rename = "Delete", rename_all = "PascalCase")]
pub struct DeleteObjectsRequest {
    pub object: Vec<DeleteObjectsRequestObject>,
}

#[derive(Default, Debug, Serialize)]
#[serde(rename_all = "PascalCase")]
pub struct DeleteObjectsRequestObject {
    pub key: String,
}

/// Result of DeleteObjects.
#[derive(Default, Debug, Deserialize)]
#[serde(default, rename = "DeleteResult", rename_all = "PascalCase")]
pub struct DeleteObjectsResult {
    pub deleted: Vec<DeleteObjectsResultDeleted>,
    pub error: Vec<DeleteObjectsResultError>,
}

#[derive(Default, Debug, Deserialize)]
#[serde(rename_all = "PascalCase")]
pub struct DeleteObjectsResultDeleted {
    pub key: String,
}

#[derive(Default, Debug, Deserialize)]
#[serde(default, rename_all = "PascalCase")]
pub struct DeleteObjectsResultError {
    pub code: String,
    pub key: String,
    pub message: String,
}

static BACKOFF: Lazy<ExponentialBuilder> =
    Lazy::new(|| ExponentialBuilder::default().with_jitter());

impl GcsCore {
    async fn load_token(&self) -> Result<GoogleToken> {
        let cred = { || self.token_loader.load() }
            .retry(&*BACKOFF)
            .await
            .map_err(new_request_credential_error)?;

        if let Some(cred) = cred {
            Ok(cred)
        } else {
            Err(Error::new(
                ErrorKind::ConfigInvalid,
                "no valid credential found",
            ))
        }
    }

    fn load_credential(&self) -> Result<GoogleCredential> {
        let cred = self
            .credential_loader
            .load()
            .map_err(new_request_credential_error)?;

        if let Some(cred) = cred {
            Ok(cred)
        } else {
            Err(Error::new(
                ErrorKind::ConfigInvalid,
                "no valid credential found",
            ))
        }
    }

    pub async fn sign<T>(&self, req: &mut Request<T>) -> Result<()> {
        let cred = self.load_token().await?;

        self.signer.sign(req, &cred).map_err(new_request_sign_error)
    }

    pub async fn sign_query<T>(&self, req: &mut Request<T>, duration: Duration) -> Result<()> {
        let cred = self.load_credential()?;

        self.signer
            .sign_query(req, duration, &cred)
            .map_err(new_request_sign_error)
    }

    #[inline]
    pub async fn send(&self, req: Request<AsyncBody>) -> Result<Response<IncomingAsyncBody>> {
        self.client.send(req).await
    }
}

impl GcsCore {
    pub fn gcs_get_object_request(
        &self,
        path: &str,
        range: BytesRange,
        if_match: Option<&str>,
        if_none_match: Option<&str>,
    ) -> Result<Request<AsyncBody>> {
        let p = build_abs_path(&self.root, path);

        let url = format!(
            "{}/storage/v1/b/{}/o/{}?alt=media",
            self.endpoint,
            self.bucket,
            percent_encode_path(&p)
        );

        let mut req = Request::get(&url);

        if let Some(if_match) = if_match {
            req = req.header(IF_MATCH, if_match);
        }
        if let Some(if_none_match) = if_none_match {
            req = req.header(IF_NONE_MATCH, if_none_match);
        }
        if !range.is_full() {
            req = req.header(http::header::RANGE, range.to_header());
        }

        let req = req
            .body(AsyncBody::Empty)
            .map_err(new_request_build_error)?;

        Ok(req)
    }

    // It's for presign operation. Gcs only supports query sign over XML API.
    pub fn gcs_get_object_xml_request(
        &self,
        path: &str,
        range: BytesRange,
        if_match: Option<&str>,
        if_none_match: Option<&str>,
    ) -> Result<Request<AsyncBody>> {
        let p = build_abs_path(&self.root, path);

        let url = format!("{}/{}/{}", self.endpoint, self.bucket, p);

        let mut req = Request::get(&url);

        if let Some(if_match) = if_match {
            req = req.header(IF_MATCH, if_match);
        }
        if let Some(if_none_match) = if_none_match {
            req = req.header(IF_NONE_MATCH, if_none_match);
        }
        if !range.is_full() {
            req = req.header(http::header::RANGE, range.to_header());
        }

        let req = req
            .body(AsyncBody::Empty)
            .map_err(new_request_build_error)?;

        Ok(req)
    }

    pub async fn gcs_get_object(
        &self,
        path: &str,
        range: BytesRange,
        if_match: Option<&str>,
        if_none_match: Option<&str>,
    ) -> Result<Response<IncomingAsyncBody>> {
        let mut req = self.gcs_get_object_request(path, range, if_match, if_none_match)?;

        self.sign(&mut req).await?;
        self.send(req).await
    }

    pub fn gcs_insert_object_request(
        &self,
        path: &str,
        size: Option<usize>,
        content_type: Option<&str>,
        body: AsyncBody,
    ) -> Result<Request<AsyncBody>> {
        let p = build_abs_path(&self.root, path);

        let mut url = format!(
            "{}/upload/storage/v1/b/{}/o?uploadType={}&name={}",
            self.endpoint,
            self.bucket,
            if self.default_storage_class.is_some() {
                "multipart"
            } else {
                "media"
            },
            percent_encode_path(&p)
        );

        if let Some(acl) = &self.predefined_acl {
            write!(&mut url, "&predefinedAcl={}", acl).unwrap();
        }

        let mut req = Request::post(&url);

        req = req.header(CONTENT_LENGTH, size.unwrap_or_default());

        if let Some(storage_class) = &self.default_storage_class {
            req = req.header(CONTENT_TYPE, "multipart/related; boundary=my-boundary");

            let mut req_body = BytesMut::with_capacity(100);
            write!(
                &mut req_body,
                "--my-boundary\nContent-Type: application/json; charset=UTF-8\n\n{{\"storageClass\": \"{}\"}}\n\n--my-boundary\n",
                storage_class
            ).unwrap();

            if let Some(mime) = content_type {
                write!(&mut req_body, "Content-Type: {}\n\n", mime).unwrap();
            } else {
                write!(&mut req_body, "Content-Type: application/octet-stream\n\n").unwrap();
            }

            if let AsyncBody::Bytes(bytes) = body {
                req_body.extend_from_slice(&bytes);
            }
            write!(&mut req_body, "\n--my-boundary").unwrap();

            let req_body = AsyncBody::Bytes(req_body.freeze());
            let req = req.body(req_body).map_err(new_request_build_error)?;
            Ok(req)
        } else {
            if let Some(content_type) = content_type {
                req = req.header(CONTENT_TYPE, content_type);
            }

            let req = req.body(body).map_err(new_request_build_error)?;
            Ok(req)
        }
    }

    // It's for presign operation. Gcs only supports query sign over XML API.
    pub fn gcs_insert_object_xml_request(
        &self,
        path: &str,
        content_type: Option<&str>,
        body: AsyncBody,
    ) -> Result<Request<AsyncBody>> {
        let p = build_abs_path(&self.root, path);

        let url = format!("{}/{}/{}", self.endpoint, self.bucket, p);

        let mut req = Request::put(&url);

        if let Some(content_type) = content_type {
            req = req.header(CONTENT_TYPE, content_type);
        }

        if let Some(acl) = &self.predefined_acl {
            req = req.header("x-goog-acl", acl);
        }

        if let Some(storage_class) = &self.default_storage_class {
            req = req.header("x-goog-storage-class", storage_class);
        }

        let req = req.body(body).map_err(new_request_build_error)?;

        Ok(req)
    }

    pub fn gcs_head_object_request(
        &self,
        path: &str,
        if_match: Option<&str>,
        if_none_match: Option<&str>,
    ) -> Result<Request<AsyncBody>> {
        let p = build_abs_path(&self.root, path);

        let url = format!(
            "{}/storage/v1/b/{}/o/{}",
            self.endpoint,
            self.bucket,
            percent_encode_path(&p)
        );

        let mut req = Request::get(&url);

        if let Some(if_none_match) = if_none_match {
            req = req.header(IF_NONE_MATCH, if_none_match);
        }

        if let Some(if_match) = if_match {
            req = req.header(IF_MATCH, if_match);
        }

        let req = req
            .body(AsyncBody::Empty)
            .map_err(new_request_build_error)?;

        Ok(req)
    }

    // It's for presign operation. Gcs only supports query sign over XML API.
    pub fn gcs_head_object_xml_request(
        &self,
        path: &str,
        if_match: Option<&str>,
        if_none_match: Option<&str>,
    ) -> Result<Request<AsyncBody>> {
        let p = build_abs_path(&self.root, path);

        let url = format!("{}/{}/{}", self.endpoint, self.bucket, p);

        let mut req = Request::head(&url);

        if let Some(if_none_match) = if_none_match {
            req = req.header(IF_NONE_MATCH, if_none_match);
        }

        if let Some(if_match) = if_match {
            req = req.header(IF_MATCH, if_match);
        }

        let req = req
            .body(AsyncBody::Empty)
            .map_err(new_request_build_error)?;

        Ok(req)
    }

    pub async fn gcs_get_object_metadata(
        &self,
        path: &str,
        if_match: Option<&str>,
        if_none_match: Option<&str>,
    ) -> Result<Response<IncomingAsyncBody>> {
        let mut req = self.gcs_head_object_request(path, if_match, if_none_match)?;

        self.sign(&mut req).await?;

        self.send(req).await
    }

    pub async fn gcs_delete_object(&self, path: &str) -> Result<Response<IncomingAsyncBody>> {
        let p = build_abs_path(&self.root, path);

        let url = format!(
            "{}/storage/v1/b/{}/o/{}",
            self.endpoint,
            self.bucket,
            percent_encode_path(&p)
        );

        let mut req = Request::delete(&url)
            .body(AsyncBody::Empty)
            .map_err(new_request_build_error)?;

        self.sign(&mut req).await?;

        self.send(req).await
    }

    pub async fn gcs_delete_objects(
        &self,
        paths: Vec<String>,
    ) -> Result<Response<IncomingAsyncBody>> {
<<<<<<< HEAD
        let uri = format!("{}/batch/storage/v1/", self.endpoint);
        let mut req = Request::post(&uri);
        req = req.header(
            CONTENT_TYPE,
            "multipart/mixed; boundary==\"---opendal-gcs-batch-delete-boundary---\"",
        );

        let mut batch_req_body = BytesMut::default();

        for path in paths {
            let p = build_abs_path(&self.root, &path);
            let mut req_body = BytesMut::default();
            write!(
                &mut req_body,
                "--\"---opendal-gcs-batch-delete-boundary---\"\n
                Content-Type: application/http\n\n
                DELETE {}/storage/v1/b/{}/o/{}\n   
                Content-Length: 0\n\n",
                self.endpoint,
                self.bucket,
                percent_encode_path(&p)
            )
            .unwrap();
            batch_req_body.extend_from_slice(&req_body);
        }
        write!(
            &mut batch_req_body,
            "\n--\"---opendal-gcs-batch-delete-boundary---\""
        )
        .unwrap();

        let req_body = AsyncBody::Bytes(batch_req_body.freeze());
        let mut req = req.body(req_body).map_err(new_request_build_error)?;
=======
        let url = format!("{}/?delete", self.endpoint);

        let req = Request::post(&url);

        let content = quick_xml::se::to_string(&DeleteObjectsRequest {
            object: paths
                .into_iter()
                .map(|path| DeleteObjectsRequestObject {
                    key: build_abs_path(&self.root, &path),
                })
                .collect(),
        })
        .map_err(new_xml_deserialize_error)?;

        // Make sure content length has been set to avoid post with chunked encoding.
        let req = req.header(CONTENT_LENGTH, content.len());
        // Set content-type to `application/xml` to avoid mixed with form post.
        let req = req.header(CONTENT_TYPE, "application/xml");
        // Set content-md5 as required by API.
        let req = req.header("CONTENT-MD5", format_content_md5(content.as_bytes()));

        let mut req = req
            .body(AsyncBody::Bytes(Bytes::from(content)))
            .map_err(new_request_build_error)?;

>>>>>>> 3a9c732c
        self.sign(&mut req).await?;

        self.send(req).await
    }

    pub async fn gcs_copy_object(
        &self,
        from: &str,
        to: &str,
    ) -> Result<Response<IncomingAsyncBody>> {
        let source = build_abs_path(&self.root, from);
        let dest = build_abs_path(&self.root, to);

        let req_uri = format!(
            "{}/storage/v1/b/{}/o/{}/copyTo/b/{}/o/{}",
            self.endpoint,
            self.bucket,
            percent_encode_path(&source),
            self.bucket,
            percent_encode_path(&dest)
        );

        let mut req = Request::post(req_uri)
            .header(CONTENT_LENGTH, 0)
            .body(AsyncBody::Empty)
            .map_err(new_request_build_error)?;

        self.sign(&mut req).await?;
        self.send(req).await
    }

    pub async fn gcs_list_objects(
        &self,
        path: &str,
        page_token: &str,
        delimiter: &str,
        limit: Option<usize>,
        start_after: Option<String>,
    ) -> Result<Response<IncomingAsyncBody>> {
        let p = build_abs_path(&self.root, path);

        let mut url = format!(
            "{}/storage/v1/b/{}/o?prefix={}",
            self.endpoint,
            self.bucket,
            percent_encode_path(&p)
        );
        if !delimiter.is_empty() {
            write!(url, "&delimiter={delimiter}").expect("write into string must succeed");
        }
        if let Some(limit) = limit {
            write!(url, "&maxResults={limit}").expect("write into string must succeed");
        }
        if let Some(start_after) = start_after {
            let start_after = build_abs_path(&self.root, &start_after);
            write!(url, "&startOffset={}", percent_encode_path(&start_after))
                .expect("write into string must succeed");
        }

        if !page_token.is_empty() {
            // NOTE:
            //
            // GCS uses pageToken in request and nextPageToken in response
            //
            // Don't know how will those tokens be like so this part are copied
            // directly from AWS S3 service.
            write!(url, "&pageToken={}", percent_encode_path(page_token))
                .expect("write into string must succeed");
        }

        let mut req = Request::get(&url)
            .body(AsyncBody::Empty)
            .map_err(new_request_build_error)?;

        self.sign(&mut req).await?;

        self.send(req).await
    }

    pub async fn gcs_initiate_resumable_upload(
        &self,
        path: &str,
    ) -> Result<Response<IncomingAsyncBody>> {
        let p = build_abs_path(&self.root, path);
        let url = format!(
            "{}/upload/storage/v1/b/{}/o?uploadType=resumable&name={}",
            self.endpoint, self.bucket, p
        );

        let mut req = Request::post(&url)
            .header(CONTENT_LENGTH, 0)
            .body(AsyncBody::Empty)
            .map_err(new_request_build_error)?;

        self.sign(&mut req).await?;
        self.send(req).await
    }

    pub fn gcs_upload_in_resumable_upload(
        &self,
        location: &str,
        size: u64,
        written: u64,
        is_last_part: bool,
        body: AsyncBody,
    ) -> Result<Request<AsyncBody>> {
        let mut req = Request::put(location);

        let range_header = if is_last_part {
            format!(
                "bytes {}-{}/{}",
                written,
                written + size - 1,
                written + size
            )
        } else {
            format!("bytes {}-{}/*", written, written + size - 1)
        };

        req = req
            .header(CONTENT_LENGTH, size)
            .header(CONTENT_RANGE, range_header);

        // Set body
        let req = req.body(body).map_err(new_request_build_error)?;

        Ok(req)
    }

    pub async fn gcs_complete_resumable_upload(
        &self,
        location: &str,
        written_bytes: u64,
        bs: Bytes,
    ) -> Result<Response<IncomingAsyncBody>> {
        let size = bs.len() as u64;
        let mut req = Request::post(location)
            .header(CONTENT_LENGTH, size)
            .header(
                CONTENT_RANGE,
                format!(
                    "bytes {}-{}/{}",
                    written_bytes,
                    written_bytes + size - 1,
                    written_bytes + size
                ),
            )
            .body(AsyncBody::Bytes(bs))
            .map_err(new_request_build_error)?;

        self.sign(&mut req).await?;

        self.send(req).await
    }
}<|MERGE_RESOLUTION|>--- conflicted
+++ resolved
@@ -38,7 +38,6 @@
 use reqsign::GoogleSigner;
 use reqsign::GoogleToken;
 use reqsign::GoogleTokenLoader;
-use serde::{Deserialize, Serialize};
 
 use super::uri::percent_encode_path;
 use crate::raw::*;
@@ -68,41 +67,6 @@
     }
 }
 
-/// Request of DeleteObjects.
-#[derive(Default, Debug, Serialize)]
-#[serde(default, rename = "Delete", rename_all = "PascalCase")]
-pub struct DeleteObjectsRequest {
-    pub object: Vec<DeleteObjectsRequestObject>,
-}
-
-#[derive(Default, Debug, Serialize)]
-#[serde(rename_all = "PascalCase")]
-pub struct DeleteObjectsRequestObject {
-    pub key: String,
-}
-
-/// Result of DeleteObjects.
-#[derive(Default, Debug, Deserialize)]
-#[serde(default, rename = "DeleteResult", rename_all = "PascalCase")]
-pub struct DeleteObjectsResult {
-    pub deleted: Vec<DeleteObjectsResultDeleted>,
-    pub error: Vec<DeleteObjectsResultError>,
-}
-
-#[derive(Default, Debug, Deserialize)]
-#[serde(rename_all = "PascalCase")]
-pub struct DeleteObjectsResultDeleted {
-    pub key: String,
-}
-
-#[derive(Default, Debug, Deserialize)]
-#[serde(default, rename_all = "PascalCase")]
-pub struct DeleteObjectsResultError {
-    pub code: String,
-    pub key: String,
-    pub message: String,
-}
-
 static BACKOFF: Lazy<ExponentialBuilder> =
     Lazy::new(|| ExponentialBuilder::default().with_jitter());
 
@@ -428,7 +392,6 @@
         &self,
         paths: Vec<String>,
     ) -> Result<Response<IncomingAsyncBody>> {
-<<<<<<< HEAD
         let uri = format!("{}/batch/storage/v1/", self.endpoint);
         let mut req = Request::post(&uri);
         req = req.header(
@@ -462,33 +425,6 @@
 
         let req_body = AsyncBody::Bytes(batch_req_body.freeze());
         let mut req = req.body(req_body).map_err(new_request_build_error)?;
-=======
-        let url = format!("{}/?delete", self.endpoint);
-
-        let req = Request::post(&url);
-
-        let content = quick_xml::se::to_string(&DeleteObjectsRequest {
-            object: paths
-                .into_iter()
-                .map(|path| DeleteObjectsRequestObject {
-                    key: build_abs_path(&self.root, &path),
-                })
-                .collect(),
-        })
-        .map_err(new_xml_deserialize_error)?;
-
-        // Make sure content length has been set to avoid post with chunked encoding.
-        let req = req.header(CONTENT_LENGTH, content.len());
-        // Set content-type to `application/xml` to avoid mixed with form post.
-        let req = req.header(CONTENT_TYPE, "application/xml");
-        // Set content-md5 as required by API.
-        let req = req.header("CONTENT-MD5", format_content_md5(content.as_bytes()));
-
-        let mut req = req
-            .body(AsyncBody::Bytes(Bytes::from(content)))
-            .map_err(new_request_build_error)?;
-
->>>>>>> 3a9c732c
         self.sign(&mut req).await?;
 
         self.send(req).await
