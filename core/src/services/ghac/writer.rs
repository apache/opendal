// Licensed to the Apache Software Foundation (ASF) under one
// or more contributor license agreements.  See the NOTICE file
// distributed with this work for additional information
// regarding copyright ownership.  The ASF licenses this file
// to you under the Apache License, Version 2.0 (the
// "License"); you may not use this file except in compliance
// with the License.  You may obtain a copy of the License at
//
//   http://www.apache.org/licenses/LICENSE-2.0
//
// Unless required by applicable law or agreed to in writing,
// software distributed under the License is distributed on an
// "AS IS" BASIS, WITHOUT WARRANTIES OR CONDITIONS OF ANY
// KIND, either express or implied.  See the License for the
// specific language governing permissions and limitations
// under the License.

use super::core::*;
use super::error::parse_error;
use crate::raw::*;
use crate::services::core::AzblobCore;
use crate::services::writer::AzblobWriter;
use crate::*;
use http::header::{ACCEPT, AUTHORIZATION, CONTENT_LENGTH, CONTENT_RANGE, CONTENT_TYPE};
use http::Request;
use std::str::FromStr;
use std::sync::Arc;

pub type GhacWriter = TwoWays<GhacWriterV1, GhacWriterV2>;

impl GhacWriter {
    /// TODO: maybe we can move the signed url logic to azblob service instead.
    pub fn new(core: Arc<GhacCore>, write_path: String, url: String) -> Result<Self> {
        match core.service_version {
            GhacVersion::V1 => Ok(TwoWays::One(GhacWriterV1 {
                core,
                path: write_path,
                url,
                size: 0,
            })),
            GhacVersion::V2 => {
                let uri = http::Uri::from_str(&url)
                    .map_err(new_http_uri_invalid_error)?
                    .into_parts();
                let (Some(scheme), Some(authority), Some(pq)) =
                    (uri.scheme, uri.authority, uri.path_and_query)
                else {
                    return Err(Error::new(
                        ErrorKind::Unexpected,
                        "ghac returns invalid signed url",
                    )
                    .with_context("url", &url));
                };
                let endpoint = format!("{scheme}://{authority}");
                let Some((container, path)) = pq.path().trim_matches('/').split_once("/") else {
                    return Err(Error::new(
                        ErrorKind::Unexpected,
                        "ghac returns invalid signed url that bucket or path is missing",
                    )
                    .with_context("url", &url));
                };
                let Some(query) = pq.query() else {
                    return Err(Error::new(
                        ErrorKind::Unexpected,
                        "ghac returns invalid signed url that sas is missing",
                    )
                    .with_context("url", &url));
                };
                let azure_core = Arc::new(AzblobCore {
                    container: container.to_string(),
                    root: "/".to_string(),
                    endpoint,
                    encryption_key: None,
                    encryption_key_sha256: None,
                    encryption_algorithm: None,
                    client: core.http_client.clone(),
                    loader: {
                        let config = reqsign::AzureStorageConfig {
                            sas_token: Some(query.to_string()),
                            ..Default::default()
                        };
                        reqsign::AzureStorageLoader::new(config)
                    },
                    signer: { reqsign::AzureStorageSigner::new() },
                });
                let w = AzblobWriter::new(azure_core, OpWrite::default(), path.to_string());
                let writer = oio::BlockWriter::new(w, None, 4);
                Ok(TwoWays::Two(GhacWriterV2 {
                    core,
                    writer,
                    path: write_path,
                    url,
                    size: 0,
                }))
            }
        }
    }
}

pub struct GhacWriterV1 {
    core: Arc<GhacCore>,

    path: String,
    url: String,
    size: u64,
}

impl oio::Write for GhacWriterV1 {
    async fn write(&mut self, bs: Buffer) -> Result<()> {
        let size = bs.len() as u64;
        let offset = self.size;

        let mut req = Request::patch(&self.url);
        req = req.header(AUTHORIZATION, format!("Bearer {}", self.core.catch_token));
        req = req.header(ACCEPT, CACHE_HEADER_ACCEPT);
        req = req.header(CONTENT_LENGTH, size);
        req = req.header(CONTENT_TYPE, "application/octet-stream");
        req = req.header(
            CONTENT_RANGE,
            BytesContentRange::default()
                .with_range(offset, offset + size - 1)
                .to_header(),
        );
        let req = req.body(bs).map_err(new_request_build_error)?;

        let resp = self.core.http_client.send(req).await?;
        if !resp.status().is_success() {
            return Err(parse_error(resp).map(|err| err.with_operation("Backend::ghac_upload")));
        }
        self.size += size;
        Ok(())
    }

    async fn abort(&mut self) -> Result<()> {
        Ok(())
    }

<<<<<<< HEAD
    async fn close(&mut self) -> Result<Metadata> {
        let req = self.backend.ghac_commit(self.cache_id, self.size)?;
        let resp = self.backend.client.send(req).await?;

        if resp.status().is_success() {
            Ok(Metadata::default().with_content_length(self.size))
        } else {
            Err(parse_error(resp).map(|err| err.with_operation("Backend::ghac_commit")))
        }
=======
    async fn close(&mut self) -> Result<()> {
        self.core
            .ghac_finalize_upload(&self.path, &self.url, self.size)
            .await
    }
}

pub struct GhacWriterV2 {
    core: Arc<GhacCore>,
    writer: oio::BlockWriter<AzblobWriter>,

    path: String,
    url: String,
    size: u64,
}

impl oio::Write for GhacWriterV2 {
    async fn write(&mut self, bs: Buffer) -> Result<()> {
        let size = bs.len() as u64;

        self.writer.write(bs).await?;
        self.size += size;
        Ok(())
    }

    async fn close(&mut self) -> Result<()> {
        self.writer.close().await?;
        self.core
            .ghac_finalize_upload(&self.path, &self.url, self.size)
            .await
    }

    async fn abort(&mut self) -> Result<()> {
        Ok(())
>>>>>>> 30c0c4fe
    }
}<|MERGE_RESOLUTION|>--- conflicted
+++ resolved
@@ -135,21 +135,11 @@
         Ok(())
     }
 
-<<<<<<< HEAD
     async fn close(&mut self) -> Result<Metadata> {
-        let req = self.backend.ghac_commit(self.cache_id, self.size)?;
-        let resp = self.backend.client.send(req).await?;
-
-        if resp.status().is_success() {
-            Ok(Metadata::default().with_content_length(self.size))
-        } else {
-            Err(parse_error(resp).map(|err| err.with_operation("Backend::ghac_commit")))
-        }
-=======
-    async fn close(&mut self) -> Result<()> {
         self.core
             .ghac_finalize_upload(&self.path, &self.url, self.size)
-            .await
+            .await?;
+        Ok(Metadata::default().with_content_length(self.size))
     }
 }
 
@@ -171,15 +161,16 @@
         Ok(())
     }
 
-    async fn close(&mut self) -> Result<()> {
+    async fn close(&mut self) -> Result<Metadata> {
         self.writer.close().await?;
-        self.core
+        let _ = self
+            .core
             .ghac_finalize_upload(&self.path, &self.url, self.size)
-            .await
+            .await;
+        Ok(Metadata::default().with_content_length(self.size))
     }
 
     async fn abort(&mut self) -> Result<()> {
         Ok(())
->>>>>>> 30c0c4fe
     }
 }