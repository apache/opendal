// Licensed to the Apache Software Foundation (ASF) under one
// or more contributor license agreements.  See the NOTICE file
// distributed with this work for additional information
// regarding copyright ownership.  The ASF licenses this file
// to you under the Apache License, Version 2.0 (the
// "License"); you may not use this file except in compliance
// with the License.  You may obtain a copy of the License at
//
//   http://www.apache.org/licenses/LICENSE-2.0
//
// Unless required by applicable law or agreed to in writing,
// software distributed under the License is distributed on an
// "AS IS" BASIS, WITHOUT WARRANTIES OR CONDITIONS OF ANY
// KIND, either express or implied.  See the License for the
// specific language governing permissions and limitations
// under the License.

use hdfs_native::file::FileReader;

use crate::raw::*;
use crate::services::hdfs_native::error::parse_hdfs_error;
use crate::*;

pub struct HdfsNativeReader {
    f: FileReader,
}

impl HdfsNativeReader {
    pub fn new(f: FileReader) -> Self {
        HdfsNativeReader { f }
    }
}

impl oio::Read for HdfsNativeReader {
<<<<<<< HEAD
    async fn read_at(&self, offset: u64, limit: usize) -> Result<Buffer> {
        // Perform the read operation using read_range
        let bytes = self
            .f
            .read_range(offset as usize, limit)
            .await
            .map_err(parse_hdfs_error)?;

        Ok(Buffer::from(bytes))
=======
    async fn read(&mut self) -> Result<Buffer> {
        todo!()
>>>>>>> 0996e136
    }
}<|MERGE_RESOLUTION|>--- conflicted
+++ resolved
@@ -32,7 +32,6 @@
 }
 
 impl oio::Read for HdfsNativeReader {
-<<<<<<< HEAD
     async fn read_at(&self, offset: u64, limit: usize) -> Result<Buffer> {
         // Perform the read operation using read_range
         let bytes = self
@@ -42,9 +41,9 @@
             .map_err(parse_hdfs_error)?;
 
         Ok(Buffer::from(bytes))
-=======
+    }
+
     async fn read(&mut self) -> Result<Buffer> {
         todo!()
->>>>>>> 0996e136
     }
 }