--- conflicted
+++ resolved
@@ -18,10 +18,7 @@
 use std::fmt::Debug;
 use std::sync::Arc;
 
-<<<<<<< HEAD
-=======
 use super::MEMORY_SCHEME;
->>>>>>> dbc5e253
 use super::core::*;
 use super::delete::MemoryDeleter;
 use super::lister::MemoryLister;
@@ -31,16 +28,8 @@
 use crate::services::MemoryConfig;
 use crate::types::OperatorUri;
 use crate::*;
-use http::Uri;
-use percent_encoding::percent_decode_str;
 impl Configurator for MemoryConfig {
     type Builder = MemoryBuilder;
-<<<<<<< HEAD
-=======
-
-    fn from_uri(uri: &Uri, options: &HashMap<String, String>) -> Result<Self> {
-        let mut map = options.clone();
->>>>>>> dbc5e253
 
     fn from_uri(uri: &OperatorUri) -> Result<Self> {
         let mut map = uri.options().clone();
