// Licensed to the Apache Software Foundation (ASF) under one
// or more contributor license agreements.  See the NOTICE file
// distributed with this work for additional information
// regarding copyright ownership.  The ASF licenses this file
// to you under the Apache License, Version 2.0 (the
// "License"); you may not use this file except in compliance
// with the License.  You may obtain a copy of the License at
//
//   http://www.apache.org/licenses/LICENSE-2.0
//
// Unless required by applicable law or agreed to in writing,
// software distributed under the License is distributed on an
// "AS IS" BASIS, WITHOUT WARRANTIES OR CONDITIONS OF ANY
// KIND, either express or implied.  See the License for the
// specific language governing permissions and limitations
// under the License.

//! Services will provide builders to build underlying backends.
//!
//! More ongoing services support is tracked at [opendal#5](https://github.com/apache/incubator-opendal/issues/5). Please feel free to submit issues if there are services not covered.

#[cfg(feature = "services-azblob")]
mod azblob;
#[cfg(feature = "services-azblob")]
pub use azblob::Azblob;

#[cfg(feature = "services-azdfs")]
mod azdfs;
#[cfg(feature = "services-azdfs")]
pub use azdfs::Azdfs;

#[cfg(feature = "services-dashmap")]
mod dashmap;
#[cfg(feature = "services-dashmap")]
pub use self::dashmap::Dashmap;

#[cfg(feature = "services-fs")]
mod fs;
#[cfg(feature = "services-fs")]
pub use fs::Fs;

#[cfg(feature = "services-ftp")]
mod ftp;
#[cfg(feature = "services-ftp")]
pub use ftp::Ftp;

#[cfg(feature = "services-gcs")]
mod gcs;
#[cfg(feature = "services-gcs")]
pub use gcs::Gcs;

#[cfg(feature = "services-ghac")]
mod ghac;
#[cfg(feature = "services-ghac")]
pub use ghac::Ghac;

#[cfg(feature = "services-hdfs")]
mod hdfs;
#[cfg(feature = "services-hdfs")]
pub use hdfs::Hdfs;

#[cfg(feature = "services-http")]
mod http;
#[cfg(feature = "services-http")]
pub use self::http::Http;

#[cfg(feature = "services-ipfs")]
mod ipfs;
#[cfg(feature = "services-ipfs")]
pub use self::ipfs::Ipfs;

#[cfg(feature = "services-ipmfs")]
mod ipmfs;
#[cfg(feature = "services-ipmfs")]
pub use ipmfs::Ipmfs;

#[cfg(feature = "services-memcached")]
mod memcached;
#[cfg(feature = "services-memcached")]
pub use memcached::Memcached;

#[cfg(feature = "services-memory")]
mod memory;
#[cfg(feature = "services-memory")]
pub use memory::Memory;

#[cfg(feature = "services-moka")]
mod moka;
#[cfg(feature = "services-moka")]
pub use self::moka::Moka;

#[cfg(feature = "services-obs")]
mod obs;
#[cfg(feature = "services-obs")]
pub use obs::Obs;

#[cfg(feature = "services-oss")]
mod oss;
#[cfg(feature = "services-oss")]
pub use oss::Oss;

#[cfg(feature = "services-redis")]
mod redis;
#[cfg(feature = "services-redis")]
pub use self::redis::Redis;

#[cfg(feature = "services-rocksdb")]
mod rocksdb;
#[cfg(feature = "services-rocksdb")]
pub use self::rocksdb::Rocksdb;

#[cfg(feature = "services-s3")]
mod s3;
#[cfg(feature = "services-s3")]
pub use s3::S3;

#[cfg(feature = "services-sled")]
mod sled;
#[cfg(feature = "services-sled")]
pub use self::sled::Sled;

#[cfg(feature = "services-wasabi")]
mod wasabi;
#[cfg(feature = "services-wasabi")]
pub use wasabi::Wasabi;

#[cfg(feature = "services-webdav")]
mod webdav;
#[cfg(feature = "services-webdav")]
pub use webdav::Webdav;

#[cfg(feature = "services-webhdfs")]
mod webhdfs;

<<<<<<< HEAD
mod onedrive;
pub use onedrive::OneDrive;
=======
#[cfg(feature = "services-onedrive")]
mod onedrive;
#[cfg(feature = "services-onedrive")]
pub use onedrive::Onedrive;
>>>>>>> 0bd8d24b

#[cfg(feature = "services-webhdfs")]
pub use webhdfs::Webhdfs;<|MERGE_RESOLUTION|>--- conflicted
+++ resolved
@@ -132,15 +132,10 @@
 #[cfg(feature = "services-webhdfs")]
 mod webhdfs;
 
-<<<<<<< HEAD
-mod onedrive;
-pub use onedrive::OneDrive;
-=======
 #[cfg(feature = "services-onedrive")]
 mod onedrive;
 #[cfg(feature = "services-onedrive")]
 pub use onedrive::Onedrive;
->>>>>>> 0bd8d24b
 
 #[cfg(feature = "services-webhdfs")]
 pub use webhdfs::Webhdfs;