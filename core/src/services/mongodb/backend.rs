--- conflicted
+++ resolved
@@ -25,12 +25,8 @@
 use tokio::sync::OnceCell;
 
 use crate::raw::adapters::kv;
-<<<<<<< HEAD
-use crate::raw::Access;
+use crate::raw::*;
 use crate::services::MongodbConfig;
-=======
-use crate::raw::*;
->>>>>>> 0cec8ba8
 use crate::*;
 
 impl Configurator for MongodbConfig {
