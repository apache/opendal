--- conflicted
+++ resolved
@@ -392,16 +392,13 @@
     async fn read(&self, path: &str, args: OpRead) -> Result<(RpRead, Self::Reader)> {
         let resp = self
             .core
-<<<<<<< HEAD
             .oss_get_object(
                 path,
                 args.range(),
+                args.if_match(),
                 args.if_none_match(),
                 args.override_content_disposition(),
             )
-=======
-            .oss_get_object(path, args.range(), args.if_match(), args.if_none_match())
->>>>>>> e449e341
             .await?;
 
         let status = resp.status();
@@ -488,24 +485,18 @@
     async fn presign(&self, path: &str, args: OpPresign) -> Result<RpPresign> {
         // We will not send this request out, just for signing.
         let mut req = match args.operation() {
-<<<<<<< HEAD
-            PresignOperation::Stat(_) => self.core.oss_head_object_request(path, true, None)?,
+            PresignOperation::Stat(v) => {
+                self.core
+                    .oss_head_object_request(path, true, v.if_match(), v.if_none_match())?
+            }
             PresignOperation::Read(v) => self.core.oss_get_object_request(
                 path,
                 v.range(),
                 true,
-                None,
+                v.if_match(),
+                v.if_none_match(),
                 v.override_content_disposition(),
             )?,
-=======
-            PresignOperation::Stat(_) => {
-                self.core.oss_head_object_request(path, true, None, None)?
-            }
-            PresignOperation::Read(v) => {
-                self.core
-                    .oss_get_object_request(path, v.range(), true, None, None)?
-            }
->>>>>>> e449e341
             PresignOperation::Write(v) => self.core.oss_put_object_request(
                 path,
                 None,
