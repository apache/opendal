// Licensed to the Apache Software Foundation (ASF) under one
// or more contributor license agreements.  See the NOTICE file
// distributed with this work for additional information
// regarding copyright ownership.  The ASF licenses this file
// to you under the Apache License, Version 2.0 (the
// "License"); you may not use this file except in compliance
// with the License.  You may obtain a copy of the License at
//
//   http://www.apache.org/licenses/LICENSE-2.0
//
// Unless required by applicable law or agreed to in writing,
// software distributed under the License is distributed on an
// "AS IS" BASIS, WITHOUT WARRANTIES OR CONDITIONS OF ANY
// KIND, either express or implied.  See the License for the
// specific language governing permissions and limitations
// under the License.

use std::fmt::Debug;
use std::fmt::Formatter;
use std::time::Duration;

use bytes::Bytes;
use http::header::CACHE_CONTROL;
use http::header::CONTENT_DISPOSITION;
use http::header::CONTENT_LENGTH;
use http::header::CONTENT_TYPE;
use http::header::IF_MATCH;
use http::header::IF_NONE_MATCH;
use http::header::RANGE;
use http::Request;
use http::Response;
use reqsign::AliyunCredential;
use reqsign::AliyunLoader;
use reqsign::AliyunOssSigner;
use serde::Deserialize;
use serde::Serialize;

use crate::ops::OpWrite;
use crate::raw::*;
use crate::*;

mod constants {
    pub const RESPONSE_CONTENT_DISPOSITION: &str = "response-content-disposition";
}

pub struct OssCore {
    pub root: String,
    pub bucket: String,
    /// buffered host string
    ///
    /// format: <bucket-name>.<endpoint-domain-name>
    pub host: String,
    pub endpoint: String,
    pub presign_endpoint: String,

    pub client: HttpClient,
    pub loader: AliyunLoader,
    pub signer: AliyunOssSigner,
}

impl Debug for OssCore {
    fn fmt(&self, f: &mut Formatter<'_>) -> std::fmt::Result {
        f.debug_struct("Backend")
            .field("root", &self.root)
            .field("bucket", &self.bucket)
            .field("endpoint", &self.endpoint)
            .field("host", &self.host)
            .finish_non_exhaustive()
    }
}

impl OssCore {
    async fn load_credential(&self) -> Result<Option<AliyunCredential>> {
        let cred = self
            .loader
            .load()
            .await
            .map_err(new_request_credential_error)?;

        if let Some(cred) = cred {
            Ok(Some(cred))
        } else {
            Ok(None)
        }
    }

    pub async fn sign<T>(&self, req: &mut Request<T>) -> Result<()> {
        let cred = if let Some(cred) = self.load_credential().await? {
            cred
        } else {
            return Ok(());
        };

        self.signer.sign(req, &cred).map_err(new_request_sign_error)
    }

    pub async fn sign_query<T>(&self, req: &mut Request<T>, duration: Duration) -> Result<()> {
        let cred = if let Some(cred) = self.load_credential().await? {
            cred
        } else {
            return Ok(());
        };

        self.signer
            .sign_query(req, duration, &cred)
            .map_err(new_request_sign_error)
    }

    #[inline]
    pub async fn send(&self, req: Request<AsyncBody>) -> Result<Response<IncomingAsyncBody>> {
        self.client.send(req).await
    }
}

impl OssCore {
    #[allow(clippy::too_many_arguments)]
    pub fn oss_put_object_request(
        &self,
        path: &str,
        size: Option<usize>,
        content_type: Option<&str>,
        content_disposition: Option<&str>,
        cache_control: Option<&str>,
        body: AsyncBody,
        is_presign: bool,
    ) -> Result<Request<AsyncBody>> {
        let p = build_abs_path(&self.root, path);
        let endpoint = self.get_endpoint(is_presign);
        let url = format!("{}/{}", endpoint, percent_encode_path(&p));

        let mut req = Request::put(&url);

        req = req.header(CONTENT_LENGTH, size.unwrap_or_default());

        if let Some(mime) = content_type {
            req = req.header(CONTENT_TYPE, mime);
        }

        if let Some(pos) = content_disposition {
            req = req.header(CONTENT_DISPOSITION, pos);
        }

        if let Some(cache_control) = cache_control {
            req = req.header(CACHE_CONTROL, cache_control)
        }

        let req = req.body(body).map_err(new_request_build_error)?;
        Ok(req)
    }

    pub fn oss_get_object_request(
        &self,
        path: &str,
        range: BytesRange,
        is_presign: bool,
        if_match: Option<&str>,
        if_none_match: Option<&str>,
        override_content_disposition: Option<&str>,
    ) -> Result<Request<AsyncBody>> {
        let p = build_abs_path(&self.root, path);
        let endpoint = self.get_endpoint(is_presign);
        let mut url = format!("{}/{}", endpoint, percent_encode_path(&p));

        // Add query arguments to the URL based on response overrides
        let mut query_args = Vec::new();
        if let Some(override_content_disposition) = override_content_disposition {
            query_args.push(format!(
                "{}={}",
                constants::RESPONSE_CONTENT_DISPOSITION,
                percent_encode_path(override_content_disposition)
            ))
        }

        if !query_args.is_empty() {
            url.push_str(&format!("?{}", query_args.join("&")));
        }

        let mut req = Request::get(&url);
        req = req.header(CONTENT_TYPE, "application/octet-stream");

        if !range.is_full() {
            req = req.header(RANGE, range.to_header());
            // Adding `x-oss-range-behavior` header to use standard behavior.
            // ref: https://help.aliyun.com/document_detail/39571.html
            req = req.header("x-oss-range-behavior", "standard");
        }

        if let Some(if_match) = if_match {
            req = req.header(IF_MATCH, if_match)
        }
        if let Some(if_none_match) = if_none_match {
            req = req.header(IF_NONE_MATCH, if_none_match);
        }

        let req = req
            .body(AsyncBody::Empty)
            .map_err(new_request_build_error)?;

        Ok(req)
    }

    fn oss_delete_object_request(&self, path: &str) -> Result<Request<AsyncBody>> {
        let p = build_abs_path(&self.root, path);
        let endpoint = self.get_endpoint(false);
        let url = format!("{}/{}", endpoint, percent_encode_path(&p));
        let req = Request::delete(&url);

        let req = req
            .body(AsyncBody::Empty)
            .map_err(new_request_build_error)?;

        Ok(req)
    }

    pub fn oss_head_object_request(
        &self,
        path: &str,
        is_presign: bool,
        if_match: Option<&str>,
        if_none_match: Option<&str>,
    ) -> Result<Request<AsyncBody>> {
        let p = build_abs_path(&self.root, path);
        let endpoint = self.get_endpoint(is_presign);
        let url = format!("{}/{}", endpoint, percent_encode_path(&p));

        let mut req = Request::head(&url);
        if let Some(if_match) = if_match {
            req = req.header(IF_MATCH, if_match)
        }
        if let Some(if_none_match) = if_none_match {
            req = req.header(IF_NONE_MATCH, if_none_match);
        }
        let req = req
            .body(AsyncBody::Empty)
            .map_err(new_request_build_error)?;

        Ok(req)
    }

    pub fn oss_list_object_request(
        &self,
        path: &str,
        token: Option<&str>,
        delimiter: &str,
        limit: Option<usize>,
    ) -> Result<Request<AsyncBody>> {
        let p = build_abs_path(&self.root, path);

        let endpoint = self.get_endpoint(false);
        let url = format!(
            "{}/?list-type=2&delimiter={delimiter}&prefix={}{}{}",
            endpoint,
            percent_encode_path(&p),
            limit.map(|t| format!("&max-keys={t}")).unwrap_or_default(),
            token
                .map(|t| format!("&continuation-token={}", percent_encode_path(t)))
                .unwrap_or_default(),
        );

        let req = Request::get(&url)
            .body(AsyncBody::Empty)
            .map_err(new_request_build_error)?;
        Ok(req)
    }

    pub async fn oss_get_object(
        &self,
        path: &str,
        range: BytesRange,
        if_match: Option<&str>,
        if_none_match: Option<&str>,
        override_content_disposition: Option<&str>,
    ) -> Result<Response<IncomingAsyncBody>> {
<<<<<<< HEAD
        let mut req = self.oss_get_object_request(
            path,
            range,
            false,
            if_none_match,
            override_content_disposition,
        )?;
=======
        let mut req = self.oss_get_object_request(path, range, false, if_match, if_none_match)?;
>>>>>>> e449e341

        self.sign(&mut req).await?;
        self.send(req).await
    }

    pub async fn oss_head_object(
        &self,
        path: &str,
        if_match: Option<&str>,
        if_none_match: Option<&str>,
    ) -> Result<Response<IncomingAsyncBody>> {
        let mut req = self.oss_head_object_request(path, false, if_match, if_none_match)?;

        self.sign(&mut req).await?;
        self.send(req).await
    }

    pub async fn oss_put_object(
        &self,
        path: &str,
        size: Option<usize>,
        content_type: Option<&str>,
        content_disposition: Option<&str>,
        cache_control: Option<&str>,
        body: AsyncBody,
    ) -> Result<Response<IncomingAsyncBody>> {
        let mut req = self.oss_put_object_request(
            path,
            size,
            content_type,
            content_disposition,
            cache_control,
            body,
            false,
        )?;

        self.sign(&mut req).await?;
        self.send(req).await
    }

    pub async fn oss_copy_object(
        &self,
        from: &str,
        to: &str,
    ) -> Result<Response<IncomingAsyncBody>> {
        let source = build_abs_path(&self.root, from);
        let target = build_abs_path(&self.root, to);

        let url = format!(
            "{}/{}",
            self.get_endpoint(false),
            percent_encode_path(&target)
        );
        let source = format!("/{}/{}", self.bucket, percent_encode_path(&source));

        let mut req = Request::put(&url)
            .header("x-oss-copy-source", source)
            .body(AsyncBody::Empty)
            .map_err(new_request_build_error)?;

        self.sign(&mut req).await?;
        self.send(req).await
    }

    pub async fn oss_list_object(
        &self,
        path: &str,
        token: Option<&str>,
        delimiter: &str,
        limit: Option<usize>,
    ) -> Result<Response<IncomingAsyncBody>> {
        let mut req = self.oss_list_object_request(path, token, delimiter, limit)?;

        self.sign(&mut req).await?;
        self.send(req).await
    }

    pub async fn oss_delete_object(&self, path: &str) -> Result<Response<IncomingAsyncBody>> {
        let mut req = self.oss_delete_object_request(path)?;
        self.sign(&mut req).await?;
        self.send(req).await
    }

    pub async fn oss_delete_objects(
        &self,
        paths: Vec<String>,
    ) -> Result<Response<IncomingAsyncBody>> {
        let url = format!("{}/?delete", self.endpoint);

        let req = Request::post(&url);

        let content = quick_xml::se::to_string(&DeleteObjectsRequest {
            object: paths
                .into_iter()
                .map(|path| DeleteObjectsRequestObject {
                    key: build_abs_path(&self.root, &path),
                })
                .collect(),
        })
        .map_err(new_xml_deserialize_error)?;

        // Make sure content length has been set to avoid post with chunked encoding.
        let req = req.header(CONTENT_LENGTH, content.len());
        // Set content-type to `application/xml` to avoid mixed with form post.
        let req = req.header(CONTENT_TYPE, "application/xml");
        // Set content-md5 as required by API.
        let req = req.header("CONTENT-MD5", format_content_md5(content.as_bytes()));

        let mut req = req
            .body(AsyncBody::Bytes(Bytes::from(content)))
            .map_err(new_request_build_error)?;

        self.sign(&mut req).await?;

        self.send(req).await
    }

    fn get_endpoint(&self, is_presign: bool) -> &str {
        if is_presign {
            &self.presign_endpoint
        } else {
            &self.endpoint
        }
    }

    pub async fn oss_initiate_upload(
        &self,
        path: &str,
        args: &OpWrite,
    ) -> Result<Response<IncomingAsyncBody>> {
        let cache_control = args.cache_control();
        let req = self
            .oss_initiate_upload_request(path, None, None, cache_control, AsyncBody::Empty, false)
            .await?;
        self.send(req).await
    }

    /// Creates a request that initiates multipart upload
    async fn oss_initiate_upload_request(
        &self,
        path: &str,
        content_type: Option<&str>,
        content_disposition: Option<&str>,
        cache_control: Option<&str>,
        body: AsyncBody,
        is_presign: bool,
    ) -> Result<Request<AsyncBody>> {
        let path = build_abs_path(&self.root, path);
        let endpoint = self.get_endpoint(is_presign);
        let url = format!("{}/{}?uploads", endpoint, percent_encode_path(&path));
        let mut req = Request::post(&url);
        if let Some(mime) = content_type {
            req = req.header(CONTENT_TYPE, mime);
        }
        if let Some(disposition) = content_disposition {
            req = req.header(CONTENT_DISPOSITION, disposition);
        }
        if let Some(cache_control) = cache_control {
            req = req.header(CACHE_CONTROL, cache_control);
        }

        let mut req = req.body(body).map_err(new_request_build_error)?;
        self.sign(&mut req).await?;
        Ok(req)
    }

    /// Creates a request to upload a part
    pub async fn oss_upload_part_request(
        &self,
        path: &str,
        upload_id: &str,
        part_number: usize,
        is_presign: bool,
        size: Option<u64>,
        body: AsyncBody,
    ) -> Result<Request<AsyncBody>> {
        let p = build_abs_path(&self.root, path);
        let endpoint = self.get_endpoint(is_presign);

        let url = format!(
            "{}/{}?partNumber={}&uploadId={}",
            endpoint,
            percent_encode_path(&p),
            part_number,
            percent_encode_path(upload_id)
        );

        let mut req = Request::put(&url);

        if let Some(size) = size {
            req = req.header(CONTENT_LENGTH, size);
        }
        let mut req = req.body(body).map_err(new_request_build_error)?;
        self.sign(&mut req).await?;
        Ok(req)
    }

    pub async fn oss_complete_multipart_upload_request(
        &self,
        path: &str,
        upload_id: &str,
        is_presign: bool,
        parts: &[MultipartUploadPart],
    ) -> Result<Response<IncomingAsyncBody>> {
        let p = build_abs_path(&self.root, path);
        let endpoint = self.get_endpoint(is_presign);
        let url = format!(
            "{}/{}?uploadId={}",
            endpoint,
            percent_encode_path(&p),
            percent_encode_path(upload_id)
        );

        let req = Request::post(&url);

        let content = quick_xml::se::to_string(&CompleteMultipartUploadRequest {
            part: parts.to_vec(),
        })
        .map_err(new_xml_deserialize_error)?;
        // Make sure content length has been set to avoid post with chunked encoding.
        let req = req.header(CONTENT_LENGTH, content.len());
        // Set content-type to `application/xml` to avoid mixed with form post.
        let req = req.header(CONTENT_TYPE, "application/xml");

        let mut req = req
            .body(AsyncBody::Bytes(Bytes::from(content)))
            .map_err(new_request_build_error)?;

        self.sign(&mut req).await?;
        self.send(req).await
    }
}

/// Request of DeleteObjects.
#[derive(Default, Debug, Serialize)]
#[serde(default, rename = "Delete", rename_all = "PascalCase")]
pub struct DeleteObjectsRequest {
    pub object: Vec<DeleteObjectsRequestObject>,
}

#[derive(Default, Debug, Serialize)]
#[serde(rename_all = "PascalCase")]
pub struct DeleteObjectsRequestObject {
    pub key: String,
}

/// Result of DeleteObjects.
#[derive(Default, Debug, Deserialize)]
#[serde(default, rename = "DeleteResult", rename_all = "PascalCase")]
pub struct DeleteObjectsResult {
    pub deleted: Vec<DeleteObjectsResultDeleted>,
}

#[derive(Default, Debug, Deserialize)]
#[serde(rename_all = "PascalCase")]
pub struct DeleteObjectsResultDeleted {
    pub key: String,
}

#[derive(Default, Debug, Deserialize)]
#[serde(default, rename_all = "PascalCase")]
pub struct DeleteObjectsResultError {
    pub code: String,
    pub key: String,
    pub message: String,
}

#[derive(Default, Debug, Deserialize)]
#[serde(rename_all = "PascalCase")]
pub struct InitiateMultipartUploadResult {
    #[cfg(test)]
    pub bucket: String,
    #[cfg(test)]
    pub key: String,
    pub upload_id: String,
}

#[derive(Clone, Default, Debug, Serialize)]
#[serde(default, rename_all = "PascalCase")]
pub struct MultipartUploadPart {
    #[serde(rename = "PartNumber")]
    pub part_number: usize,
    #[serde(rename = "ETag")]
    pub etag: String,
}

#[derive(Default, Debug, Serialize)]
#[serde(default, rename = "CompleteMultipartUpload", rename_all = "PascalCase")]
pub struct CompleteMultipartUploadRequest {
    pub part: Vec<MultipartUploadPart>,
}

#[derive(Default, Debug, Deserialize)]
#[serde(rename_all = "PascalCase")]
pub struct CompleteMultipartUploadResult {
    pub location: String,
    pub bucket: String,
    pub key: String,
    #[serde(rename = "ETag")]
    pub etag: String,
}

#[cfg(test)]
mod tests {
    use bytes::Buf;
    use bytes::Bytes;

    use super::*;

    /// This example is from https://www.alibabacloud.com/help/zh/object-storage-service/latest/deletemultipleobjects
    #[test]
    fn test_serialize_delete_objects_request() {
        let req = DeleteObjectsRequest {
            object: vec![
                DeleteObjectsRequestObject {
                    key: "multipart.data".to_string(),
                },
                DeleteObjectsRequestObject {
                    key: "test.jpg".to_string(),
                },
                DeleteObjectsRequestObject {
                    key: "demo.jpg".to_string(),
                },
            ],
        };

        let actual = quick_xml::se::to_string(&req).expect("must succeed");

        pretty_assertions::assert_eq!(
            actual,
            r#"<Delete>
  <Object>
    <Key>multipart.data</Key>
  </Object>
  <Object>
    <Key>test.jpg</Key>
  </Object>
  <Object>
    <Key>demo.jpg</Key>
  </Object>
</Delete>"#
                // Cleanup space and new line
                .replace([' ', '\n'], "")
        )
    }

    /// This example is from https://www.alibabacloud.com/help/zh/object-storage-service/latest/deletemultipleobjects
    #[test]
    fn test_deserialize_delete_objects_result() {
        let bs = Bytes::from(
            r#"<?xml version="1.0" encoding="UTF-8"?>
<DeleteResult xmlns="http://doc.oss-cn-hangzhou.aliyuncs.com">
    <Deleted>
       <Key>multipart.data</Key>
    </Deleted>
    <Deleted>
       <Key>test.jpg</Key>
    </Deleted>
    <Deleted>
       <Key>demo.jpg</Key>
    </Deleted>
</DeleteResult>"#,
        );

        let out: DeleteObjectsResult =
            quick_xml::de::from_reader(bs.reader()).expect("must success");

        assert_eq!(out.deleted.len(), 3);
        assert_eq!(out.deleted[0].key, "multipart.data");
        assert_eq!(out.deleted[1].key, "test.jpg");
        assert_eq!(out.deleted[2].key, "demo.jpg");
    }

    #[test]
    fn test_deserialize_initiate_multipart_upload_response() {
        let bs = Bytes::from(
            r#"<?xml version="1.0" encoding="UTF-8"?>
<InitiateMultipartUploadResult xmlns="http://doc.oss-cn-hangzhou.aliyuncs.com">
    <Bucket>oss-example</Bucket>
    <Key>multipart.data</Key>
    <UploadId>0004B9894A22E5B1888A1E29F823****</UploadId>
</InitiateMultipartUploadResult>"#,
        );
        let out: InitiateMultipartUploadResult =
            quick_xml::de::from_reader(bs.reader()).expect("must success");

        assert_eq!("0004B9894A22E5B1888A1E29F823****", out.upload_id);
        assert_eq!("multipart.data", out.key);
        assert_eq!("oss-example", out.bucket);
    }

    #[test]
    fn test_serialize_complete_multipart_upload_request() {
        let req = CompleteMultipartUploadRequest {
            part: vec![
                MultipartUploadPart {
                    part_number: 1,
                    etag: "\"3349DC700140D7F86A0784842780****\"".to_string(),
                },
                MultipartUploadPart {
                    part_number: 5,
                    etag: "\"8EFDA8BE206636A695359836FE0A****\"".to_string(),
                },
                MultipartUploadPart {
                    part_number: 8,
                    etag: "\"8C315065167132444177411FDA14****\"".to_string(),
                },
            ],
        };

        // quick_xml::se::to_string()
        let mut serializer = quick_xml::se::Serializer::new(String::new());
        serializer.indent(' ', 4);
        let serialized = req.serialize(serializer).unwrap();
        pretty_assertions::assert_eq!(
            serialized,
            r#"<CompleteMultipartUpload>
    <Part>
        <PartNumber>1</PartNumber>
        <ETag>"3349DC700140D7F86A0784842780****"</ETag>
    </Part>
    <Part>
        <PartNumber>5</PartNumber>
        <ETag>"8EFDA8BE206636A695359836FE0A****"</ETag>
    </Part>
    <Part>
        <PartNumber>8</PartNumber>
        <ETag>"8C315065167132444177411FDA14****"</ETag>
    </Part>
</CompleteMultipartUpload>"#
                .replace('"', "&quot;") /* Escape `"` by hand to address <https://github.com/tafia/quick-xml/issues/362> */
        )
    }

    #[test]
    fn test_deserialize_complete_oss_multipart_result() {
        let bytes = Bytes::from(
            r#"<?xml version="1.0" encoding="UTF-8"?>
<CompleteMultipartUploadResult xmlns="http://doc.oss-cn-hangzhou.aliyuncs.com">
    <EncodingType>url</EncodingType>
    <Location>http://oss-example.oss-cn-hangzhou.aliyuncs.com /multipart.data</Location>
    <Bucket>oss-example</Bucket>
    <Key>multipart.data</Key>
    <ETag>"B864DB6A936D376F9F8D3ED3BBE540****"</ETag>
</CompleteMultipartUploadResult>"#,
        );

        let result: CompleteMultipartUploadResult =
            quick_xml::de::from_reader(bytes.reader()).unwrap();
        assert_eq!("\"B864DB6A936D376F9F8D3ED3BBE540****\"", result.etag);
        assert_eq!(
            "http://oss-example.oss-cn-hangzhou.aliyuncs.com /multipart.data",
            result.location
        );
        assert_eq!("oss-example", result.bucket);
        assert_eq!("multipart.data", result.key);
    }
}<|MERGE_RESOLUTION|>--- conflicted
+++ resolved
@@ -271,18 +271,14 @@
         if_none_match: Option<&str>,
         override_content_disposition: Option<&str>,
     ) -> Result<Response<IncomingAsyncBody>> {
-<<<<<<< HEAD
         let mut req = self.oss_get_object_request(
             path,
             range,
             false,
+            if_match,
             if_none_match,
             override_content_disposition,
         )?;
-=======
-        let mut req = self.oss_get_object_request(path, range, false, if_match, if_none_match)?;
->>>>>>> e449e341
-
         self.sign(&mut req).await?;
         self.send(req).await
     }
