// Licensed to the Apache Software Foundation (ASF) under one
// or more contributor license agreements.  See the NOTICE file
// distributed with this work for additional information
// regarding copyright ownership.  The ASF licenses this file
// to you under the Apache License, Version 2.0 (the
// "License"); you may not use this file except in compliance
// with the License.  You may obtain a copy of the License at
//
//   http://www.apache.org/licenses/LICENSE-2.0
//
// Unless required by applicable law or agreed to in writing,
// software distributed under the License is distributed on an
// "AS IS" BASIS, WITHOUT WARRANTIES OR CONDITIONS OF ANY
// KIND, either express or implied.  See the License for the
// specific language governing permissions and limitations
// under the License.

use std::fmt::Debug;
use std::fmt::Formatter;
use std::sync::Arc;
use std::time::Duration;

use bytes::Bytes;
use constants::X_OSS_META_PREFIX;
use http::header::CACHE_CONTROL;
use http::header::CONTENT_DISPOSITION;
use http::header::CONTENT_LENGTH;
use http::header::CONTENT_TYPE;
use http::header::IF_MATCH;
use http::header::IF_MODIFIED_SINCE;
use http::header::IF_NONE_MATCH;
use http::header::IF_UNMODIFIED_SINCE;
use http::header::RANGE;
use http::HeaderMap;
use http::HeaderName;
use http::HeaderValue;
use http::Request;
use http::Response;
use reqsign::AliyunCredential;
use reqsign::AliyunLoader;
use reqsign::AliyunOssSigner;
use serde::Deserialize;
use serde::Serialize;

use crate::raw::*;
use crate::services::oss::core::constants::X_OSS_FORBID_OVERWRITE;
use crate::*;

pub mod constants {
    pub const X_OSS_SERVER_SIDE_ENCRYPTION: &str = "x-oss-server-side-encryption";

    pub const X_OSS_SERVER_SIDE_ENCRYPTION_KEY_ID: &str = "x-oss-server-side-encryption-key-id";

    pub const X_OSS_FORBID_OVERWRITE: &str = "x-oss-forbid-overwrite";

    pub const X_OSS_VERSION_ID: &str = "x-oss-version-id";

    pub const RESPONSE_CONTENT_DISPOSITION: &str = "response-content-disposition";

    pub const OSS_QUERY_VERSION_ID: &str = "versionId";

    pub const X_OSS_META_PREFIX: &str = "x-oss-meta-";
}

pub struct OssCore {
    pub info: Arc<AccessorInfo>,

    pub root: String,
    pub bucket: String,
    /// buffered host string
    ///
    /// format: <bucket-name>.<endpoint-domain-name>
    pub host: String,
    pub endpoint: String,
    pub presign_endpoint: String,
    pub allow_anonymous: bool,

    pub server_side_encryption: Option<HeaderValue>,
    pub server_side_encryption_key_id: Option<HeaderValue>,

    pub loader: AliyunLoader,
    pub signer: AliyunOssSigner,
}

impl Debug for OssCore {
    fn fmt(&self, f: &mut Formatter<'_>) -> std::fmt::Result {
        f.debug_struct("Backend")
            .field("root", &self.root)
            .field("bucket", &self.bucket)
            .field("endpoint", &self.endpoint)
            .field("host", &self.host)
            .finish_non_exhaustive()
    }
}

impl OssCore {
    async fn load_credential(&self) -> Result<Option<AliyunCredential>> {
        let cred = self
            .loader
            .load()
            .await
            .map_err(new_request_credential_error)?;

        if let Some(cred) = cred {
            Ok(Some(cred))
        } else if self.allow_anonymous {
            // If allow_anonymous has been set, we will not sign the request.
            Ok(None)
        } else {
            // Mark this error as temporary since it could be caused by Aliyun STS.
            Err(Error::new(
                ErrorKind::PermissionDenied,
                "no valid credential found, please check configuration or try again",
            )
            .set_temporary())
        }
    }

    pub async fn sign<T>(&self, req: &mut Request<T>) -> Result<()> {
        let cred = if let Some(cred) = self.load_credential().await? {
            cred
        } else {
            return Ok(());
        };

        self.signer.sign(req, &cred).map_err(new_request_sign_error)
    }

    pub async fn sign_query<T>(&self, req: &mut Request<T>, duration: Duration) -> Result<()> {
        let cred = if let Some(cred) = self.load_credential().await? {
            cred
        } else {
            return Ok(());
        };

        self.signer
            .sign_query(req, duration, &cred)
            .map_err(new_request_sign_error)
    }

    #[inline]
    pub async fn send(&self, req: Request<Buffer>) -> Result<Response<Buffer>> {
        self.info.http_client().send(req).await
    }

    /// Set sse headers
    /// # Note
    /// According to the OSS documentation, only PutObject, CopyObject, and InitiateMultipartUpload may require to be set.
    pub fn insert_sse_headers(&self, mut req: http::request::Builder) -> http::request::Builder {
        if let Some(v) = &self.server_side_encryption {
            let mut v = v.clone();
            v.set_sensitive(true);

            req = req.header(
                HeaderName::from_static(constants::X_OSS_SERVER_SIDE_ENCRYPTION),
                v,
            )
        }
        if let Some(v) = &self.server_side_encryption_key_id {
            let mut v = v.clone();
            v.set_sensitive(true);

            req = req.header(
                HeaderName::from_static(constants::X_OSS_SERVER_SIDE_ENCRYPTION_KEY_ID),
                v,
            )
        }
        req
    }

    fn insert_metadata_headers(
        &self,
        mut req: http::request::Builder,
        size: Option<u64>,
        args: &OpWrite,
    ) -> Result<http::request::Builder> {
        req = req.header(CONTENT_LENGTH, size.unwrap_or_default());

        if let Some(mime) = args.content_type() {
            req = req.header(CONTENT_TYPE, mime);
        }

        if let Some(pos) = args.content_disposition() {
            req = req.header(CONTENT_DISPOSITION, pos);
        }

        if let Some(cache_control) = args.cache_control() {
            req = req.header(CACHE_CONTROL, cache_control);
        }

        // TODO: disable if not exists while version has been enabled.
        //
        // Specifies whether the object that is uploaded by calling the PutObject operation
        // overwrites the existing object that has the same name. When versioning is enabled
        // or suspended for the bucket to which you want to upload the object, the
        // x-oss-forbid-overwrite header does not take effect. In this case, the object that
        // is uploaded by calling the PutObject operation overwrites the existing object that
        // has the same name.
        //
        // ref: https://www.alibabacloud.com/help/en/oss/developer-reference/putobject?spm=a2c63.p38356.0.0.39ef75e93o0Xtz
        if args.if_not_exists() {
            req = req.header(X_OSS_FORBID_OVERWRITE, "true");
        }

        if let Some(user_metadata) = args.user_metadata() {
            for (key, value) in user_metadata {
                // before insert user defined metadata header, add prefix to the header name
                if !self.check_user_metadata_key(key) {
                    return Err(Error::new(
                        ErrorKind::Unsupported,
                        "the format of the user metadata key is invalid, please refer the document",
                    ));
                }
                req = req.header(format!("{X_OSS_META_PREFIX}{key}"), value)
            }
        }

        Ok(req)
    }

    // According to https://help.aliyun.com/zh/oss/developer-reference/putobject
    // there are some limits in user defined metadata key
    fn check_user_metadata_key(&self, key: &str) -> bool {
        key.chars().all(|c| c.is_ascii_alphanumeric() || c == '-')
    }

    /// parse_metadata will parse http headers(including standards http headers
    /// and user defined metadata header) into Metadata.
    ///
    /// # Arguments
    ///
    /// * `user_metadata_prefix` is the prefix of user defined metadata key
    ///
    /// # Notes
    ///
    /// before return the user defined metadata, we'll strip the user_metadata_prefix from the key
    pub fn parse_metadata(&self, path: &str, headers: &HeaderMap) -> Result<Metadata> {
        let mut m = parse_into_metadata(path, headers)?;
        let user_meta = parse_prefixed_headers(headers, X_OSS_META_PREFIX);
        if !user_meta.is_empty() {
            m.with_user_metadata(user_meta);
        }

        Ok(m)
    }
}

impl OssCore {
    #[allow(clippy::too_many_arguments)]
    pub fn oss_put_object_request(
        &self,
        path: &str,
        size: Option<u64>,
        args: &OpWrite,
        body: Buffer,
        is_presign: bool,
    ) -> Result<Request<Buffer>> {
        let p = build_abs_path(&self.root, path);
        let endpoint = self.get_endpoint(is_presign);
        let url = format!("{}/{}", endpoint, percent_encode_path(&p));

        let mut req = Request::put(&url);

        req = self.insert_metadata_headers(req, size, args)?;

        // set sse headers
        req = self.insert_sse_headers(req);

        let req = req.body(body).map_err(new_request_build_error)?;
        Ok(req)
    }

    pub fn oss_append_object_request(
        &self,
        path: &str,
        position: u64,
        size: u64,
        args: &OpWrite,
        body: Buffer,
    ) -> Result<Request<Buffer>> {
        let p = build_abs_path(&self.root, path);
        let endpoint = self.get_endpoint(false);
        let url = format!(
            "{}/{}?append&position={}",
            endpoint,
            percent_encode_path(&p),
            position
        );

        let mut req = Request::post(&url);

        req = self.insert_metadata_headers(req, Some(size), args)?;

        // set sse headers
        req = self.insert_sse_headers(req);

        let req = req.body(body).map_err(new_request_build_error)?;
        Ok(req)
    }

    pub fn oss_get_object_request(
        &self,
        path: &str,
        is_presign: bool,
        args: &OpRead,
    ) -> Result<Request<Buffer>> {
        let p = build_abs_path(&self.root, path);
        let endpoint = self.get_endpoint(is_presign);
        let range = args.range();
        let mut url = format!("{}/{}", endpoint, percent_encode_path(&p));

        // Add query arguments to the URL based on response overrides
        let mut query_args = Vec::new();
        if let Some(override_content_disposition) = args.override_content_disposition() {
            query_args.push(format!(
                "{}={}",
                constants::RESPONSE_CONTENT_DISPOSITION,
                percent_encode_path(override_content_disposition)
            ))
        }
        if let Some(version) = args.version() {
            query_args.push(format!(
                "{}={}",
                constants::OSS_QUERY_VERSION_ID,
                percent_encode_path(version)
            ))
        }

        if !query_args.is_empty() {
            url.push_str(&format!("?{}", query_args.join("&")));
        }

        let mut req = Request::get(&url);
        req = req.header(CONTENT_TYPE, "application/octet-stream");

        if !range.is_full() {
            req = req.header(RANGE, range.to_header());
            // Adding `x-oss-range-behavior` header to use standard behavior.
            // ref: https://help.aliyun.com/document_detail/39571.html
            req = req.header("x-oss-range-behavior", "standard");
        }

        if let Some(if_match) = args.if_match() {
            req = req.header(IF_MATCH, if_match)
        }
        if let Some(if_none_match) = args.if_none_match() {
            req = req.header(IF_NONE_MATCH, if_none_match);
        }

        if let Some(if_modified_since) = args.if_modified_since() {
            req = req.header(
                IF_MODIFIED_SINCE,
                format_datetime_into_http_date(if_modified_since),
            );
        }

        if let Some(if_unmodified_since) = args.if_unmodified_since() {
            req = req.header(
                IF_UNMODIFIED_SINCE,
                format_datetime_into_http_date(if_unmodified_since),
            );
        }

        let req = req.body(Buffer::new()).map_err(new_request_build_error)?;

        Ok(req)
    }

    fn oss_delete_object_request(&self, path: &str, args: &OpDelete) -> Result<Request<Buffer>> {
        let p = build_abs_path(&self.root, path);
        let endpoint = self.get_endpoint(false);
        let mut url = format!("{}/{}", endpoint, percent_encode_path(&p));

        let mut query_args = Vec::new();

        if let Some(version) = args.version() {
            query_args.push(format!(
                "{}={}",
                constants::OSS_QUERY_VERSION_ID,
                percent_encode_path(version)
            ))
        }

        if !query_args.is_empty() {
            url.push_str(&format!("?{}", query_args.join("&")));
        }

        let req = Request::delete(&url);

        let req = req.body(Buffer::new()).map_err(new_request_build_error)?;

        Ok(req)
    }

    pub fn oss_head_object_request(
        &self,
        path: &str,
        is_presign: bool,
        args: &OpStat,
    ) -> Result<Request<Buffer>> {
        let p = build_abs_path(&self.root, path);
        let endpoint = self.get_endpoint(is_presign);
        let mut url = format!("{}/{}", endpoint, percent_encode_path(&p));

        let mut query_args = Vec::new();

        if let Some(version) = args.version() {
            query_args.push(format!(
                "{}={}",
                constants::OSS_QUERY_VERSION_ID,
                percent_encode_path(version)
            ))
        }

        if !query_args.is_empty() {
            url.push_str(&format!("?{}", query_args.join("&")));
        }

        let mut req = Request::head(&url);
        if let Some(if_match) = args.if_match() {
            req = req.header(IF_MATCH, if_match)
        }
        if let Some(if_none_match) = args.if_none_match() {
            req = req.header(IF_NONE_MATCH, if_none_match);
        }
        let req = req.body(Buffer::new()).map_err(new_request_build_error)?;

        Ok(req)
    }

    pub fn oss_list_object_request(
        &self,
        path: &str,
        token: &str,
        delimiter: &str,
        limit: Option<usize>,
        start_after: Option<String>,
    ) -> Result<Request<Buffer>> {
        let p = build_abs_path(&self.root, path);

        let endpoint = self.get_endpoint(false);
        let mut url = QueryPairsWriter::new(endpoint);
        url = url.push("list-type", "2");
<<<<<<< HEAD
        url = url.push("delimiter", delimiter);
=======
        if !delimiter.is_empty() {
            url = url.push("delimiter", delimiter);
        }
>>>>>>> 05b7de29
        // prefix
        if !p.is_empty() {
            url = url.push("prefix", &percent_encode_path(&p));
        }

        // max-key
        if let Some(limit) = limit {
            url = url.push("max-keys", &limit.to_string());
        }

        // continuation_token
        if !token.is_empty() {
            url = url.push("continuation-token", &percent_encode_path(token));
        }

        // start-after
        if let Some(start_after) = start_after {
            let start_after = build_abs_path(&self.root, &start_after);
            url = url.push("start-after", &percent_encode_path(&start_after));
        }

        let req = Request::get(url.finish())
            .body(Buffer::new())
            .map_err(new_request_build_error)?;
        Ok(req)
    }

    pub async fn oss_get_object(&self, path: &str, args: &OpRead) -> Result<Response<HttpBody>> {
        let mut req = self.oss_get_object_request(path, false, args)?;
        self.sign(&mut req).await?;
        self.info.http_client().fetch(req).await
    }

    pub async fn oss_head_object(&self, path: &str, args: &OpStat) -> Result<Response<Buffer>> {
        let mut req = self.oss_head_object_request(path, false, args)?;

        self.sign(&mut req).await?;
        self.send(req).await
    }

    pub async fn oss_copy_object(&self, from: &str, to: &str) -> Result<Response<Buffer>> {
        let source = build_abs_path(&self.root, from);
        let target = build_abs_path(&self.root, to);

        let url = format!(
            "{}/{}",
            self.get_endpoint(false),
            percent_encode_path(&target)
        );
        let source = format!("/{}/{}", self.bucket, percent_encode_path(&source));

        let mut req = Request::put(&url);

        req = self.insert_sse_headers(req);

        req = req.header("x-oss-copy-source", source);

        let mut req = req.body(Buffer::new()).map_err(new_request_build_error)?;

        self.sign(&mut req).await?;
        self.send(req).await
    }

    pub async fn oss_list_object(
        &self,
        path: &str,
        token: &str,
        delimiter: &str,
        limit: Option<usize>,
        start_after: Option<String>,
    ) -> Result<Response<Buffer>> {
        let mut req = self.oss_list_object_request(path, token, delimiter, limit, start_after)?;

        self.sign(&mut req).await?;
        self.send(req).await
    }

    pub async fn oss_list_object_versions(
        &self,
        prefix: &str,
        delimiter: &str,
        limit: Option<usize>,
        key_marker: &str,
        version_id_marker: &str,
    ) -> Result<Response<Buffer>> {
        let p = build_abs_path(&self.root, prefix);

        let mut url = QueryPairsWriter::new(&self.endpoint);
        url = url.push("versions", "");

        if !p.is_empty() {
            url = url.push("prefix", &percent_encode_path(p.as_str()));
        }
        if !delimiter.is_empty() {
            url = url.push("delimiter", delimiter);
        }

        if let Some(limit) = limit {
            url = url.push("max-keys", &limit.to_string());
        }
        if !key_marker.is_empty() {
            url = url.push("key-marker", &percent_encode_path(key_marker));
        }
        if !version_id_marker.is_empty() {
            url = url.push("version-id-marker", &percent_encode_path(version_id_marker));
        }

        let mut req = Request::get(url.finish())
            .body(Buffer::new())
            .map_err(new_request_build_error)?;

        self.sign(&mut req).await?;

        self.send(req).await
    }

    pub async fn oss_delete_object(&self, path: &str, args: &OpDelete) -> Result<Response<Buffer>> {
        let mut req = self.oss_delete_object_request(path, args)?;
        self.sign(&mut req).await?;
        self.send(req).await
    }

    pub async fn oss_delete_objects(
        &self,
        paths: Vec<(String, OpDelete)>,
    ) -> Result<Response<Buffer>> {
        let url = format!("{}/?delete", self.endpoint);

        let req = Request::post(&url);

        let content = quick_xml::se::to_string(&DeleteObjectsRequest {
            object: paths
                .into_iter()
                .map(|(path, op)| DeleteObjectsRequestObject {
                    key: build_abs_path(&self.root, &path),
                    version_id: op.version().map(|v| v.to_owned()),
                })
                .collect(),
        })
        .map_err(new_xml_deserialize_error)?;

        // Make sure content length has been set to avoid post with chunked encoding.
        let req = req.header(CONTENT_LENGTH, content.len());
        // Set content-type to `application/xml` to avoid mixed with form post.
        let req = req.header(CONTENT_TYPE, "application/xml");
        // Set content-md5 as required by API.
        let req = req.header("CONTENT-MD5", format_content_md5(content.as_bytes()));

        let mut req = req
            .body(Buffer::from(Bytes::from(content)))
            .map_err(new_request_build_error)?;

        self.sign(&mut req).await?;

        self.send(req).await
    }

    fn get_endpoint(&self, is_presign: bool) -> &str {
        if is_presign {
            &self.presign_endpoint
        } else {
            &self.endpoint
        }
    }

    pub async fn oss_initiate_upload(
        &self,
        path: &str,
        content_type: Option<&str>,
        content_disposition: Option<&str>,
        cache_control: Option<&str>,
        is_presign: bool,
    ) -> Result<Response<Buffer>> {
        let path = build_abs_path(&self.root, path);
        let endpoint = self.get_endpoint(is_presign);
        let url = format!("{}/{}?uploads", endpoint, percent_encode_path(&path));
        let mut req = Request::post(&url);
        if let Some(mime) = content_type {
            req = req.header(CONTENT_TYPE, mime);
        }
        if let Some(disposition) = content_disposition {
            req = req.header(CONTENT_DISPOSITION, disposition);
        }
        if let Some(cache_control) = cache_control {
            req = req.header(CACHE_CONTROL, cache_control);
        }
        req = self.insert_sse_headers(req);
        let mut req = req.body(Buffer::new()).map_err(new_request_build_error)?;
        self.sign(&mut req).await?;
        self.send(req).await
    }

    /// Creates a request to upload a part
    pub async fn oss_upload_part_request(
        &self,
        path: &str,
        upload_id: &str,
        part_number: usize,
        is_presign: bool,
        size: u64,
        body: Buffer,
    ) -> Result<Response<Buffer>> {
        let p = build_abs_path(&self.root, path);
        let endpoint = self.get_endpoint(is_presign);

        let url = format!(
            "{}/{}?partNumber={}&uploadId={}",
            endpoint,
            percent_encode_path(&p),
            part_number,
            percent_encode_path(upload_id)
        );

        let mut req = Request::put(&url);
        req = req.header(CONTENT_LENGTH, size);
        let mut req = req.body(body).map_err(new_request_build_error)?;
        self.sign(&mut req).await?;
        self.send(req).await
    }

    pub async fn oss_complete_multipart_upload_request(
        &self,
        path: &str,
        upload_id: &str,
        is_presign: bool,
        parts: Vec<MultipartUploadPart>,
    ) -> Result<Response<Buffer>> {
        let p = build_abs_path(&self.root, path);
        let endpoint = self.get_endpoint(is_presign);
        let url = format!(
            "{}/{}?uploadId={}",
            endpoint,
            percent_encode_path(&p),
            percent_encode_path(upload_id)
        );

        let req = Request::post(&url);

        let content = quick_xml::se::to_string(&CompleteMultipartUploadRequest {
            part: parts.to_vec(),
        })
        .map_err(new_xml_deserialize_error)?;
        // Make sure content length has been set to avoid post with chunked encoding.
        let req = req.header(CONTENT_LENGTH, content.len());
        // Set content-type to `application/xml` to avoid mixed with form post.
        let req = req.header(CONTENT_TYPE, "application/xml");

        let mut req = req
            .body(Buffer::from(Bytes::from(content)))
            .map_err(new_request_build_error)?;

        self.sign(&mut req).await?;
        self.send(req).await
    }

    /// Abort an ongoing multipart upload.
    /// reference docs https://www.alibabacloud.com/help/zh/oss/developer-reference/abortmultipartupload
    pub async fn oss_abort_multipart_upload(
        &self,
        path: &str,
        upload_id: &str,
    ) -> Result<Response<Buffer>> {
        let p = build_abs_path(&self.root, path);

        let url = format!(
            "{}/{}?uploadId={}",
            self.endpoint,
            percent_encode_path(&p),
            percent_encode_path(upload_id)
        );

        let mut req = Request::delete(&url)
            .body(Buffer::new())
            .map_err(new_request_build_error)?;
        self.sign(&mut req).await?;
        self.send(req).await
    }
}

/// Request of DeleteObjects.
#[derive(Default, Debug, Serialize)]
#[serde(default, rename = "Delete", rename_all = "PascalCase")]
pub struct DeleteObjectsRequest {
    pub object: Vec<DeleteObjectsRequestObject>,
}

#[derive(Default, Debug, Serialize)]
#[serde(rename_all = "PascalCase")]
pub struct DeleteObjectsRequestObject {
    pub key: String,
    #[serde(skip_serializing_if = "Option::is_none")]
    pub version_id: Option<String>,
}

/// Result of DeleteObjects.
#[derive(Default, Debug, Deserialize)]
#[serde(default, rename = "DeleteResult", rename_all = "PascalCase")]
pub struct DeleteObjectsResult {
    pub deleted: Vec<DeleteObjectsResultDeleted>,
}

#[derive(Default, Debug, Deserialize)]
#[serde(rename_all = "PascalCase")]
pub struct DeleteObjectsResultDeleted {
    pub key: String,
    pub version_id: Option<String>,
}

#[derive(Default, Debug, Deserialize)]
#[serde(default, rename_all = "PascalCase")]
pub struct DeleteObjectsResultError {
    pub code: String,
    pub key: String,
    pub message: String,
}

#[derive(Default, Debug, Deserialize)]
#[serde(rename_all = "PascalCase")]
pub struct InitiateMultipartUploadResult {
    #[cfg(test)]
    pub bucket: String,
    #[cfg(test)]
    pub key: String,
    pub upload_id: String,
}

#[derive(Clone, Default, Debug, Serialize)]
#[serde(default, rename_all = "PascalCase")]
pub struct MultipartUploadPart {
    #[serde(rename = "PartNumber")]
    pub part_number: usize,
    #[serde(rename = "ETag")]
    pub etag: String,
}

#[derive(Default, Debug, Serialize)]
#[serde(default, rename = "CompleteMultipartUpload", rename_all = "PascalCase")]
pub struct CompleteMultipartUploadRequest {
    pub part: Vec<MultipartUploadPart>,
}

#[derive(Default, Debug, Deserialize)]
#[serde(default, rename_all = "PascalCase")]
pub struct ListObjectsOutput {
    pub prefix: String,
    pub max_keys: u64,
    pub encoding_type: String,
    pub is_truncated: bool,
    pub common_prefixes: Vec<CommonPrefix>,
    pub contents: Vec<ListObjectsOutputContent>,
    pub key_count: u64,

    pub next_continuation_token: Option<String>,
}

#[derive(Default, Debug, Deserialize, PartialEq, Eq)]
#[serde(default, rename_all = "PascalCase")]
pub struct ListObjectsOutputContent {
    pub key: String,
    pub last_modified: String,
    #[serde(rename = "ETag")]
    pub etag: String,
    pub size: u64,
}

#[derive(Default, Debug, Deserialize)]
#[serde(default, rename_all = "PascalCase")]
pub struct CommonPrefix {
    pub prefix: String,
}

#[derive(Default, Debug, Eq, PartialEq, Deserialize)]
#[serde(rename_all = "PascalCase")]
pub struct OutputCommonPrefix {
    pub prefix: String,
}

/// Output of ListObjectVersions
#[derive(Default, Debug, Deserialize)]
#[serde(default, rename_all = "PascalCase")]
pub struct ListObjectVersionsOutput {
    pub is_truncated: Option<bool>,
    pub next_key_marker: Option<String>,
    pub next_version_id_marker: Option<String>,
    pub common_prefixes: Vec<OutputCommonPrefix>,
    pub version: Vec<ListObjectVersionsOutputVersion>,
    pub delete_marker: Vec<ListObjectVersionsOutputDeleteMarker>,
}

#[derive(Default, Debug, Eq, PartialEq, Deserialize)]
#[serde(rename_all = "PascalCase")]
pub struct ListObjectVersionsOutputVersion {
    pub key: String,
    pub version_id: String,
    pub is_latest: bool,
    pub size: u64,
    pub last_modified: String,
    #[serde(rename = "ETag")]
    pub etag: Option<String>,
}

#[derive(Default, Debug, Eq, PartialEq, Deserialize)]
#[serde(rename_all = "PascalCase")]
pub struct ListObjectVersionsOutputDeleteMarker {
    pub key: String,
    pub version_id: String,
    pub is_latest: bool,
    pub last_modified: String,
}

#[cfg(test)]
mod tests {
    use bytes::Buf;
    use bytes::Bytes;

    use super::*;

    /// This example is from https://www.alibabacloud.com/help/zh/object-storage-service/latest/deletemultipleobjects
    #[test]
    fn test_serialize_delete_objects_request() {
        let req = DeleteObjectsRequest {
            object: vec![
                DeleteObjectsRequestObject {
                    key: "multipart.data".to_string(),
                    version_id: None,
                },
                DeleteObjectsRequestObject {
                    key: "test.jpg".to_string(),
                    version_id: None,
                },
                DeleteObjectsRequestObject {
                    key: "demo.jpg".to_string(),
                    version_id: None,
                },
            ],
        };

        let actual = quick_xml::se::to_string(&req).expect("must succeed");

        pretty_assertions::assert_eq!(
            actual,
            r#"<Delete>
  <Object>
    <Key>multipart.data</Key>
  </Object>
  <Object>
    <Key>test.jpg</Key>
  </Object>
  <Object>
    <Key>demo.jpg</Key>
  </Object>
</Delete>"#
                // Cleanup space and new line
                .replace([' ', '\n'], "")
        )
    }

    /// This example is from https://www.alibabacloud.com/help/zh/object-storage-service/latest/deletemultipleobjects
    #[test]
    fn test_deserialize_delete_objects_result() {
        let bs = Bytes::from(
            r#"<?xml version="1.0" encoding="UTF-8"?>
<DeleteResult xmlns="http://doc.oss-cn-hangzhou.aliyuncs.com">
    <Deleted>
       <Key>multipart.data</Key>
    </Deleted>
    <Deleted>
       <Key>test.jpg</Key>
    </Deleted>
    <Deleted>
       <Key>demo.jpg</Key>
    </Deleted>
</DeleteResult>"#,
        );

        let out: DeleteObjectsResult =
            quick_xml::de::from_reader(bs.reader()).expect("must success");

        assert_eq!(out.deleted.len(), 3);
        assert_eq!(out.deleted[0].key, "multipart.data");
        assert_eq!(out.deleted[1].key, "test.jpg");
        assert_eq!(out.deleted[2].key, "demo.jpg");
    }

    #[test]
    fn test_deserialize_initiate_multipart_upload_response() {
        let bs = Bytes::from(
            r#"<?xml version="1.0" encoding="UTF-8"?>
<InitiateMultipartUploadResult xmlns="http://doc.oss-cn-hangzhou.aliyuncs.com">
    <Bucket>oss-example</Bucket>
    <Key>multipart.data</Key>
    <UploadId>0004B9894A22E5B1888A1E29F823****</UploadId>
</InitiateMultipartUploadResult>"#,
        );
        let out: InitiateMultipartUploadResult =
            quick_xml::de::from_reader(bs.reader()).expect("must success");

        assert_eq!("0004B9894A22E5B1888A1E29F823****", out.upload_id);
        assert_eq!("multipart.data", out.key);
        assert_eq!("oss-example", out.bucket);
    }

    #[test]
    fn test_serialize_complete_multipart_upload_request() {
        let req = CompleteMultipartUploadRequest {
            part: vec![
                MultipartUploadPart {
                    part_number: 1,
                    etag: "\"3349DC700140D7F86A0784842780****\"".to_string(),
                },
                MultipartUploadPart {
                    part_number: 5,
                    etag: "\"8EFDA8BE206636A695359836FE0A****\"".to_string(),
                },
                MultipartUploadPart {
                    part_number: 8,
                    etag: "\"8C315065167132444177411FDA14****\"".to_string(),
                },
            ],
        };

        // quick_xml::se::to_string()
        let mut serialized = String::new();
        let mut serializer = quick_xml::se::Serializer::new(&mut serialized);
        serializer.indent(' ', 4);
        req.serialize(serializer).unwrap();
        pretty_assertions::assert_eq!(
            serialized,
            r#"<CompleteMultipartUpload>
    <Part>
        <PartNumber>1</PartNumber>
        <ETag>"3349DC700140D7F86A0784842780****"</ETag>
    </Part>
    <Part>
        <PartNumber>5</PartNumber>
        <ETag>"8EFDA8BE206636A695359836FE0A****"</ETag>
    </Part>
    <Part>
        <PartNumber>8</PartNumber>
        <ETag>"8C315065167132444177411FDA14****"</ETag>
    </Part>
</CompleteMultipartUpload>"#
        )
    }

    #[test]
    fn test_parse_list_output() {
        let bs = bytes::Bytes::from(
            r#"<?xml version="1.0" encoding="UTF-8"?>
<ListBucketResult xmlns="https://doc.oss-cn-hangzhou.aliyuncs.com">
    <Name>examplebucket</Name>
    <Prefix></Prefix>
    <StartAfter>b</StartAfter>
    <MaxKeys>3</MaxKeys>
    <EncodingType>url</EncodingType>
    <IsTruncated>true</IsTruncated>
    <NextContinuationToken>CgJiYw--</NextContinuationToken>
    <Contents>
        <Key>b/c</Key>
        <LastModified>2020-05-18T05:45:54.000Z</LastModified>
        <ETag>"35A27C2B9EAEEB6F48FD7FB5861D****"</ETag>
        <Size>25</Size>
        <StorageClass>STANDARD</StorageClass>
        <Owner>
            <ID>1686240967192623</ID>
            <DisplayName>1686240967192623</DisplayName>
        </Owner>
    </Contents>
    <Contents>
        <Key>ba</Key>
        <LastModified>2020-05-18T11:17:58.000Z</LastModified>
        <ETag>"35A27C2B9EAEEB6F48FD7FB5861D****"</ETag>
        <Size>25</Size>
        <StorageClass>STANDARD</StorageClass>
        <Owner>
            <ID>1686240967192623</ID>
            <DisplayName>1686240967192623</DisplayName>
        </Owner>
    </Contents>
    <Contents>
        <Key>bc</Key>
        <LastModified>2020-05-18T05:45:59.000Z</LastModified>
        <ETag>"35A27C2B9EAEEB6F48FD7FB5861D****"</ETag>
        <Size>25</Size>
        <StorageClass>STANDARD</StorageClass>
        <Owner>
            <ID>1686240967192623</ID>
            <DisplayName>1686240967192623</DisplayName>
        </Owner>
    </Contents>
    <KeyCount>3</KeyCount>
</ListBucketResult>"#,
        );

        let out: ListObjectsOutput = quick_xml::de::from_reader(bs.reader()).expect("must_success");

        assert!(out.is_truncated);
        assert_eq!(out.next_continuation_token, Some("CgJiYw--".to_string()));
        assert!(out.common_prefixes.is_empty());

        assert_eq!(
            out.contents,
            vec![
                ListObjectsOutputContent {
                    key: "b/c".to_string(),
                    last_modified: "2020-05-18T05:45:54.000Z".to_string(),
                    etag: "\"35A27C2B9EAEEB6F48FD7FB5861D****\"".to_string(),
                    size: 25,
                },
                ListObjectsOutputContent {
                    key: "ba".to_string(),
                    last_modified: "2020-05-18T11:17:58.000Z".to_string(),
                    etag: "\"35A27C2B9EAEEB6F48FD7FB5861D****\"".to_string(),
                    size: 25,
                },
                ListObjectsOutputContent {
                    key: "bc".to_string(),
                    last_modified: "2020-05-18T05:45:59.000Z".to_string(),
                    etag: "\"35A27C2B9EAEEB6F48FD7FB5861D****\"".to_string(),
                    size: 25,
                }
            ]
        )
    }
}<|MERGE_RESOLUTION|>--- conflicted
+++ resolved
@@ -441,13 +441,9 @@
         let endpoint = self.get_endpoint(false);
         let mut url = QueryPairsWriter::new(endpoint);
         url = url.push("list-type", "2");
-<<<<<<< HEAD
-        url = url.push("delimiter", delimiter);
-=======
         if !delimiter.is_empty() {
             url = url.push("delimiter", delimiter);
         }
->>>>>>> 05b7de29
         // prefix
         if !p.is_empty() {
             url = url.push("prefix", &percent_encode_path(&p));
