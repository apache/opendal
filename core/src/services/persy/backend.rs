// Licensed to the Apache Software Foundation (ASF) under one
// or more contributor license agreements.  See the NOTICE file
// distributed with this work for additional information
// regarding copyright ownership.  The ASF licenses this file
// to you under the Apache License, Version 2.0 (the
// "License"); you may not use this file except in compliance
// with the License.  You may obtain a copy of the License at
//
//   http://www.apache.org/licenses/LICENSE-2.0
//
// Unless required by applicable law or agreed to in writing,
// software distributed under the License is distributed on an
// "AS IS" BASIS, WITHOUT WARRANTIES OR CONDITIONS OF ANY
// KIND, either express or implied.  See the License for the
// specific language governing permissions and limitations
// under the License.

use std::fmt::Debug;
use std::fmt::Formatter;
use std::str;

use persy;
use tokio::task;

use crate::raw::adapters::kv;
use crate::raw::*;
use crate::services::PersyConfig;
use crate::Builder;
use crate::Error;
use crate::ErrorKind;
use crate::Scheme;
use crate::*;

impl Configurator for PersyConfig {
    type Builder = PersyBuilder;
    fn into_builder(self) -> Self::Builder {
        PersyBuilder { config: self }
    }
}

/// persy service support.
#[doc = include_str!("docs.md")]
#[derive(Default, Debug)]
pub struct PersyBuilder {
    config: PersyConfig,
}

impl PersyBuilder {
    /// Set the path to the persy data directory. Will create if not exists.
    pub fn datafile(mut self, path: &str) -> Self {
        self.config.datafile = Some(path.into());
        self
    }

    /// Set the name of the persy segment. Will create if not exists.
    pub fn segment(mut self, path: &str) -> Self {
        self.config.segment = Some(path.into());
        self
    }

    /// Set the name of the persy index. Will create if not exists.
    pub fn index(mut self, path: &str) -> Self {
        self.config.index = Some(path.into());
        self
    }
}

impl Builder for PersyBuilder {
    const SCHEME: Scheme = Scheme::Persy;
    type Config = PersyConfig;

    fn build(self) -> Result<impl Access> {
        let datafile_path = self.config.datafile.ok_or_else(|| {
            Error::new(ErrorKind::ConfigInvalid, "datafile is required but not set")
                .with_context("service", Scheme::Persy)
        })?;

        let segment_name = self.config.segment.ok_or_else(|| {
            Error::new(ErrorKind::ConfigInvalid, "segment is required but not set")
                .with_context("service", Scheme::Persy)
        })?;

        let segment = segment_name.clone();

        let index_name = self.config.index.ok_or_else(|| {
            Error::new(ErrorKind::ConfigInvalid, "index is required but not set")
                .with_context("service", Scheme::Persy)
        })?;

        let index = index_name.clone();

        let persy = persy::OpenOptions::new()
            .create(true)
            .prepare_with(move |p| init(p, &segment_name, &index_name))
            .open(&datafile_path)
            .map_err(|e| {
                Error::new(ErrorKind::ConfigInvalid, "open db")
                    .with_context("service", Scheme::Persy)
                    .with_context("datafile", datafile_path.clone())
                    .set_source(e)
            })?;

        // This function will only be called on database creation
        fn init(
            persy: &persy::Persy,
            segment_name: &str,
            index_name: &str,
        ) -> Result<(), Box<dyn std::error::Error>> {
            let mut tx = persy.begin()?;

            if !tx.exists_segment(segment_name)? {
                tx.create_segment(segment_name)?;
            }
            if !tx.exists_index(index_name)? {
                tx.create_index::<String, persy::PersyId>(index_name, persy::ValueMode::Replace)?;
            }

            let prepared = tx.prepare()?;
            prepared.commit()?;

            Ok(())
        }

        Ok(PersyBackend::new(Adapter {
            datafile: datafile_path,
            segment,
            index,
            persy,
        }))
    }
}

/// Backend for persy services.
pub type PersyBackend = kv::Backend<Adapter>;

#[derive(Clone)]
pub struct Adapter {
    datafile: String,
    segment: String,
    index: String,
    persy: persy::Persy,
}

impl Debug for Adapter {
    fn fmt(&self, f: &mut Formatter<'_>) -> std::fmt::Result {
        let mut ds = f.debug_struct("Adapter");
        ds.field("path", &self.datafile);
        ds.field("segment", &self.segment);
        ds.field("index", &self.index);
        ds.finish()
    }
}

impl kv::Adapter for Adapter {
<<<<<<< HEAD
    fn info(&self) -> kv::Info {
        kv::Info::new(
=======
    type Scanner = ();

    fn metadata(&self) -> kv::Metadata {
        kv::Metadata::new(
>>>>>>> 259a19e6
            Scheme::Persy,
            &self.datafile,
            Capability {
                read: true,
                write: true,
                delete: true,
                blocking: true,
                ..Default::default()
            },
        )
    }

    async fn get(&self, path: &str) -> Result<Option<Buffer>> {
        let cloned_self = self.clone();
        let cloned_path = path.to_string();
        task::spawn_blocking(move || cloned_self.blocking_get(cloned_path.as_str()))
            .await
            .map_err(new_task_join_error)
            .and_then(|inner_result| inner_result)
    }

    fn blocking_get(&self, path: &str) -> Result<Option<Buffer>> {
        let mut read_id = self
            .persy
            .get::<String, persy::PersyId>(&self.index, &path.to_string())
            .map_err(parse_error)?;
        if let Some(id) = read_id.next() {
            let value = self.persy.read(&self.segment, &id).map_err(parse_error)?;
            return Ok(value.map(Buffer::from));
        }

        Ok(None)
    }

    async fn set(&self, path: &str, value: Buffer) -> Result<()> {
        let cloned_path = path.to_string();
        let cloned_self = self.clone();

        task::spawn_blocking(move || cloned_self.blocking_set(cloned_path.as_str(), value))
            .await
            .map_err(new_task_join_error)
            .and_then(|inner_result| inner_result)
    }

    fn blocking_set(&self, path: &str, value: Buffer) -> Result<()> {
        let mut tx = self.persy.begin().map_err(parse_error)?;
        let id = tx
            .insert(&self.segment, &value.to_vec())
            .map_err(parse_error)?;

        tx.put::<String, persy::PersyId>(&self.index, path.to_string(), id)
            .map_err(parse_error)?;
        let prepared = tx.prepare().map_err(parse_error)?;
        prepared.commit().map_err(parse_error)?;

        Ok(())
    }

    async fn delete(&self, path: &str) -> Result<()> {
        let cloned_path = path.to_string();
        let cloned_self = self.clone();

        task::spawn_blocking(move || cloned_self.blocking_delete(cloned_path.as_str()))
            .await
            .map_err(new_task_join_error)
            .and_then(|inner_result| inner_result)
    }

    fn blocking_delete(&self, path: &str) -> Result<()> {
        let mut delete_id = self
            .persy
            .get::<String, persy::PersyId>(&self.index, &path.to_string())
            .map_err(parse_error)?;
        if let Some(id) = delete_id.next() {
            // Begin a transaction.
            let mut tx = self.persy.begin().map_err(parse_error)?;
            // Delete the record.
            tx.delete(&self.segment, &id).map_err(parse_error)?;
            // Remove the index.
            tx.remove::<String, persy::PersyId>(&self.index, path.to_string(), Some(id))
                .map_err(parse_error)?;
            // Commit the tx.
            let prepared = tx.prepare().map_err(parse_error)?;
            prepared.commit().map_err(parse_error)?;
        }

        Ok(())
    }
}

fn parse_error<T: Into<persy::PersyError>>(err: persy::PE<T>) -> Error {
    let err: persy::PersyError = err.persy_error();
    let kind = match err {
        persy::PersyError::RecordNotFound(_) => ErrorKind::NotFound,
        _ => ErrorKind::Unexpected,
    };

    Error::new(kind, "error from persy").set_source(err)
}<|MERGE_RESOLUTION|>--- conflicted
+++ resolved
@@ -152,15 +152,10 @@
 }
 
 impl kv::Adapter for Adapter {
-<<<<<<< HEAD
+    type Scanner = ();
+
     fn info(&self) -> kv::Info {
         kv::Info::new(
-=======
-    type Scanner = ();
-
-    fn metadata(&self) -> kv::Metadata {
-        kv::Metadata::new(
->>>>>>> 259a19e6
             Scheme::Persy,
             &self.datafile,
             Capability {
