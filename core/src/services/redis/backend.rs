--- conflicted
+++ resolved
@@ -327,15 +327,10 @@
 }
 
 impl kv::Adapter for Adapter {
-<<<<<<< HEAD
+    type Scanner = ();
+
     fn info(&self) -> kv::Info {
         kv::Info::new(
-=======
-    type Scanner = ();
-
-    fn metadata(&self) -> kv::Metadata {
-        kv::Metadata::new(
->>>>>>> 259a19e6
             Scheme::Redis,
             self.addr.as_str(),
             Capability {
