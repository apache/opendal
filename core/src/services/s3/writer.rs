--- conflicted
+++ resolved
@@ -49,17 +49,9 @@
     async fn write_once(&self, size: u64, body: AsyncBody) -> Result<()> {
         let mut req = self.core.s3_put_object_request(
             &self.path,
-<<<<<<< HEAD
-            Some(size as u64),
+            Some(size),
             &self.op,
-            AsyncBody::Bytes(bs.copy_to_bytes(size)),
-=======
-            Some(size),
-            self.op.content_type(),
-            self.op.content_disposition(),
-            self.op.cache_control(),
             body,
->>>>>>> d797f054
         )?;
 
         self.core.sign(&mut req).await?;
