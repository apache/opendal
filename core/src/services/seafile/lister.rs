// Licensed to the Apache Software Foundation (ASF) under one
// or more contributor license agreements.  See the NOTICE file
// distributed with this work for additional information
// regarding copyright ownership.  The ASF licenses this file
// to you under the Apache License, Version 2.0 (the
// "License"); you may not use this file except in compliance
// with the License.  You may obtain a copy of the License at
//
//   http://www.apache.org/licenses/LICENSE-2.0
//
// Unless required by applicable law or agreed to in writing,
// software distributed under the License is distributed on an
// "AS IS" BASIS, WITHOUT WARRANTIES OR CONDITIONS OF ANY
// KIND, either express or implied.  See the License for the
// specific language governing permissions and limitations
// under the License.

use std::sync::Arc;

use super::core::SeafileCore;
use crate::raw::oio::Entry;
use crate::raw::*;
use crate::*;

pub struct SeafileLister {
    core: Arc<SeafileCore>,

    path: String,
}

impl SeafileLister {
    pub(super) fn new(core: Arc<SeafileCore>, path: &str) -> Self {
        SeafileLister {
            core,
            path: path.to_string(),
        }
    }
}

impl oio::PageList for SeafileLister {
    async fn next_page(&self, ctx: &mut oio::PageContext) -> Result<()> {
<<<<<<< HEAD
        let path = build_rooted_abs_path(&self.core.root, &self.path);

        let auth_info = self.core.get_auth_info().await?;

        let url = format!(
            "{}/api2/repos/{}/dir/?p={}",
            self.core.endpoint,
            auth_info.repo_id,
            percent_encode_path(&path)
        );

        let req = Request::get(url);

        let req = req
            .header(header::AUTHORIZATION, format!("Token {}", auth_info.token))
            .extension(Operation::List)
            .body(Buffer::new())
            .map_err(new_request_build_error)?;

        let resp = self.core.send(req).await?;

        let status = resp.status();

        match status {
            StatusCode::OK => {
                let resp_body = resp.into_body();
                let infos: Vec<Info> = serde_json::from_reader(resp_body.reader())
                    .map_err(new_json_deserialize_error)?;

=======
        let list_response = self.core.list(&self.path).await?;
        match list_response.infos {
            Some(infos) => {
>>>>>>> f1327025
                // add path itself
                ctx.entries.push_back(Entry::new(
                    self.path.as_str(),
                    Metadata::new(EntryMode::DIR),
                ));

                for info in infos {
                    if !info.name.is_empty() {
                        let rel_path = build_rel_path(
                            &self.core.root,
                            &format!("{}{}", list_response.rooted_abs_path, info.name),
                        );

                        let entry = if info.type_field == "file" {
                            let meta = Metadata::new(EntryMode::FILE)
                                .with_last_modified(parse_datetime_from_from_timestamp(info.mtime)?)
                                .with_content_length(info.size.unwrap_or(0));
                            Entry::new(&rel_path, meta)
                        } else {
                            let path = format!("{}/", rel_path);
                            Entry::new(&path, Metadata::new(EntryMode::DIR))
                        };

                        ctx.entries.push_back(entry);
                    }
                }

                ctx.done = true;

                Ok(())
            }
            // return nothing when not exist
            None => {
                ctx.done = true;
                Ok(())
            }
        }
    }
}<|MERGE_RESOLUTION|>--- conflicted
+++ resolved
@@ -39,41 +39,9 @@
 
 impl oio::PageList for SeafileLister {
     async fn next_page(&self, ctx: &mut oio::PageContext) -> Result<()> {
-<<<<<<< HEAD
-        let path = build_rooted_abs_path(&self.core.root, &self.path);
-
-        let auth_info = self.core.get_auth_info().await?;
-
-        let url = format!(
-            "{}/api2/repos/{}/dir/?p={}",
-            self.core.endpoint,
-            auth_info.repo_id,
-            percent_encode_path(&path)
-        );
-
-        let req = Request::get(url);
-
-        let req = req
-            .header(header::AUTHORIZATION, format!("Token {}", auth_info.token))
-            .extension(Operation::List)
-            .body(Buffer::new())
-            .map_err(new_request_build_error)?;
-
-        let resp = self.core.send(req).await?;
-
-        let status = resp.status();
-
-        match status {
-            StatusCode::OK => {
-                let resp_body = resp.into_body();
-                let infos: Vec<Info> = serde_json::from_reader(resp_body.reader())
-                    .map_err(new_json_deserialize_error)?;
-
-=======
         let list_response = self.core.list(&self.path).await?;
         match list_response.infos {
             Some(infos) => {
->>>>>>> f1327025
                 // add path itself
                 ctx.entries.push_back(Entry::new(
                     self.path.as_str(),
