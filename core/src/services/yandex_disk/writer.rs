// Licensed to the Apache Software Foundation (ASF) under one
// or more contributor license agreements.  See the NOTICE file
// distributed with this work for additional information
// regarding copyright ownership.  The ASF licenses this file
// to you under the Apache License, Version 2.0 (the
// "License"); you may not use this file except in compliance
// with the License.  You may obtain a copy of the License at
//
//   http://www.apache.org/licenses/LICENSE-2.0
//
// Unless required by applicable law or agreed to in writing,
// software distributed under the License is distributed on an
// "AS IS" BASIS, WITHOUT WARRANTIES OR CONDITIONS OF ANY
// KIND, either express or implied.  See the License for the
// specific language governing permissions and limitations
// under the License.

use std::sync::Arc;

use http::StatusCode;

use super::core::YandexDiskCore;
use super::error::parse_error;
use crate::raw::*;
use crate::*;

pub type YandexDiskWriters = oio::OneShotWriter<YandexDiskWriter>;

pub struct YandexDiskWriter {
    core: Arc<YandexDiskCore>,
    path: String,
}

impl YandexDiskWriter {
    pub fn new(core: Arc<YandexDiskCore>, path: String) -> Self {
        YandexDiskWriter { core, path }
    }
}

impl oio::OneShotWrite for YandexDiskWriter {
    async fn write_once(&self, bs: Buffer) -> Result<Metadata> {
        self.core.ensure_dir_exists(&self.path).await?;

<<<<<<< HEAD
        let upload_url = self.core.get_upload_url(&self.path).await?;

        // TODO: move this request to core.rs
        let req = Request::put(upload_url)
            .extension(Operation::Write)
            .body(bs)
            .map_err(new_request_build_error)?;

        let resp = self.core.send(req).await?;
=======
        let resp = self.core.upload(&self.path, bs).await?;
>>>>>>> f1327025

        let status = resp.status();
        match status {
            StatusCode::CREATED => Ok(Metadata::default()),
            _ => Err(parse_error(resp)),
        }
    }
}<|MERGE_RESOLUTION|>--- conflicted
+++ resolved
@@ -41,19 +41,7 @@
     async fn write_once(&self, bs: Buffer) -> Result<Metadata> {
         self.core.ensure_dir_exists(&self.path).await?;
 
-<<<<<<< HEAD
-        let upload_url = self.core.get_upload_url(&self.path).await?;
-
-        // TODO: move this request to core.rs
-        let req = Request::put(upload_url)
-            .extension(Operation::Write)
-            .body(bs)
-            .map_err(new_request_build_error)?;
-
-        let resp = self.core.send(req).await?;
-=======
         let resp = self.core.upload(&self.path, bs).await?;
->>>>>>> f1327025
 
         let status = resp.status();
         match status {
