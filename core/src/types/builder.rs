--- conflicted
+++ resolved
@@ -17,11 +17,6 @@
 
 use std::fmt::Debug;
 
-<<<<<<< HEAD
-use serde::de::DeserializeOwned;
-=======
-use http::Uri;
->>>>>>> dbc5e253
 use serde::Serialize;
 use serde::de::DeserializeOwned;
 
