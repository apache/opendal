// Licensed to the Apache Software Foundation (ASF) under one
// or more contributor license agreements.  See the NOTICE file
// distributed with this work for additional information
// regarding copyright ownership.  The ASF licenses this file
// to you under the Apache License, Version 2.0 (the
// "License"); you may not use this file except in compliance
// with the License.  You may obtain a copy of the License at
//
//   http://www.apache.org/licenses/LICENSE-2.0
//
// Unless required by applicable law or agreed to in writing,
// software distributed under the License is distributed on an
// "AS IS" BASIS, WITHOUT WARRANTIES OR CONDITIONS OF ANY
// KIND, either express or implied.  See the License for the
// specific language governing permissions and limitations
// under the License.

//! Operator's API will be split into different mods.

#[allow(clippy::module_inception)]
mod operator;
pub use operator::Operator;

mod builder;
pub use builder::OperatorBuilder;

mod info;
pub use info::OperatorInfo;

<<<<<<< HEAD
pub mod operator_functions;
pub mod operator_futures;

mod registry;
pub use registry::OperatorFactory;
pub use registry::OperatorRegistry;
pub use registry::GLOBAL_OPERATOR_REGISTRY;
=======
pub mod operator_futures;
>>>>>>> 75908a9e
<|MERGE_RESOLUTION|>--- conflicted
+++ resolved
@@ -27,14 +27,9 @@
 mod info;
 pub use info::OperatorInfo;
 
-<<<<<<< HEAD
-pub mod operator_functions;
 pub mod operator_futures;
 
 mod registry;
 pub use registry::OperatorFactory;
 pub use registry::OperatorRegistry;
-pub use registry::GLOBAL_OPERATOR_REGISTRY;
-=======
-pub mod operator_futures;
->>>>>>> 75908a9e
+pub use registry::GLOBAL_OPERATOR_REGISTRY;