// Licensed to the Apache Software Foundation (ASF) under one
// or more contributor license agreements.  See the NOTICE file
// distributed with this work for additional information
// regarding copyright ownership.  The ASF licenses this file
// to you under the Apache License, Version 2.0 (the
// "License"); you may not use this file except in compliance
// with the License.  You may obtain a copy of the License at
//
//   http://www.apache.org/licenses/LICENSE-2.0
//
// Unless required by applicable law or agreed to in writing,
// software distributed under the License is distributed on an
// "AS IS" BASIS, WITHOUT WARRANTIES OR CONDITIONS OF ANY
// KIND, either express or implied.  See the License for the
// specific language governing permissions and limitations
// under the License.

use anyhow::Result;
use anyhow::{anyhow, Context};
use itertools::Itertools;
use log::debug;
use std::collections::HashMap;
use std::fs::read_dir;
use std::str::FromStr;
use std::{fs, vec};
<<<<<<< HEAD
use syn::{Field, GenericArgument, Item, PathArguments, Type, TypePath};
=======
use syn::{Field, GenericArgument, Item, LitStr, PathArguments, Type, TypePath};
>>>>>>> 712b4f0a

#[derive(Debug, Clone)]
pub struct Services(HashMap<String, Service>);

impl IntoIterator for Services {
    type Item = (String, Service);
    type IntoIter = vec::IntoIter<(String, Service)>;

    fn into_iter(self) -> Self::IntoIter {
<<<<<<< HEAD
        self.0.into_iter().sorted_by_key(|x| x.0.clone())
=======
        let mut v = Vec::from_iter(self.0);
        v.sort();
        v.into_iter()
>>>>>>> 712b4f0a
    }
}

/// Service represents a service supported by opendal core, like `s3` and `fs`
#[derive(Debug, Clone, Eq, PartialEq, Ord, PartialOrd)]
pub struct Service {
    /// All configurations for this service.
    pub config: Vec<Config>,
}

/// Config represents a configuration item for a service.
#[derive(Debug, Clone, Eq, PartialEq, Ord, PartialOrd)]
pub struct Config {
    /// The name of this config, for example, `access_key_id` and `secret_access_key`
    pub name: String,
    /// The value type this config.
    pub value: ConfigType,
    /// If given config is optional or not.
    pub optional: bool,
    /// if this field is deprecated, a deprecated message will be provided.
<<<<<<< HEAD
    pub deprecated: Option<String>,
=======
    pub deprecated: Option<AttrDeprecated>,
>>>>>>> 712b4f0a
    /// The comments for this config.
    ///
    /// All white spaces and extra new lines will be trimmed.
    pub comments: String,
}

#[derive(Debug, Copy, Clone, Eq, PartialEq, Ord, PartialOrd)]
pub enum ConfigType {
    /// Mapping to rust's `bool`
    Bool,
    /// Mapping to rust's `String`
    String,
    /// Mapping to rust's `Duration`
    Duration,

    /// Mapping to rust's `usize`
    Usize,
    /// Mapping to rust's `u64`
    U64,
    /// Mapping to rust's `i64`
    I64,
    /// Mapping to rust's `u32`
    U32,
    /// Mapping to rust's `u16`
    U16,

    /// Mapping to rust's `Vec`
    ///
    /// Please note, all vec in config are `,` separated string.
    Vec,
}

impl FromStr for ConfigType {
    type Err = anyhow::Error;

    fn from_str(s: &str) -> Result<Self> {
        let ct = match s {
            "bool" => ConfigType::Bool,
            "String" => ConfigType::String,
            "Duration" => ConfigType::Duration,

            "usize" => ConfigType::Usize,
            "u64" => ConfigType::U64,
            "i64" => ConfigType::I64,
            "u32" => ConfigType::U32,
            "u16" => ConfigType::U16,

            "Vec" => ConfigType::Vec,
            v => return Err(anyhow!("unsupported config type {v:?}")),
        };

        Ok(ct)
    }
}

/// The deprecated attribute for a field.
///
/// For given field:
///
/// ```text
/// #[deprecated(
///     since = "0.52.0",
///     note = "Please use `delete_max_size` instead of `batch_max_operations`"
/// )]
/// pub batch_max_operations: Option<usize>,
/// ```
///
/// We will have:
///
/// ```text
/// AttrDeprecated {
///    since: "0.52.0",
///    note: "Please use `delete_max_size` instead of `batch_max_operations`"
/// }
/// ```
///
/// - since = "0.52.0"
#[derive(Debug, Default, Clone, Eq, PartialEq, Ord, PartialOrd)]
pub struct AttrDeprecated {
    /// The since of this deprecated field.
    pub since: String,
    /// The note for this deprecated field.
    pub note: String,
}

/// List and parse given path to a `Services` struct.
pub fn parse(path: &str) -> Result<Services> {
    let mut map = HashMap::default();

    for dir in read_dir(path)? {
        let dir = dir?;
        if dir.file_type()?.is_file() {
            continue;
        }
        let path = dir.path().join("config.rs");
        let content = fs::read_to_string(&path)?;
        let parser = ServiceParser {
            service: dir.file_name().to_string_lossy().to_string(),
            path: path.to_string_lossy().to_string(),
            content,
        };
        let service = parser.parse().context(format!("path: {path:?}"))?;
        map.insert(parser.service, service);
    }

    Ok(Services(map))
}

/// ServiceParser is used to parse a service config file.
pub struct ServiceParser {
    service: String,
    path: String,
    content: String,
}

/// A typical service config will look like this:
///
/// ```
/// #[derive(Default, Serialize, Deserialize, Clone, PartialEq, Eq)]
/// #[serde(default)]
/// #[non_exhaustive]
/// pub struct S3Config {
///     /// root of this backend.
///     ///
///     /// All operations will happen under this root.
///     ///
///     /// default to `/` if not set.
///     pub root: Option<String>,
///     /// bucket name of this backend.
///     ///
///     /// required.
///     pub bucket: String,
///     /// is bucket versioning enabled for this bucket
///     pub enable_versioning: bool,
/// }
/// ```
impl ServiceParser {
    /// Parse the content of this service.
    fn parse(&self) -> Result<Service> {
        debug!("service {} parse started", self.service);

        let ast = syn::parse_file(&self.content)?;

        let config_struct = ast
            .items
            .iter()
            .find_map(|v| {
                if let Item::Struct(v) = v {
                    if v.ident.to_string().contains("Config") {
                        return Some(v.clone());
                    }
                }
                None
            })
            .ok_or_else(|| anyhow!("there is no Config in {}", &self.path))?;

        let mut config = Vec::with_capacity(config_struct.fields.len());
        for field in config_struct.fields {
            let field = Self::parse_field(field)?;
            config.push(field);
        }

        debug!("service {} parse finished", self.service);
        Ok(Service { config })
    }

    /// TODO: Add comment parse support.
    fn parse_field(field: Field) -> Result<Config> {
        let name = field
            .ident
            .clone()
            .ok_or_else(|| anyhow!("field name is missing for {:?}", &field))?;

<<<<<<< HEAD
        let deprecated = Self::deprecated_note(&field);
=======
        let deprecated = Self::parse_attr_deprecated(&field)?;
>>>>>>> 712b4f0a

        let (cfg_type, optional) = match &field.ty {
            Type::Path(TypePath { path, .. }) => {
                let segment = path
                    .segments
                    .last()
                    .ok_or_else(|| anyhow!("config type must be provided for {field:?}"))?;

                let optional = segment.ident == "Option";

                let type_name = if optional {
                    if let PathArguments::AngleBracketed(args) = &segment.arguments {
                        if let Some(GenericArgument::Type(Type::Path(inner_path))) =
                            args.args.first()
                        {
                            if let Some(inner_segment) = inner_path.path.segments.last() {
                                inner_segment.ident.to_string()
                            } else {
                                unreachable!("Option must have segment")
                            }
                        } else {
                            unreachable!("Option must have GenericArgument")
                        }
                    } else {
                        unreachable!("Option must have angle bracketed arguments")
                    }
                } else {
                    segment.ident.to_string()
                };

                let typ = type_name.as_str().parse()?;
                let optional = optional || typ == ConfigType::Bool;

                (typ, optional)
            }
            v => return Err(anyhow!("unsupported config type {v:?}")),
        };

        Ok(Config {
            name: name.to_string(),
            value: cfg_type,
            optional,
            deprecated,
            comments: "".to_string(),
        })
    }

<<<<<<< HEAD
    fn deprecated_note(field: &Field) -> Option<String> {
        for attr in &field.attrs {
            if !attr.path().is_ident("deprecated") {
                continue;
            }

            let meta_list = match &attr.meta {
                syn::Meta::List(meta_list) => meta_list,
                _ => continue,
            };

            let tokens = Vec::from_iter(meta_list.tokens.clone().into_iter());
            for (index, token) in tokens.iter().enumerate() {
                let ident = match token {
                    proc_macro2::TokenTree::Ident(ident) => ident,
                    _ => continue,
                };

                if ident == "note" {
                    return tokens
                        .get(index + 2)
                        .expect("deprecated attribute missing note")
                        .span()
                        .source_text()
                        .map(|s| enquote::unquote(s.as_str()).expect("should unquote string"));
                }
            }
        }

        None
=======
    /// Parse the deprecated attr from the field.
    ///
    /// ```text
    /// #[deprecated(
    ///     since = "0.52.0",
    ///     note = "Please use `delete_max_size` instead of `batch_max_operations`"
    /// )]
    /// pub batch_max_operations: Option<usize>,
    /// ```
    fn parse_attr_deprecated(field: &Field) -> Result<Option<AttrDeprecated>> {
        let deprecated: Vec<_> = field
            .attrs
            .iter()
            .filter(|attr| attr.path().is_ident("deprecated"))
            .collect();

        if deprecated.len() > 1 {
            return Err(anyhow!("only one deprecated attribute is allowed"));
        }

        let Some(attr) = deprecated.first() else {
            return Ok(None);
        };

        let mut result = AttrDeprecated::default();

        attr.parse_nested_meta(|meta| {
            // this parses the `since`
            if meta.path.is_ident("since") {
                // this parses the `=`
                let value = meta.value()?;
                // this parses the value
                let s: LitStr = value.parse()?;
                result.since = s.value();
            }

            // this parses the `note`
            if meta.path.is_ident("note") {
                // this parses the `=`
                let value = meta.value()?;
                // this parses the value
                let s: LitStr = value.parse()?;
                result.note = s.value();
            }

            Ok(())
        })?;

        Ok(Some(result))
>>>>>>> 712b4f0a
    }
}

#[cfg(test)]
mod tests {
    use super::*;
    use pretty_assertions::assert_eq;
    use std::path::PathBuf;
    use syn::ItemStruct;

    #[test]
    fn test_parse_field() {
        let cases = vec![
            (
                "pub root: Option<String>",
                Config {
                    name: "root".to_string(),
                    value: ConfigType::String,
                    optional: true,
                    deprecated: None,
                    comments: "".to_string(),
                },
            ),
            (
                "root: String",
                Config {
                    name: "root".to_string(),
                    value: ConfigType::String,
                    optional: false,
                    deprecated: None,
                    comments: "".to_string(),
                },
            ),
        ];

        for (input, expected) in cases {
            let input = format!("struct Test {{ {input} }}");
            let x: ItemStruct = syn::parse_str(&input).unwrap();
            let actual =
                ServiceParser::parse_field(x.fields.iter().next().unwrap().clone()).unwrap();
            assert_eq!(actual, expected);
        }
    }

    #[test]
    fn test_parse_service() {
        let content = r#"
// Licensed to the Apache Software Foundation (ASF) under one
// or more contributor license agreements.  See the NOTICE file
// distributed with this work for additional information
// regarding copyright ownership.  The ASF licenses this file
// to you under the Apache License, Version 2.0 (the
// "License"); you may not use this file except in compliance
// with the License.  You may obtain a copy of the License at
//
//   http://www.apache.org/licenses/LICENSE-2.0
//
// Unless required by applicable law or agreed to in writing,
// software distributed under the License is distributed on an
// "AS IS" BASIS, WITHOUT WARRANTIES OR CONDITIONS OF ANY
// KIND, either express or implied.  See the License for the
// specific language governing permissions and limitations
// under the License.

use std::fmt::Debug;
use std::fmt::Formatter;

use serde::Deserialize;
use serde::Serialize;

/// Config for Aws S3 and compatible services (including minio, digitalocean space, Tencent Cloud Object Storage(COS) and so on) support.
#[derive(Default, Serialize, Deserialize, Clone, PartialEq, Eq)]
#[serde(default)]
#[non_exhaustive]
pub struct S3Config {
    /// root of this backend.
    ///
    /// All operations will happen under this root.
    ///
    /// default to `/` if not set.
    pub root: Option<String>,
    /// bucket name of this backend.
    ///
    /// required.
    pub bucket: String,
    /// is bucket versioning enabled for this bucket
    pub enable_versioning: bool,
    /// endpoint of this backend.
    ///
    /// Endpoint must be full uri, e.g.
    ///
    /// - AWS S3: `https://s3.amazonaws.com` or `https://s3.{region}.amazonaws.com`
    /// - Cloudflare R2: `https://<ACCOUNT_ID>.r2.cloudflarestorage.com`
    /// - Aliyun OSS: `https://{region}.aliyuncs.com`
    /// - Tencent COS: `https://cos.{region}.myqcloud.com`
    /// - Minio: `http://127.0.0.1:9000`
    ///
    /// If user inputs endpoint without scheme like "s3.amazonaws.com", we
    /// will prepend "https://" before it.
    ///
    /// - If endpoint is set, we will take user's input first.
    /// - If not, we will try to load it from environment.
    /// - If still not set, default to `https://s3.amazonaws.com`.
    pub endpoint: Option<String>,
    /// Region represent the signing region of this endpoint. This is required
    /// if you are using the default AWS S3 endpoint.
    ///
    /// If using a custom endpoint,
    /// - If region is set, we will take user's input first.
    /// - If not, we will try to load it from environment.
    pub region: Option<String>,

    /// access_key_id of this backend.
    ///
    /// - If access_key_id is set, we will take user's input first.
    /// - If not, we will try to load it from environment.
    pub access_key_id: Option<String>,
    /// secret_access_key of this backend.
    ///
    /// - If secret_access_key is set, we will take user's input first.
    /// - If not, we will try to load it from environment.
    pub secret_access_key: Option<String>,
    /// session_token (aka, security token) of this backend.
    ///
    /// This token will expire after sometime, it's recommended to set session_token
    /// by hand.
    pub session_token: Option<String>,
    /// role_arn for this backend.
    ///
    /// If `role_arn` is set, we will use already known config as source
    /// credential to assume role with `role_arn`.
    pub role_arn: Option<String>,
    /// external_id for this backend.
    pub external_id: Option<String>,
    /// role_session_name for this backend.
    pub role_session_name: Option<String>,
    /// Disable config load so that opendal will not load config from
    /// environment.
    ///
    /// For examples:
    ///
    /// - envs like `AWS_ACCESS_KEY_ID`
    /// - files like `~/.aws/config`
    pub disable_config_load: bool,
    /// Disable load credential from ec2 metadata.
    ///
    /// This option is used to disable the default behavior of opendal
    /// to load credential from ec2 metadata, a.k.a, IMDSv2
    pub disable_ec2_metadata: bool,
    /// Allow anonymous will allow opendal to send request without signing
    /// when credential is not loaded.
    pub allow_anonymous: bool,
    /// server_side_encryption for this backend.
    ///
    /// Available values: `AES256`, `aws:kms`.
    pub server_side_encryption: Option<String>,
    /// server_side_encryption_aws_kms_key_id for this backend
    ///
    /// - If `server_side_encryption` set to `aws:kms`, and `server_side_encryption_aws_kms_key_id`
    ///   is not set, S3 will use aws managed kms key to encrypt data.
    /// - If `server_side_encryption` set to `aws:kms`, and `server_side_encryption_aws_kms_key_id`
    ///   is a valid kms key id, S3 will use the provided kms key to encrypt data.
    /// - If the `server_side_encryption_aws_kms_key_id` is invalid or not found, an error will be
    ///   returned.
    /// - If `server_side_encryption` is not `aws:kms`, setting `server_side_encryption_aws_kms_key_id`
    ///   is a noop.
    pub server_side_encryption_aws_kms_key_id: Option<String>,
    /// server_side_encryption_customer_algorithm for this backend.
    ///
    /// Available values: `AES256`.
    pub server_side_encryption_customer_algorithm: Option<String>,
    /// server_side_encryption_customer_key for this backend.
    ///
    /// # Value
    ///
    /// base64 encoded key that matches algorithm specified in
    /// `server_side_encryption_customer_algorithm`.
    pub server_side_encryption_customer_key: Option<String>,
    /// Set server_side_encryption_customer_key_md5 for this backend.
    ///
    /// # Value
    ///
    /// MD5 digest of key specified in `server_side_encryption_customer_key`.
    pub server_side_encryption_customer_key_md5: Option<String>,
    /// default storage_class for this backend.
    ///
    /// Available values:
    /// - `DEEP_ARCHIVE`
    /// - `GLACIER`
    /// - `GLACIER_IR`
    /// - `INTELLIGENT_TIERING`
    /// - `ONEZONE_IA`
    /// - `OUTPOSTS`
    /// - `REDUCED_REDUNDANCY`
    /// - `STANDARD`
    /// - `STANDARD_IA`
    ///
    /// S3 compatible services don't support all of them
    pub default_storage_class: Option<String>,
    /// Enable virtual host style so that opendal will send API requests
    /// in virtual host style instead of path style.
    ///
    /// - By default, opendal will send API to `https://s3.us-east-1.amazonaws.com/bucket_name`
    /// - Enabled, opendal will send API to `https://bucket_name.s3.us-east-1.amazonaws.com`
    pub enable_virtual_host_style: bool,
    /// Set maximum batch operations of this backend.
    ///
    /// Some compatible services have a limit on the number of operations in a batch request.
    /// For example, R2 could return `Internal Error` while batch delete 1000 files.
    ///
    /// Please tune this value based on services' document.
    #[deprecated(
        since = "0.52.0",
        note = "Please use `delete_max_size` instead of `batch_max_operations`"
    )]
    pub batch_max_operations: Option<usize>,
    /// Set the maximum delete size of this backend.
    ///
    /// Some compatible services have a limit on the number of operations in a batch request.
    /// For example, R2 could return `Internal Error` while batch delete 1000 files.
    ///
    /// Please tune this value based on services' document.
    pub delete_max_size: Option<usize>,
    /// Disable stat with override so that opendal will not send stat request with override queries.
    ///
    /// For example, R2 doesn't support stat with `response_content_type` query.
    pub disable_stat_with_override: bool,
    /// Checksum Algorithm to use when sending checksums in HTTP headers.
    /// This is necessary when writing to AWS S3 Buckets with Object Lock enabled for example.
    ///
    /// Available options:
    /// - "crc32c"
    pub checksum_algorithm: Option<String>,
    /// Disable write with if match so that opendal will not send write request with if match headers.
    ///
    /// For example, Ceph RADOS S3 doesn't support write with if match.
    pub disable_write_with_if_match: bool,
}

impl Debug for S3Config {
    fn fmt(&self, f: &mut Formatter<'_>) -> std::fmt::Result {
        let mut d = f.debug_struct("S3Config");

        d.field("root", &self.root)
            .field("bucket", &self.bucket)
            .field("endpoint", &self.endpoint)
            .field("region", &self.region);

        d.finish_non_exhaustive()
    }
}
"#;
        let parser = ServiceParser {
            service: "s3".to_string(),
            path: "test".to_string(),
            content: content.to_string(),
        };

        let service = parser.parse().unwrap();
        assert_eq!(service.config.len(), 26);
        assert_eq!(
            service.config[21],
            Config {
                name: "batch_max_operations".to_string(),
                value: ConfigType::Usize,
                optional: true,
<<<<<<< HEAD
                deprecated: Some(
                    "Please use `delete_max_size` instead of `batch_max_operations`".into()
                ),
=======
                deprecated: Some(AttrDeprecated {
                    since: "0.52.0".to_string(),
                    note: "Please use `delete_max_size` instead of `batch_max_operations`".into(),
                }),
>>>>>>> 712b4f0a
                comments: "".to_string(),
            },
        );
        assert_eq!(
            service.config[25],
            Config {
                name: "disable_write_with_if_match".to_string(),
                value: ConfigType::Bool,
                optional: true,
                deprecated: None,
                comments: "".to_string(),
            },
        );
    }

    #[test]
    fn test_parse() {
        let manifest_dir = PathBuf::from(env!("CARGO_MANIFEST_DIR"));
        let path = manifest_dir
            .join("../core/src/services")
            .canonicalize()
            .unwrap();

        // Parse should just pass.
        let _ = parse(&path.to_string_lossy()).unwrap();
    }
}<|MERGE_RESOLUTION|>--- conflicted
+++ resolved
@@ -17,17 +17,12 @@
 
 use anyhow::Result;
 use anyhow::{anyhow, Context};
-use itertools::Itertools;
 use log::debug;
 use std::collections::HashMap;
 use std::fs::read_dir;
 use std::str::FromStr;
 use std::{fs, vec};
-<<<<<<< HEAD
-use syn::{Field, GenericArgument, Item, PathArguments, Type, TypePath};
-=======
 use syn::{Field, GenericArgument, Item, LitStr, PathArguments, Type, TypePath};
->>>>>>> 712b4f0a
 
 #[derive(Debug, Clone)]
 pub struct Services(HashMap<String, Service>);
@@ -37,13 +32,9 @@
     type IntoIter = vec::IntoIter<(String, Service)>;
 
     fn into_iter(self) -> Self::IntoIter {
-<<<<<<< HEAD
-        self.0.into_iter().sorted_by_key(|x| x.0.clone())
-=======
         let mut v = Vec::from_iter(self.0);
         v.sort();
         v.into_iter()
->>>>>>> 712b4f0a
     }
 }
 
@@ -64,11 +55,7 @@
     /// If given config is optional or not.
     pub optional: bool,
     /// if this field is deprecated, a deprecated message will be provided.
-<<<<<<< HEAD
-    pub deprecated: Option<String>,
-=======
     pub deprecated: Option<AttrDeprecated>,
->>>>>>> 712b4f0a
     /// The comments for this config.
     ///
     /// All white spaces and extra new lines will be trimmed.
@@ -242,11 +229,7 @@
             .clone()
             .ok_or_else(|| anyhow!("field name is missing for {:?}", &field))?;
 
-<<<<<<< HEAD
-        let deprecated = Self::deprecated_note(&field);
-=======
         let deprecated = Self::parse_attr_deprecated(&field)?;
->>>>>>> 712b4f0a
 
         let (cfg_type, optional) = match &field.ty {
             Type::Path(TypePath { path, .. }) => {
@@ -294,38 +277,6 @@
         })
     }
 
-<<<<<<< HEAD
-    fn deprecated_note(field: &Field) -> Option<String> {
-        for attr in &field.attrs {
-            if !attr.path().is_ident("deprecated") {
-                continue;
-            }
-
-            let meta_list = match &attr.meta {
-                syn::Meta::List(meta_list) => meta_list,
-                _ => continue,
-            };
-
-            let tokens = Vec::from_iter(meta_list.tokens.clone().into_iter());
-            for (index, token) in tokens.iter().enumerate() {
-                let ident = match token {
-                    proc_macro2::TokenTree::Ident(ident) => ident,
-                    _ => continue,
-                };
-
-                if ident == "note" {
-                    return tokens
-                        .get(index + 2)
-                        .expect("deprecated attribute missing note")
-                        .span()
-                        .source_text()
-                        .map(|s| enquote::unquote(s.as_str()).expect("should unquote string"));
-                }
-            }
-        }
-
-        None
-=======
     /// Parse the deprecated attr from the field.
     ///
     /// ```text
@@ -375,7 +326,6 @@
         })?;
 
         Ok(Some(result))
->>>>>>> 712b4f0a
     }
 }
 
@@ -642,16 +592,10 @@
                 name: "batch_max_operations".to_string(),
                 value: ConfigType::Usize,
                 optional: true,
-<<<<<<< HEAD
-                deprecated: Some(
-                    "Please use `delete_max_size` instead of `batch_max_operations`".into()
-                ),
-=======
                 deprecated: Some(AttrDeprecated {
                     since: "0.52.0".to_string(),
                     note: "Please use `delete_max_size` instead of `batch_max_operations`".into(),
                 }),
->>>>>>> 712b4f0a
                 comments: "".to_string(),
             },
         );
