// Copyright 2022 Datafuse Labs.
//
// Licensed under the Apache License, Version 2.0 (the "License");
// you may not use this file except in compliance with the License.
// You may obtain a copy of the License at
//
//     http://www.apache.org/licenses/LICENSE-2.0
//
// Unless required by applicable law or agreed to in writing, software
// distributed under the License is distributed on an "AS IS" BASIS,
// WITHOUT WARRANTIES OR CONDITIONS OF ANY KIND, either express or implied.
// See the License for the specific language governing permissions and
// limitations under the License.

use std::borrow::BorrowMut;
use std::collections::HashSet;
use std::future::Future;
use std::io::Error;
use std::io::ErrorKind;
use std::io::Result;
use std::pin::Pin;
use std::task::Context;
use std::task::Poll;

use anyhow::anyhow;
use bytes::Bytes;
use futures::channel::mpsc;
use futures::channel::mpsc::Sender;
use futures::ready;
use futures::AsyncRead;
use futures::AsyncWrite;
use futures::SinkExt;
use futures::StreamExt;
use http::response::Parts;
use http::Response;
use http::StatusCode;
use isahc::AsyncBody;
use log::debug;
use pin_project::pin_project;

use super::HttpResponseFuture;
use crate::error::other;
use crate::error::ObjectError;
use crate::io_util::into_reader;
use crate::ops::OpWrite;

/// Create a HTTP channel.
///
/// Read [`opendal::services::s3`]'s `write` implementations for more details.
pub fn new_http_channel(size: u64) -> (Sender<Bytes>, AsyncBody) {
    let (tx, rx) = mpsc::channel(0);

    (
        tx,
        AsyncBody::from_reader_sized(into_reader(rx.map(Ok::<_, Error>)), size),
    )
}

#[pin_project]
pub struct HttpBodyWriter {
    op: OpWrite,
    tx: Sender<Bytes>,
    state: State,
    accepted_codes: HashSet<http::StatusCode>,
    error_parser: fn(http::StatusCode) -> ErrorKind,
}

enum State {
    Sending(HttpResponseFuture),
    /// this variant is 232 bytes.
    ParseError(Box<ParseErrorResponse>),
}

impl HttpBodyWriter {
    /// Create a HTTP body writer.
    ///
    /// # Params
    ///
    /// - op: the OpWrite that input by `write` operation.
    /// - tx: the Sender created by [`new_http_channel`]
    /// - fut: the future created by HTTP client.
    /// - handle: the handle which parse response to result.
    ///
    /// Read [`opendal::services::s3`]'s `write` implementations for more details.
    pub fn new(
        op: &OpWrite,
        tx: Sender<Bytes>,
        fut: HttpResponseFuture,
        accepted_codes: HashSet<StatusCode>,
        error_parser: fn(StatusCode) -> ErrorKind,
    ) -> HttpBodyWriter {
        HttpBodyWriter {
            op: op.clone(),
            tx,
            state: State::Sending(fut),
            accepted_codes,
            error_parser,
        }
    }

    fn poll_response(&mut self, cx: &mut Context<'_>) -> Poll<std::result::Result<(), Error>> {
        let op = &self.op;
        let accepted_codes = &self.accepted_codes;

        match self.state.borrow_mut() {
            State::Sending(fut) => match Pin::new(fut).poll(cx) {
                Poll::Ready(Ok(resp)) => {
                    if accepted_codes.contains(&resp.status()) {
                        debug!("object {} write finished: size {:?}", op.path(), op.size());
                        return Poll::Ready(Ok(()));
                    }

                    self.state = State::ParseError(Box::new(parse_error_response(
                        "write",
                        op.path(),
                        self.error_parser,
                        resp,
                    )));
                    self.poll_response(cx)
                }
                // TODO: we need to inject an object error here.
                Poll::Ready(Err(e)) => Poll::Ready(Err(other(e))),
                Poll::Pending => Poll::Pending,
            },
            State::ParseError(resp) => Poll::Ready(Err(ready!(Pin::new(resp).poll(cx)))),
        }
    }
}

impl AsyncWrite for HttpBodyWriter {
    fn poll_write(
        mut self: Pin<&mut Self>,
        cx: &mut Context<'_>,
        buf: &[u8],
    ) -> Poll<Result<usize>> {
        if let Poll::Ready(v) = (*self).poll_response(cx) {
            unreachable!("response returned too early: {:?}", v)
        }

        ready!(self.tx.poll_ready(cx).map_err(other))?;

        let size = buf.len();
        self.tx
            .start_send(Bytes::from(buf.to_vec()))
            .map_err(other)?;

        Poll::Ready(Ok(size))
    }

    fn poll_flush(mut self: Pin<&mut Self>, cx: &mut Context<'_>) -> Poll<Result<()>> {
        self.tx.poll_flush_unpin(cx).map_err(other)
    }

    fn poll_close(mut self: Pin<&mut Self>, cx: &mut Context<'_>) -> Poll<Result<()>> {
        if let Err(e) = ready!(self.tx.poll_close_unpin(cx)) {
            return Poll::Ready(Err(other(e)));
        }

        self.poll_response(cx)
    }
}

/// parse_error_response will try to read and parse error response.
pub fn parse_error_response(
    op: &'static str,
    path: &str,
    parser: fn(StatusCode) -> ErrorKind,
    resp: Response<isahc::AsyncBody>,
) -> ParseErrorResponse {
    let (parts, body) = resp.into_parts();

    ParseErrorResponse {
        op,
        path: path.to_string(),
        parser,
        parts,
        body,
        buf: Vec::with_capacity(1024),
    }
}

pub struct ParseErrorResponse {
    op: &'static str,
    path: String,
    parser: fn(StatusCode) -> ErrorKind,
    parts: Parts,
    body: isahc::AsyncBody,

    buf: Vec<u8>,
}

impl Future for ParseErrorResponse {
    type Output = Error;

    fn poll(mut self: Pin<&mut Self>, cx: &mut Context<'_>) -> Poll<Self::Output> {
        let mut data = vec![0; 1024];
        match ready!(Pin::new(&mut self.body).poll_read(cx, &mut data)) {
            Ok(0) => Poll::Ready(Error::new(
                (self.parser)(self.parts.status),
                ObjectError::new(
                    self.op,
                    &self.path,
                    anyhow!(
                        "status code: {:?}, headers: {:?}, body: {:?}",
                        self.parts.status,
                        self.parts.headers,
                        String::from_utf8_lossy(&self.buf)
                    ),
                ),
            )),
            Ok(size) => {
                // Only read 4KiB from the response to avoid broken services.
                if self.buf.len() < 4 * 1024 {
                    self.buf.extend_from_slice(&data[..size]);
                }

                // Make sure the whole body consumed, even we don't need them.
                self.poll(cx)
            }
            Err(e) => Poll::Ready(Error::new(
                (self.parser)(self.parts.status),
                ObjectError::new(
                    self.op,
                    &self.path,
                    anyhow!(
                        "status code: {:?}, headers: {:?}, read body: {:?}, remaining {:?}",
                        self.parts.status,
                        self.parts.headers,
                        String::from_utf8_lossy(&self.buf),
                        e
                    ),
                ),
            )),
        }
    }
}

#[cfg(test)]
mod tests {
    use crate::io_util::HttpClient;
    use futures::SinkExt;
    use isahc::AsyncReadResponseExt;
    use serde::Deserialize;

    use super::*;
    use crate::io_util::HttpClient;

    #[derive(Deserialize, Default)]
    #[serde(default)]
    struct HttpBin {
        data: String,
    }

    #[tokio::test]
    async fn test_http_channel() {
        let (mut tx, body) = new_http_channel(13);

        let fut = tokio::spawn(async {
            let client = HttpClient::new();
<<<<<<< HEAD
            let req = isahc::Request::put("https://httpbin.org/anything")
=======
            let req = hyper::Request::put("https://httpbin.org/anything")
>>>>>>> f3614d74
                .body(body)
                .expect("request must be valid");
            let mut resp = client.send_async(req).await.expect("request must succeed");
            let bs = resp.bytes().await.expect("read body must succeed");
            serde_json::from_slice::<HttpBin>(&bs).expect("deserialize must succeed")
        });

        tx.feed(Bytes::from("Hello, World!"))
            .await
            .expect("feed must succeed");
        tx.close().await.expect("close must succeed");

        let content = fut.await.expect("future must polled");
        assert_eq!(&content.data, "Hello, World!")
    }
}<|MERGE_RESOLUTION|>--- conflicted
+++ resolved
@@ -257,11 +257,7 @@
 
         let fut = tokio::spawn(async {
             let client = HttpClient::new();
-<<<<<<< HEAD
             let req = isahc::Request::put("https://httpbin.org/anything")
-=======
-            let req = hyper::Request::put("https://httpbin.org/anything")
->>>>>>> f3614d74
                 .body(body)
                 .expect("request must be valid");
             let mut resp = client.send_async(req).await.expect("request must succeed");
