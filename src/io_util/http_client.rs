--- conflicted
+++ resolved
@@ -15,15 +15,13 @@
 use std::io::ErrorKind;
 use std::ops::Deref;
 
-<<<<<<< HEAD
 use futures::future::BoxFuture;
-=======
+
 #[cfg(feature = "rustls")]
 use hyper_rustls::{HttpsConnector, HttpsConnectorBuilder};
 #[cfg(not(feature = "rustls"))]
 use hyper_tls::HttpsConnector;
 
->>>>>>> f3614d74
 use percent_encoding::utf8_percent_encode;
 use percent_encoding::AsciiSet;
 use percent_encoding::NON_ALPHANUMERIC;
@@ -35,32 +33,11 @@
 ///
 /// NOTE: we could change or support more underlying http backend.
 #[derive(Debug, Clone)]
-<<<<<<< HEAD
 pub struct HttpClient(isahc::HttpClient);
-=======
-pub struct HttpClient(hyper::Client<HttpsConnector<hyper::client::HttpConnector>, hyper::Body>);
-
-#[cfg(not(feature = "rustls"))]
-#[inline]
-pub(crate) fn https_connector() -> HttpsConnector<hyper::client::HttpConnector> {
-    HttpsConnector::new()
-}
-
-#[cfg(feature = "rustls")]
-#[inline]
-pub(crate) fn https_connector() -> HttpsConnector<hyper::client::HttpConnector> {
-    HttpsConnectorBuilder::new()
-        .with_native_roots()
-        .https_or_http()
-        .enable_http1()
-        .build()
-}
->>>>>>> f3614d74
 
 impl HttpClient {
     /// Create a new http client.
     pub fn new() -> Self {
-<<<<<<< HEAD
         HttpClient(isahc::HttpClient::new().expect("client init must succeed"))
     }
 
@@ -68,32 +45,12 @@
         let client = self.clone();
 
         Box::pin(async move { client.send_async(req).await })
-=======
-        HttpClient(
-            hyper::Client::builder()
-                // Disable connection pool to address weird async runtime hang.
-                //
-                // ref: https://github.com/datafuselabs/opendal/issues/473
-                .pool_max_idle_per_host(0)
-                .build(https_connector()),
-        )
-    }
-}
-
-impl Default for HttpClient {
-    fn default() -> Self {
-        HttpClient::new()
->>>>>>> f3614d74
     }
 }
 
 /// Forward all function to http backend.
 impl Deref for HttpClient {
-<<<<<<< HEAD
     type Target = isahc::HttpClient;
-=======
-    type Target = hyper::Client<HttpsConnector<hyper::client::HttpConnector>, hyper::Body>;
->>>>>>> f3614d74
 
     fn deref(&self) -> &Self::Target {
         &self.0
