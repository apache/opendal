// Copyright 2022 Datafuse Labs.
//
// Licensed under the Apache License, Version 2.0 (the "License");
// you may not use this file except in compliance with the License.
// You may obtain a copy of the License at
//
//     http://www.apache.org/licenses/LICENSE-2.0
//
// Unless required by applicable law or agreed to in writing, software
// distributed under the License is distributed on an "AS IS" BASIS,
// WITHOUT WARRANTIES OR CONDITIONS OF ANY KIND, either express or implied.
// See the License for the specific language governing permissions and
// limitations under the License.

use std::fmt::Debug;
use std::io::ErrorKind;
use std::io::Result;
use std::sync::Arc;

use async_trait::async_trait;

use super::util::set_accessor_for_object_iterator;
use super::util::set_accessor_for_object_steamer;
use crate::ops::BytesContentRange;
use crate::ops::BytesRange;
use crate::ops::OpCreate;
use crate::ops::OpDelete;
use crate::ops::OpList;
use crate::ops::OpRead;
use crate::ops::OpStat;
use crate::ops::OpWrite;
use crate::Accessor;
use crate::BlockingBytesReader;
use crate::BytesReader;
use crate::Layer;
use crate::ObjectIterator;
use crate::ObjectReader;
use crate::ObjectStreamer;

/// ContentCacheLayer will add content data cache support for OpenDAL.
///
/// # Notes
///
/// This layer only maintains its own states. Users should care about the cache
/// consistency by themselves. For example, in the following situations, users
/// could get out-dated metadata cache:
///
/// - Users have operations on underlying operator directly.
/// - Other nodes have operations on underlying storage directly.
/// - Concurrent read/write/delete on the same path.
///
/// To make sure content cache consistent across the cluster, please make sure
/// all nodes in the cluster use the same cache services like redis or tikv.
///
/// # Examples
///
/// ```
/// use anyhow::Result;
/// use opendal::layers::ContentCacheLayer;
/// use opendal::layers::ContentCacheStrategy;
/// use opendal::services::memory;
/// use opendal::Operator;
/// use opendal::Scheme;
///
/// let _ = Operator::from_env(Scheme::Fs)
///     .expect("must init")
///     .layer(ContentCacheLayer::new(
///         memory::Builder::default().build().expect("must init"),
///         ContentCacheStrategy::Whole,
///     ));
/// ```
#[derive(Debug, Clone)]
pub struct ContentCacheLayer {
    cache: Arc<dyn Accessor>,
    strategy: ContentCacheStrategy,
}

impl ContentCacheLayer {
    /// Create a new metadata cache layer.
    pub fn new(acc: impl Accessor + 'static, strategy: ContentCacheStrategy) -> Self {
        Self {
            cache: Arc::new(acc),
            strategy,
        }
    }
}

impl Layer for ContentCacheLayer {
    fn layer(&self, inner: Arc<dyn Accessor>) -> Arc<dyn Accessor> {
        Arc::new(ContentCacheAccessor {
            inner,
            cache: self.cache.clone(),
            strategy: self.strategy.clone(),
        })
    }
}

/// The strategy of content cache.
#[derive(Debug, Clone)]
pub enum ContentCacheStrategy {
    /// Always cache the whole object content.
    Whole,
    /// Cache the object content in parts with fixed size.
    Fixed(u64),
}

#[derive(Debug, Clone)]
struct ContentCacheAccessor {
    inner: Arc<dyn Accessor>,
    cache: Arc<dyn Accessor>,

    strategy: ContentCacheStrategy,
}

#[async_trait]
impl Accessor for ContentCacheAccessor {
    fn inner(&self) -> Option<Arc<dyn Accessor>> {
        Some(self.inner.clone())
    }

    async fn create(&self, path: &str, args: OpCreate) -> Result<()> {
        self.cache.delete(path, OpDelete::new()).await?;
        self.inner.create(path, args).await
    }

    async fn read(&self, path: &str, args: OpRead) -> Result<ObjectReader> {
<<<<<<< HEAD
        let r = match self.strategy {
            ContentCacheStrategy::Whole => Box::new(WholeCacheReader::new(
                self.inner.clone(),
                self.cache.clone(),
                path,
                args,
            )) as BytesReader,
            ContentCacheStrategy::Fixed(step) => Box::new(FixedCacheReader::new(
                self.inner.clone(),
                self.cache.clone(),
                path,
                args,
                step,
            )) as BytesReader,
        };

        Ok(ObjectReader::new(r))
=======
        WholeCacheReader::create(self.inner.clone(), self.cache.clone(), path, args).await
>>>>>>> 897e3324
    }

    async fn write(&self, path: &str, args: OpWrite, r: BytesReader) -> Result<u64> {
        self.cache.delete(path, OpDelete::new()).await?;
        self.inner.write(path, args, r).await
    }

    async fn delete(&self, path: &str, args: OpDelete) -> Result<()> {
        self.cache.delete(path, OpDelete::new()).await?;
        self.inner.delete(path, args).await
    }

    async fn list(&self, path: &str, args: OpList) -> Result<ObjectStreamer> {
        self.inner
            .list(path, args)
            .await
            .map(|s| set_accessor_for_object_steamer(s, self.clone()))
    }

    fn blocking_create(&self, path: &str, args: OpCreate) -> Result<()> {
        self.cache.blocking_delete(path, OpDelete::new())?;
        self.inner.blocking_create(path, args)
    }

    fn blocking_read(&self, path: &str, args: OpRead) -> Result<BlockingBytesReader> {
        match self.cache.blocking_read(path, args.clone()) {
            Ok(r) => Ok(r),
            Err(err) if err.kind() == ErrorKind::NotFound => {
                let meta = self.inner.blocking_stat(path, OpStat::new())?;
                let r = if meta.mode().is_file() {
                    let size = meta.content_length();
                    let reader = self.inner.blocking_read(path, OpRead::new())?;
                    self.cache
                        .blocking_write(path, OpWrite::new(size), reader)?;
                    self.cache.blocking_read(path, args)?
                } else {
                    self.inner.blocking_read(path, args)?
                };
                Ok(r)
            }
            Err(err) => Err(err),
        }
    }

    fn blocking_write(&self, path: &str, args: OpWrite, r: BlockingBytesReader) -> Result<u64> {
        self.cache.blocking_delete(path, OpDelete::new())?;
        self.inner.blocking_write(path, args, r)
    }

    fn blocking_delete(&self, path: &str, args: OpDelete) -> Result<()> {
        self.cache.blocking_delete(path, OpDelete::new())?;
        self.inner.blocking_delete(path, args)
    }

    fn blocking_list(&self, path: &str, args: OpList) -> Result<ObjectIterator> {
        self.inner
            .blocking_list(path, args)
            .map(|s| set_accessor_for_object_iterator(s, self.clone()))
    }
}

struct WholeCacheReader;

impl WholeCacheReader {
    async fn create(
        inner: Arc<dyn Accessor>,
        cache: Arc<dyn Accessor>,
        path: &str,
        args: OpRead,
    ) -> Result<ObjectReader> {
        match cache.read(path, args.clone()).await {
            Ok(r) => Ok(r),
            Err(err) if err.kind() == ErrorKind::NotFound => {
                let r = inner.read(path, OpRead::new()).await?;

                let length = r.content_length();
                cache
                    .write(path, OpWrite::new(length), r.into_reader())
                    .await?;
                cache.read(path, args).await
            }
            Err(err) => Err(err),
        }
    }
}

#[derive(Copy, Clone, Debug)]
struct FixedCacheRangeIterator {
    offset: u64,
    size: u64,
    step: u64,

    cur: u64,
}

impl FixedCacheRangeIterator {
    fn new(offset: u64, size: u64, step: u64) -> Self {
        Self {
            offset,
            size,
            step,

            cur: offset,
        }
    }

    /// Cache index is the file index across the whole file.
    fn cache_index(&self) -> u64 {
        self.cur / self.step
    }

    /// Cache range is the range that we need to read from cache file.
    fn cache_range(&self) -> BytesRange {
        let skipped_rem = self.cur % self.step;
        let to_read = self.size + self.offset - self.cur;
        if to_read >= (self.step - skipped_rem) {
            (skipped_rem..self.step).into()
        } else {
            (skipped_rem..skipped_rem + to_read).into()
        }
    }

    /// Total range is the range that we need to read from underlying storage.
    ///
    /// # Note
    ///
    /// We will always read `step` bytes from underlying storage.
    fn total_range(&self) -> BytesRange {
        let idx = self.cur / self.step;
        (self.step * idx..self.step * (idx + 1)).into()
    }
}

impl Iterator for FixedCacheRangeIterator {
    /// Item with return (cache_idx, cache_range, total_range)
    type Item = (u64, BytesRange, BytesRange);

    fn next(&mut self) -> Option<Self::Item> {
        if self.cur >= self.offset + self.size {
            None
        } else {
            let (cache_index, cache_range, total_range) =
                (self.cache_index(), self.cache_range(), self.total_range());
            self.cur += cache_range.size().expect("cache range size must be valid");
            Some((cache_index, cache_range, total_range))
        }
    }
}

enum FixedCacheState {
    Idle,
    Starting(BoxFuture<'static, Result<FixedCacheRangeIterator>>),
    Iterating(FixedCacheRangeIterator),
    Fetching(
        (
            FixedCacheRangeIterator,
            BoxFuture<'static, Result<ObjectReader>>,
        ),
    ),
    Reading((FixedCacheRangeIterator, ObjectReader)),
}

fn format_cache_path(path: &str, idx: u64) -> String {
    format!("{path}-{idx}")
}

struct FixedCacheReader {
    inner: Arc<dyn Accessor>,
    cache: Arc<dyn Accessor>,
    state: FixedCacheState,

    path: String,
    args: OpRead,
    /// size of the fixed range.
    step: u64,
}

impl FixedCacheReader {
    fn new(
        inner: Arc<dyn Accessor>,
        cache: Arc<dyn Accessor>,
        path: &str,
        args: OpRead,
        step: u64,
    ) -> Self {
        Self {
            inner,
            cache,
            state: FixedCacheState::Idle,
            path: path.to_string(),
            args,
            step,
        }
    }
}

impl AsyncRead for FixedCacheReader {
    fn poll_read(
        mut self: Pin<&mut Self>,
        cx: &mut Context<'_>,
        buf: &mut [u8],
    ) -> Poll<Result<usize>> {
        let cache = self.cache.clone();
        let inner = self.inner.clone();
        let path = self.path.clone();
        let step = self.step;

        match &mut self.state {
            FixedCacheState::Idle => {
                let range = self.args.range();
                let fut = async move {
                    let it = match (range.offset(), range.size()) {
                        (Some(offset), Some(size)) => {
                            FixedCacheRangeIterator::new(offset, size, step)
                        }
                        _ => {
                            let meta = inner.stat(&path, OpStat::new()).await?;

                            let bcr =
                                BytesContentRange::from_bytes_range(meta.content_length(), range);
                            let br = bcr.to_bytes_range().expect("bytes range must be valid");

                            FixedCacheRangeIterator::new(
                                br.offset().expect("offset must be valid"),
                                br.size().expect("size must be valid"),
                                step,
                            )
                        }
                    };

                    Ok(it)
                };

                self.state = FixedCacheState::Starting(Box::pin(fut));
                self.poll_read(cx, buf)
            }
            FixedCacheState::Starting(fut) => {
                let it = ready!(fut.poll_unpin(cx))?;
                self.state = FixedCacheState::Iterating(it);
                self.poll_read(cx, buf)
            }
            FixedCacheState::Iterating(it) => {
                let range = it.next();
                match range {
                    None => Poll::Ready(Ok(0)),
                    Some((idx, cache_range, total_range)) => {
                        let cache_path = format_cache_path(&path, idx);
                        let fut = async move {
                            match cache
                                .read(&cache_path, OpRead::new().with_range(cache_range))
                                .await
                            {
                                Ok(r) => Ok(r),
                                Err(err) if err.kind() == ErrorKind::NotFound => {
                                    let r = inner
                                        .read(&path, OpRead::new().with_range(total_range))
                                        .await?;
                                    let size =
                                        r.content_length().expect("total range size must be valid");
                                    cache
                                        .write(&path, OpWrite::new(size), r.into_reader())
                                        .await?;
                                    cache
                                        .read(&path, OpRead::new().with_range(cache_range))
                                        .await
                                }
                                Err(err) => Err(err),
                            }
                        };
                        self.state = FixedCacheState::Fetching((*it, Box::pin(fut)));
                        self.poll_read(cx, buf)
                    }
                }
            }
            FixedCacheState::Fetching((it, fut)) => {
                let r = ready!(fut.poll_unpin(cx))?;
                self.state = FixedCacheState::Reading((*it, r));
                self.poll_read(cx, buf)
            }
            FixedCacheState::Reading((it, r)) => {
                let n = match ready!(Pin::new(r).poll_read(cx, buf)) {
                    Ok(n) => n,
                    Err(err) => return Poll::Ready(Err(err)),
                };

                if n == 0 {
                    self.state = FixedCacheState::Iterating(*it);
                    self.poll_read(cx, buf)
                } else {
                    Poll::Ready(Ok(n))
                }
            }
        }
    }
}

#[cfg(test)]
mod tests {
    use super::*;
    use crate::services::memory;
    use crate::Operator;

    #[tokio::test]
    async fn test_content_cache() -> anyhow::Result<()> {
        let op = Operator::new(memory::Builder::default().build()?);

        let cache_layer = ContentCacheLayer::new(
            memory::Builder::default().build()?,
            ContentCacheStrategy::Whole,
        );
        let cached_op = op.clone().layer(cache_layer);

        // Write a new object into op.
        op.object("test_exist")
            .write("Hello, World!".as_bytes())
            .await?;

        // Read from cached op.
        let data = cached_op.object("test_exist").read().await?;
        assert_eq!(data.len(), 13);

        // Write into cache op.
        cached_op
            .object("test_exist")
            .write("Hello, Xuanwo!".as_bytes())
            .await?;
        // op and cached op should have same data.
        let data = op.object("test_exist").read().await?;
        assert_eq!(data.len(), 14);
        let data = cached_op.object("test_exist").read().await?;
        assert_eq!(data.len(), 14);

        // Read not exist object.
        let data = cached_op.object("test_not_exist").read().await;
        assert_eq!(data.unwrap_err().kind(), ErrorKind::NotFound);

        Ok(())
    }

    #[test]
    fn test_fixed_cache_range_iterator() {
        let cases = vec![
            (
                "first part",
                0,
                1,
                1000,
                vec![(0, BytesRange::from(0..1), BytesRange::from(0..1000))],
            ),
            (
                "first part with offset",
                900,
                1,
                1000,
                vec![(0, BytesRange::from(900..901), BytesRange::from(0..1000))],
            ),
            (
                "first part with edge case",
                900,
                100,
                1000,
                vec![(0, BytesRange::from(900..1000), BytesRange::from(0..1000))],
            ),
            (
                "two parts",
                900,
                101,
                1000,
                vec![
                    (0, BytesRange::from(900..1000), BytesRange::from(0..1000)),
                    (1, BytesRange::from(0..1), BytesRange::from(1000..2000)),
                ],
            ),
            (
                "second part",
                1001,
                1,
                1000,
                vec![(1, BytesRange::from(1..2), BytesRange::from(1000..2000))],
            ),
        ];

        for (name, offset, size, step, expected) in cases {
            let it = FixedCacheRangeIterator::new(offset, size, step);
            let actual: Vec<_> = it.collect();

            assert_eq!(expected, actual, "{name}")
        }
    }
}<|MERGE_RESOLUTION|>--- conflicted
+++ resolved
@@ -124,27 +124,16 @@
     }
 
     async fn read(&self, path: &str, args: OpRead) -> Result<ObjectReader> {
-<<<<<<< HEAD
-        let r = match self.strategy {
-            ContentCacheStrategy::Whole => Box::new(WholeCacheReader::new(
-                self.inner.clone(),
-                self.cache.clone(),
-                path,
-                args,
-            )) as BytesReader,
-            ContentCacheStrategy::Fixed(step) => Box::new(FixedCacheReader::new(
+        match self.strategy {
+            ContentCacheStrategy::Whole => WholeCacheReader::create(self.inner.clone(), self.cache.clone(), path, args).await,
+            ContentCacheStrategy::Fixed(step) => Ok(ObjectReader::new(Box::new(FixedCacheReader::new(
                 self.inner.clone(),
                 self.cache.clone(),
                 path,
                 args,
                 step,
-            )) as BytesReader,
-        };
-
-        Ok(ObjectReader::new(r))
-=======
-        WholeCacheReader::create(self.inner.clone(), self.cache.clone(), path, args).await
->>>>>>> 897e3324
+            )) as BytesReader)),
+        }
     }
 
     async fn write(&self, path: &str, args: OpWrite, r: BytesReader) -> Result<u64> {
