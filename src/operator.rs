--- conflicted
+++ resolved
@@ -134,16 +134,13 @@
             Scheme::Memory => services::memory::Builder::default().build()?.into(),
             Scheme::Gcs => services::gcs::Backend::from_iter(it)?.into(),
             Scheme::S3 => services::s3::Backend::from_iter(it)?.into(),
-<<<<<<< HEAD
             Scheme::Obs => services::obs::Backend::from_iter(it)?.into(),
-=======
             Scheme::Custom(v) => {
                 return Err(other(BackendError::new(
                     HashMap::default(),
                     anyhow!("custom service {v} is not supported"),
                 )))
             }
->>>>>>> 2c90ea8d
         };
 
         Ok(op)
