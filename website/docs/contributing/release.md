---
title: Release
sidebar_position: 1
---

This document mainly introduces
how the release manager releases a new version in accordance with the Apache requirements.

## Introduction

`Source Release` is the key point which Apache values, and is also necessary for an ASF release.

Please remember that publishing software has legal consequences.

This guide complements the foundation-wide policies and guides:

- [Release Policy](https://www.apache.org/legal/release-policy.html)
- [Release Distribution Policy](https://infra.apache.org/release-distribution)
- [Release Creation Process](https://infra.apache.org/release-publishing.html)

## Preparation

:::caution

This section is the requirements for the release manager who is the first time to be a release manager.

:::

Refer to [Setup GPG Key](reference/setup_gpg.md) to make sure the GPG key has been set up.

## GitHub Release

### Bump Version

OpenDAL will release all packages in the same version.

- Bump version in `Cargo.toml`.
- For the nodejs binding, bump version in `bindings/nodejs/package.json` and `bindings/nodejs/npm/*/package.json`.
- For the java binding, bump version in `bindings/java/pom.xml`.
- Update `CHANGELOG.md`, refer to [Generate Release Note](reference/generate_release_note.md) for more information.
- If there are breaking changes in `core`, please also update `core/src/docs/upgrade.md`.
- After all those changes, submit a PR with name `Bump to version x.y.z`.

Take [Bump to version 0.36.0](https://github.com/apache/incubator-opendal/pull/2366) as an example.

### Create a GitHub Release

After bump version PR gets merged, we can create a GitHub release:

- Create a tag at `main` branch on the `Bump Version` / `Patch up version` commit: `git tag -s "v0.36.0"`, please correctly check out the corresponding commit instead of directly tagging on the main branch.
- Push tags to GitHub: `git push --tags`.
- Create Release on the newly created tag
  - If there are breaking changes, please add the content from `upgrade.md` before.

:::note

Pushing a Git tag to GitHub repo will trigger a GitHub Actions workflow that creates a staging Maven release on https://repository.apache.org which can be verified on voting.

:::

## ASF Release

If any step in the ASF Release process fails and requires code changes,
we will abandon that version and prepare for the next one.
Our release page will only display ASF releases instead of GitHub Releases.

<<<<<<< HEAD
- `opendal_version`: the version for opendal, like `0.36.0`.
- `release_version`: the version for voting, like `0.36.0-rc1`.
=======
> - `opendal_version`: the version for opendal, like `0.36.0`.
> - `release_version`: the version for voting, like `0.36.0-rc1`.
> - `rc_version`: the minor version for voting, like `rc1`.
>>>>>>> 47faa778

### Create an ASF Release

After GitHub Release has been created, we can start to create ASF Release.

- Checkout to released tag.
- Use the release script to create a new release: `OPENDAL_VERSION=<opendal_version> OPENDAL_VERSION_RC=<rc_version> ./scripts/release.sh`
- Push the newly created branch to GitHub

This script will create a new release under `dist`.

For example:

```shell
> tree dist
dist
├── apache-opendal-incubating-0.36.0-src.tar.gz
├── apache-opendal-incubating-0.36.0-src.tar.gz.asc
└── apache-opendal-incubating-0.36.0-src.tar.gz.sha512
```

### Upload artifacts to the SVN dist repo

:::info

SVN is required for this step.

:::

The svn repository of the dev branch is: <https://dist.apache.org/repos/dist/dev/incubator/opendal>

First, checkout OpenDAL to local directory:

```shell
# As this step will copy all the versions, it will take some time. If the network is broken, please use svn cleanup to delete the lock before re-execute it.
svn co https://dist.apache.org/repos/dist/dev/incubator/opendal opendal-dist-dev
```

Then, upload the artifacts:

> The `${release_version}` here should be like `0.36.0-rc1`

```shell
cd opendal-dist-dev
# create a directory named by version
mkdir ${release_version}
# copy source code and signature package to the versioned directory
cp ${repo_dir}/dist/* ${release_version}/
# check svn status
svn status
# add to svn
svn add ${release_version}
# check svn status
svn status
# commit to SVN remote server
svn commit -m "Prepare for ${release_version}"
```

Visit <https://dist.apache.org/repos/dist/dev/incubator/opendal/> to make sure the artifacts are uploaded correctly.

### Rescure

If you accidentally published wrong or unexpected artifacts, like wrong signature files, wrong sha256 files,
please cancel the release for the current `release_version`, _increase th RC counting_ and reinitiate a release with the new `release_version`.

## Voting

As an incubating project, OpenDAL requires votes from both the OpenDAL Community and Incubator Community.

- `opendal_version`: the version for opendal, like `0.36.0`.
- `release_version`: the version for voting, like `0.36.0-rc1`.
- `maven_artifact_number`: the number for Maven staging artifacts, like `1010`.

Specifically, the `maven_artifact_number` can be found by searching "opendal" on https://repository.apache.org/#stagingRepositories.

### OpenDAL Community Vote

OpenDAL Community Vote should send email to: <dev@opendal.apache.org>:

Title:

```
[VOTE] Release Apache OpenDAL(incubating) ${release_version} - OpenDAL Vote Round 1
```

Content:

```
Hello, Apache OpenDAL(incubating) Community,

This is a call for a vote to release Apache OpenDAL(incubating) version ${opendal_version}.

The tag to be voted on is ${opendal_version}.

The release candidate:

https://dist.apache.org/repos/dist/dev/incubator/opendal/${release_version}/

Keys to verify the release candidate:

https://downloads.apache.org/incubator/opendal/KEYS

Git branch for the release:

https://github.com/apache/incubator-opendal/tree/release-${release_version}

Maven staging repo:
https://repository.apache.org/content/repositories/orgapacheopendal-${maven_artifact_number}/

Please download, verify, and test.

The VOTE will pass after got 3 binding approve.

[ ] +1 approve
[ ] +0 no opinion
[ ] -1 disapprove with the reason

To learn more about apache opendal, please see https://opendal.apache.org/

Checklist for reference:

[ ] Download links are valid.
[ ] Checksums and signatures.
[ ] LICENSE/NOTICE files exist
[ ] No unexpected binary files
[ ] All source files have ASF headers
[ ] Can compile from source

More detailed checklist please refer to:
https://github.com/apache/incubator-opendal/tree/main/scripts

To compile from source, please refer to:
https://github.com/apache/incubator-opendal/blob/main/CONTRIBUTING.md

Thanks

${name}
```

Example: <https://lists.apache.org/thread/c211gqq2yl15jbxqk4rcnq1bdqltjm5l>

After at least 3 +1 binding vote (from OpenDAL Podling PMC member and committers) and no veto, claim the vote result:

Title:

```
[Result][VOTE] Release Apache OpenDAL(incubating) ${release_version} - OpenDAL Vote Round 1
```

Content:

```
Hello, Apache OpenDAL(incubating) Community,

The vote to release Apache OpenDAL(Incubating) ${release_version} has passed.

The vote PASSED with 3 binding +1 and 0 -1 vote:

Binding votes:

- xxx
- yyy
- zzz

Vote thread: ${vote_thread_url}

Thanks

${name}
```

Example: <https://lists.apache.org/thread/xk5myl10mztcfotn59oo59s4ckvojds6>

### Incubator Community Vote

Incubator Community Vote should send email to: <general@incubator.apache.org>:

Title:

```
[VOTE] Release Apache OpenDAL(incubating) ${release_version} - Incubator Vote Round 1
```

Content:

```
Hello Incubator PMC,

The Apache OpenDAL community has voted and approved the release of Apache
OpenDAL(incubating) ${release_version}. We now kindly request the IPMC members
review and vote for this release.

OpenDAL is a data access layer that allows users to easily and efficiently
retrieve data from various storage services in a unified way.

OpenDAL community vote thread:

${community_vote_thread_url}

Vote result thread:

${community_vote_result_thread_url}

The release candidate:

https://dist.apache.org/repos/dist/dev/incubator/opendal/${release_version}/

This release has been signed with a PGP available here:

https://downloads.apache.org/incubator/opendal/KEYS

Git branch for the release:

https://github.com/apache/incubator-opendal/tree/release-${release_version}

Maven staging repo:
https://repository.apache.org/content/repositories/orgapacheopendal-${maven_artifact_number}/

Please download, verify, and test.

The VOTE will pass after got 3 binding approve.

[ ] +1 approve
[ ] +0 no opinion
[ ] -1 disapprove with the reason

To learn more about apache opendal, please see https://opendal.apache.org/

Checklist for reference:

[ ] Download links are valid.
[ ] Checksums and signatures.
[ ] LICENSE/NOTICE files exist
[ ] No unexpected binary files
[ ] All source files have ASF headers
[ ] Can compile from source

More detailed checklist please refer to:
https://github.com/apache/incubator-opendal/tree/main/scripts

To compile from source, please refer to:
https://github.com/apache/incubator-opendal/blob/main/CONTRIBUTING.md

Thanks

${name}
```

Example: <https://lists.apache.org/thread/sjdzs89p2x4tlb813ow7lhdhdfcvhysx>

After at least 72 hours with at least 3 +1 binding vote (from Incubator PMC member) and no veto, claim the vote result:

Title:

```
[RESULT][VOTE] Release Apache OpenDAL(incubating) ${release_version} - Incubator Vote Round 1
```

Content:

```
Hi Incubator PMC,

The vote to release Apache OpenDAL(incubating) ${release_version} has passed with
4 +1 binding and 3 +1 non-binding votes, no +0 or -1 votes.

Binding votes：

- xxx
- yyy
- zzz

Non-Binding votes:

- aaa

Vote thread: ${incubator_vote_thread_url}

Thanks for reviewing and voting for our release candidate.

We will proceed with publishing the approved artifacts and sending out the announcement soon.
```

Example: <https://lists.apache.org/thread/h3x9pq1djpg76q3ojpqmdr3d0o03fld1>

## Official Release

### Publish artifacts to SVN RELEASE branch

- `opendal_version`: the version for opendal, like `0.36.0`.
- `release_version`: the version for voting, like `0.36.0-rc1`.

```shell
svn mv https://dist.apache.org/repos/dist/dev/incubator/opendal/${release_version} https://dist.apache.org/repos/dist/release/incubator/opendal/${opendal_version} -m "Release ${opendal_version}"
```

### Release Maven artifacts

- `maven_artifact_number`: the number for Maven staging artifacts, like `1010`.

1. Open https://repository.apache.org/#stagingRepositories.
2. Find the artifact `orgapacheopendal-${maven_artifact_number}`, click "Close" and then "Release".

:::caution

If the vote failed, click "Drop" to drop the staging Maven artifacts.

:::

### Send the announcement

Send the release announcement to `dev@opendal.apache.org` and CC `announce@apache.org`.

Title:

```
[ANNOUNCE] Release Apache OpenDAL(incubating) ${opendal_version}
```

Content:

```
Hi all,

The Apache OpenDAL(incubating) community is pleased to announce
that Apache OpenDAL(incubating) ${opendal_version} has been released!

OpenDAL is a data access layer that allows users to easily and efficiently
retrieve data from various storage services in a unified way.

The notable changes since ${opendal_version} include:
1. xxxxx
2. yyyyyy
3. zzzzzz

Please refer to the change log for the complete list of changes:
https://github.com/apache/incubator-opendal/releases/tag/v${opendal_version}

Apache OpenDAL website: https://opendal.apache.org/

Download Links: https://opendal.apache.org/download

OpenDAL Resources:
- Issue: https://github.com/apache/incubator-opendal/issues
- Mailing list: dev@opendal.apache.org

Thanks
On behalf of Apache OpenDAL community
```

Example: <https://lists.apache.org/thread/oy77n55brvk72tnlb2bjzfs9nz3cfd0s><|MERGE_RESOLUTION|>--- conflicted
+++ resolved
@@ -64,14 +64,9 @@
 we will abandon that version and prepare for the next one.
 Our release page will only display ASF releases instead of GitHub Releases.
 
-<<<<<<< HEAD
 - `opendal_version`: the version for opendal, like `0.36.0`.
 - `release_version`: the version for voting, like `0.36.0-rc1`.
-=======
-> - `opendal_version`: the version for opendal, like `0.36.0`.
-> - `release_version`: the version for voting, like `0.36.0-rc1`.
-> - `rc_version`: the minor version for voting, like `rc1`.
->>>>>>> 47faa778
+- `rc_version`: the minor version for voting, like `rc1`.
 
 ### Create an ASF Release
 
